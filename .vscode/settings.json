--- conflicted
+++ resolved
@@ -53,10 +53,6 @@
     "snapshots/backport": true,
   },
   "github.copilot.chat.codeGeneration.useInstructionFiles": true,
-<<<<<<< HEAD
-  "chat.mcp.enabled": true,
-  "chat.mcp.discovery.enabled": true,
-=======
   "chat.mcp.discovery.enabled": {
     "claude-desktop": true,
     "windsurf": true,
@@ -64,7 +60,6 @@
     "cursor-workspace": true
   },
   "ruff.configuration": "${workspaceFolder}/pyproject.toml",
->>>>>>> ac5fc622
 
   // Settings for the "Run Until Cursor" extension
   "runUntilCursor.execDelay": 100,    // Delay before executing code (default: 100ms)
