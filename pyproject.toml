--- conflicted
+++ resolved
@@ -68,12 +68,8 @@
     "py7zr>=0.22.0",
     "pyreadr>=0.5.2",
     "cfgrib>=0.9.15.0",
-<<<<<<< HEAD
-    "prettytable>=3.12.0",
-=======
     "streamlit-aggrid>=1.0.5",
     "sentry-sdk>=2.20.0",
->>>>>>> da101aea
 ]
 
 [tool.uv.sources]
