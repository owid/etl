[project]
name = "etl"
version = "0.1.0"
description = ""
authors = [
    {name = "Our World in Data", email = "tech@ourworldindata.org"},
]
requires-python = ">=3.10, <3.13"
dependencies = [
    "click>=8.0.1",
    "PyYAML>=6.0.1",
    "papermill>=2.3.3",
    "jupyterlab>=3.1.13",
    # we had to pin this because of this bug https://github.com/owid/etl/issues/2320, versions newer than 2.2.4 might be working again
    "SPARQLWrapper>=1.8.5",
    "openpyxl>=3.0.9",
    "sh==1.14.3",
    "Unidecode>=1.3.2",
    "python-dotenv>=0.19.0",
    "regex>=2022.1.18",
    "wikipedia>=1.4.0",
    # sentence-transformers and torch don't yet support numpy 2
    "numpy>=1.22.1, <2.0.0",
    "pydantic>=1.9.0",
    "structlog>=21.5.0",
    "rich>=12.1.0",
    "rich-click>=1.7.3",
    "tenacity>=8.0.1",
    "simplejson>=3.17.6",
    "bugsnag>=4.2.1",
    "xlrd>=2.0.1",
    "PyPDF2>=2.11.1",
    "ruamel.yaml>=0.17.21",
    "gitpython>=3.1.30",
    "rapidfuzz>=2.13.7",
    "fsspec>=2022.11.0",
    "openai>=1.3.6",
    "pdfplumber>=0.9.0",
    "pyhumps>=3.8.0",
    "wbgapi>=1.0.12",
    "odfpy>=1.4.1",
    "world-bank-data>=0.1.3",
    "questionary>=2.0.0",
    "typing-extensions>=4.7.1",
    "scipy>=1.11.2",
    "selenium>=4.15.1",
    "geopandas>=0.14.1",
    "shapely>=2.0.3",
    "fasteners>=0.19",
    "cdsapi>=0.7.0",
    "rioxarray>=0.15.1",
    "html2text>=2020.1.16",
    "pygithub>=2.3.0",
    "pandas==2.2.3",
    "sqlalchemy>=2.0.30",
    "pymysql>=1.1.1",
    "tiktoken>=0.7.0",
    "earthengine-api>=0.1.411",
    "python-docx>=1.1.2",
    "h5netcdf>=1.3.0",
    "frictionless[pandas]>=5.0.3",
    "owid-catalog",
    "owid-datautils",
    "owid-repack",
    "walden",
    "deprecated>=1.2.14",
    "scikit-learn>=1.5.2",
    "geopy>=2.4.1",
    "py7zr>=0.22.0",
    "pyreadr>=0.5.2",
<<<<<<< HEAD
    "prettytable>=3.12.0",
=======
    "cfgrib>=0.9.15.0",
>>>>>>> 229a4c06
]

[tool.uv.sources]
owid-catalog = { path = "lib/catalog", editable = true }
owid-datautils = { path = "lib/datautils", editable = true }
owid-repack = { path = "lib/repack", editable = true }
walden = { path = "lib/walden", editable = true }
sqlacodegen = { git = "https://github.com/agronholm/sqlacodegen.git" }

[tool.uv]
dev-dependencies = [
    "pytest>=8.3.2",
    "watchdog>=4.0.1",
    "pyyaml>=6.0.2",
    "argh>=0.31.3",
    "jupyter>=1.0.0",
    "ipython>=8.14.0",
    "matplotlib>=3.9.1.post1",
    "plotly>=5.23.0",
    "cookiecutter>=2.6.0",
    "types-pyyaml>=6.0.12.20240808",
    "hydra-core>=1.3.2",
    "boto3-stubs[s3]>=1.34.154",
    "gspread>=5.12.4",
    "jsonref>=1.1.0",
    "mkdocs-material>=9.5.34",
    "mkdocs-jupyter>=0.24.8",
    "mkdocs-exclude>=1.0.2",
    "mkdocs-gen-files>=0.5.0",
    "mkdocs-git-authors-plugin>=0.9.2",
    "mkdocs-git-revision-date-localized-plugin>=1.2.6",
    "mkdocs-click>=0.8.1",
    "mkdocs-glightbox>=0.3.7",
    "memory-profiler>=0.61.0",
    "line-profiler>=4.1.3",
    "sqlacodegen",
    # unpinning those would introduce tons of type errors
    "pyright==1.1.373",
    "pandas-stubs==1.2.0.62",
    "ruff>=0.8.2",
    "ipdb>=0.13.13",
]

[project.optional-dependencies]
api = [
    "fastapi>=0.109.0",
    "uvicorn[standard]>=0.25.0",
    "slack-sdk>=3.26.2",
    "joblib>=1.3.2",
]
wizard = [
    "streamlit>=1.41.0",
    "streamlit-aggrid>=0.3.4.post3",
    "streamlit-ace>=0.1.1",
    "streamlit-extras>=0.3.6",
    "streamlit-agraph>=0.0.45",
    "plotly>=5.23.0",
    "geographiclib>=2.0",
    "pyproj>=3.6.1",
    "streamlit-feedback>=0.1.3",
    "statsmodels>=0.14.4",
    # Starting from PyTorch 2.3.0, the minimum requirement for macOS is macOS 11.0+ ARM64. Some poor people on the team still use it. Jeez...
    # Torch doesn't work with python 3.13
    # error: distribution torch==2.2.2 @ registry+https://pypi.org/simple can't be installed because it doesn't have a source distribution or wheel for the current platform
    "torch<2.3.0",
    "sentence-transformers>=2.2.2",
    "moviepy>=2.1.1",
    "pandas-gbq>=0.25.0",
]

[project.scripts]
etl = 'apps.cli:cli'
etlwiz = 'apps.wizard.cli:cli'
etlr = 'etl.command:main_cli'
etlp = 'apps.pr.cli:cli'
etl-wizard = 'apps.wizard.cli:cli'
compare = 'etl.compare:cli'
backport = 'apps.backport.backport:backport_cli'

[tool.ruff]
lint.extend-select = [
    # isort
    "I"
]
lint.ignore = ["E501"]
line-length = 120
target-version = "py310"
extend-exclude = [
    ".ipynb_checkpoints",
    "*cookiecutter",
    "*.ipynb",
]

[build-system]
requires = ["hatchling"]
build-backend = "hatchling.build"

[tool.pyright]
exclude = [
    "lib/",
    "apps/wizard/etl_steps/cookiecutter/",
    "apps/wizard/etl_steps/cookiecutter/snapshot/**",
    "**/node_modules",
    "**/__pycache__",
    ".git",
    "**/.venv",
    "**/.ipynb_checkpoints",
    "playground/",
    ".cachedir/",
    ".cache/",
    "etl/steps",
    "snapshots/",
]

[tool.pytest.ini_options]
markers = [
    "integration: marks tests as integration tests (deselect with '-m \"not integration\"')"
]<|MERGE_RESOLUTION|>--- conflicted
+++ resolved
@@ -68,11 +68,8 @@
     "geopy>=2.4.1",
     "py7zr>=0.22.0",
     "pyreadr>=0.5.2",
-<<<<<<< HEAD
+    "cfgrib>=0.9.15.0",
     "prettytable>=3.12.0",
-=======
-    "cfgrib>=0.9.15.0",
->>>>>>> 229a4c06
 ]
 
 [tool.uv.sources]
