--- conflicted
+++ resolved
@@ -70,9 +70,6 @@
     "sentry-sdk>=2.20.0",
     "fastjsonschema>=2.21.1",
     "mediacloud>=4.4.0",
-<<<<<<< HEAD
-    "fastmcp>=2.10.5",
-=======
     # NOTE: higher versions cause errors when running this on staging server (maybe even locally)
     # fastmcp run owid_mcp/server.py --transport=http  --host=0.0.0.0 --port=8080
     "fastmcp>=2.12.3",
@@ -80,7 +77,6 @@
     "pydantic-ai>=1.0.6",
     "logfire[fastapi,httpx]>=4.3.3",
     "cfgrib>=0.9.15.0",
->>>>>>> ac5fc622
 ]
 
 [tool.uv.sources]
@@ -120,10 +116,7 @@
     "ipdb>=0.13.13",
     "commentjson>=0.9.0",
     "pytest-asyncio>=1.0.0",
-<<<<<<< HEAD
-=======
     "sqlacodegen>=3.1.0",
->>>>>>> ac5fc622
 ]
 
 [project.optional-dependencies]
