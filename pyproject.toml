[project]
name = "etl"
version = "0.1.0"
description = ""
authors = [
    {name = "Our World in Data", email = "tech@ourworldindata.org"},
]
requires-python = ">=3.10, <3.14"
dependencies = [
    "click>=8.0.1",
    "PyYAML>=6.0.1",
    "papermill>=2.3.3",
    "jupyterlab>=3.1.13",
    # we had to pin this because of this bug https://github.com/owid/etl/issues/2320, versions newer than 2.2.4 might be working again
    "SPARQLWrapper>=1.8.5",
    "openpyxl>=3.0.9",
    "sh==1.14.3",
    "Unidecode>=1.3.2",
    "python-dotenv>=0.19.0",
    "regex>=2022.1.18",
    "wikipedia>=1.4.0",
    # sentence-transformers and torch don't yet support numpy 2
    "numpy>=1.22.1, <2.0.0",
    "pydantic>=1.9.0",
    "structlog>=21.5.0",
    "rich>=12.1.0",
    "rich-click>=1.7.3",
    "tenacity>=8.0.1",
    "simplejson>=3.17.6",
    "xlrd>=2.0.1",
    "PyPDF2>=2.11.1",
    "ruamel.yaml>=0.17.21",
    "gitpython>=3.1.30",
    "rapidfuzz>=2.13.7",
    "fsspec>=2022.11.0",
    "openai>=1.3.6",
    "pdfplumber>=0.9.0",
    "pyhumps>=3.8.0",
    "wbgapi>=1.0.12",
    "odfpy>=1.4.1",
    "world-bank-data>=0.1.3",
    "questionary>=2.0.0",
    "typing-extensions>=4.7.1",
    "scipy>=1.11.2",
    "selenium>=4.15.1",
    "webdriver-manager>=4.0.1",
    "geopandas>=0.14.1",
    "shapely>=2.0.3",
    "fasteners>=0.19",
    "cdsapi>=0.7.4",
    "rioxarray>=0.15.1",
    "html2text>=2020.1.16",
    "pygithub>=2.3.0",
    "pandas==2.2.3",
    "sqlalchemy>=2.0.30",
    "pymysql>=1.1.1",
    "tiktoken>=0.7.0",
    "earthengine-api>=0.1.411",
    "python-docx>=1.1.2",
    "h5netcdf>=1.3.0",
    "frictionless[pandas]>=5.0.3",
    "owid-catalog",
    "owid-datautils",
    "owid-repack",
    "deprecated>=1.2.14",
    "scikit-learn>=1.5.2",
    "geopy>=2.4.1",
    "py7zr>=0.22.0",
    "pyreadr>=0.5.2",
    "cfgrib>=0.9.15.0",
    "streamlit-aggrid>=1.0.5",
    "sentry-sdk>=2.20.0",
    "fastjsonschema>=2.21.1",
    "mediacloud>=4.4.0",
<<<<<<< HEAD
    "fastmcp>=2.10.6",
=======
    "pyproj>=3.7.1",
>>>>>>> 227a96fd
]

[tool.uv.sources]
owid-catalog = { path = "lib/catalog", editable = true }
owid-datautils = { path = "lib/datautils", editable = true }
owid-repack = { path = "lib/repack", editable = true }
sqlacodegen = { git = "https://github.com/agronholm/sqlacodegen.git" }

[tool.uv]
dev-dependencies = [
    "pytest>=8.3.2",
    "watchdog>=4.0.1",
    "pyyaml>=6.0.2",
    "argh>=0.31.3",
    "jupyter>=1.0.0",
    "ipython>=8.14.0",
    "matplotlib>=3.9.1.post1",
    "plotly>=5.23.0",
    "cookiecutter>=2.6.0",
    "types-pyyaml>=6.0.12.20240808",
    "hydra-core>=1.3.2",
    "gspread>=5.12.4",
    "jsonref>=1.1.0",
    "mkdocs-material>=9.5.34",
    "mkdocs-jupyter>=0.24.8",
    "mkdocs-exclude>=1.0.2",
    "mkdocs-gen-files>=0.5.0",
    "mkdocs-git-authors-plugin>=0.9.2",
    "mkdocs-git-revision-date-localized-plugin>=1.2.6",
    "mkdocs-click>=0.8.1",
    "mkdocs-glightbox>=0.3.7",
    "memory-profiler>=0.61.0",
    "line-profiler>=4.1.3",
    "sqlacodegen",
    # unpinning those would introduce tons of type errors
    "pyright==1.1.373",
    "pandas-stubs==1.2.0.62",
    "ruff==0.8.6",
    "ipdb>=0.13.13",
    "commentjson>=0.9.0",
    "pytest-asyncio>=1.0.0",
]

[project.optional-dependencies]
api = [
    "fastapi>=0.109.0",
    "uvicorn[standard]>=0.25.0",
    "slack-sdk>=3.26.2",
    "joblib>=1.3.2",
]
wizard = [
    "streamlit>=1.48.0",
    "streamlit-aggrid>=0.3.4.post3",
    "streamlit-ace>=0.1.1",
    "streamlit-extras>=0.3.6",
    "streamlit-agraph>=0.0.45",
    "pygwalker>=0.4.9",
    "plotly>=5.23.0",
    "geographiclib>=2.0",
    "streamlit-feedback>=0.1.3",
    "statsmodels>=0.14.4",
    # Starting from PyTorch 2.3.0, the minimum requirement for macOS is macOS 11.0+ ARM64. Some poor people on the team still use it. Jeez...
    # Torch doesn't work with python 3.13
    # error: distribution torch==2.2.2 @ registry+https://pypi.org/simple can't be installed because it doesn't have a source distribution or wheel for the current platform
    "torch<2.3.0; python_version < '3.13'",
    "torch>=2.6.0; python_version >= '3.13'",
    "sentence-transformers>=2.2.2",
    "moviepy>=2.1.1",
    "pandas-gbq>=0.25.0",
    "wfork-streamlit-profiler>=0.2.7",
    "google-api-python-client>=2.127.0",
    "google-auth>=2.28.0",
    "google-auth-httplib2>=0.2.0",
    "google-auth-oauthlib>=1.2.0",
]

[project.scripts]
etl = 'apps.cli:cli'
etlwiz = 'apps.wizard.cli:cli'
etlr = 'etl.command:main_cli'
etls = 'etl.snapshot_command:snapshot_cli'
etlp = 'apps.pr.cli:cli'
etl-wizard = 'apps.wizard.cli:cli'
compare = 'etl.compare:cli'
backport = 'apps.backport.backport:backport_cli'

[tool.ruff]
lint.extend-select = [
    # isort
    "I"
]
lint.ignore = ["E501"]
line-length = 120
target-version = "py310"
extend-exclude = [
    ".ipynb_checkpoints",
    "*cookiecutter",
    "*.ipynb",
]

[build-system]
requires = ["hatchling"]
build-backend = "hatchling.build"

[tool.pyright]
exclude = [
    "lib/",
    "apps/wizard/etl_steps/cookiecutter/",
    "apps/wizard/etl_steps/cookiecutter/snapshot/**",
    "**/node_modules",
    "**/__pycache__",
    ".git",
    "**/.venv",
    "**/.ipynb_checkpoints",
    "playground/",
    ".cachedir/",
    ".cache/",
    "etl/steps",
    "snapshots/",
]

[tool.pytest.ini_options]
markers = [
    "integration: marks tests as integration tests (deselect with '-m \"not integration\"')"
]<|MERGE_RESOLUTION|>--- conflicted
+++ resolved
@@ -72,11 +72,8 @@
     "sentry-sdk>=2.20.0",
     "fastjsonschema>=2.21.1",
     "mediacloud>=4.4.0",
-<<<<<<< HEAD
     "fastmcp>=2.10.6",
-=======
     "pyproj>=3.7.1",
->>>>>>> 227a96fd
 ]
 
 [tool.uv.sources]
