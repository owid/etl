--- conflicted
+++ resolved
@@ -62,15 +62,8 @@
 "ruamel.yaml" = ">=0.17.21"
 owid-repack = ">=0.1.1"
 deepdiff = "^6.2.2"
-<<<<<<< HEAD
+mkdocs-jupyter = "^0.22.0"
 gitpython = "^3.1.30"
-=======
-mkdocs-jupyter = "^0.22.0"
-<<<<<<< HEAD
->>>>>>> master
-=======
-gitpython = "^3.1.30"
->>>>>>> 0506cd77
 
 [tool.poetry.dev-dependencies]
 pytest = ">=7.1.2"
