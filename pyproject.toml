--- conflicted
+++ resolved
@@ -66,11 +66,7 @@
     "scikit-learn>=1.5.2",
     "geopy>=2.4.1",
     "py7zr>=0.22.0",
-<<<<<<< HEAD
-    "streamlit>=1.41.0",
-=======
     "pyreadr>=0.5.2",
->>>>>>> 6d7bd554
 ]
 
 [tool.uv.sources]
@@ -123,7 +119,7 @@
     "joblib>=1.3.2",
 ]
 wizard = [
-    "streamlit>=1.40.0",
+    "streamlit>=1.41.0",
     "streamlit-aggrid>=0.3.4.post3",
     "streamlit-ace>=0.1.1",
     "streamlit-extras>=0.3.6",
