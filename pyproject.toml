[project]
name = "etl"
version = "0.1.0"
description = ""
authors = [
    {name = "Our World in Data", email = "tech@ourworldindata.org"},
]
requires-python = ">=3.10, <3.13"
dependencies = [
    "click>=8.0.1",
    "PyYAML>=6.0.1",
    "papermill>=2.3.3",
    "jupyterlab>=3.1.13",
    # we had to pin this because of this bug https://github.com/owid/etl/issues/2320, versions newer than 2.2.4 might be working again
    "SPARQLWrapper>=1.8.5",
    "openpyxl>=3.0.9",
    "sh==1.14.3",
    "Unidecode>=1.3.2",
    "python-dotenv>=0.19.0",
    "regex>=2022.1.18",
    "wikipedia>=1.4.0",
    # sentence-transformers and torch don't yet support numpy 2
    "numpy>=1.22.1, <2.0.0",
    "pydantic>=1.9.0",
    "structlog>=21.5.0",
    "rich>=12.1.0",
    "rich-click>=1.7.3",
    "tenacity>=8.0.1",
    "simplejson>=3.17.6",
    "bugsnag>=4.2.1",
    "xlrd>=2.0.1",
    "PyPDF2>=2.11.1",
    "ruamel.yaml>=0.17.21",
    "gitpython>=3.1.30",
    "rapidfuzz>=2.13.7",
    "fsspec>=2022.11.0",
    "openai>=1.3.6",
    "pdfplumber>=0.9.0",
    "pyhumps>=3.8.0",
    "wbgapi>=1.0.12",
    "odfpy>=1.4.1",
    "world-bank-data>=0.1.3",
    "questionary>=2.0.0",
    "typing-extensions>=4.7.1",
    "scipy>=1.11.2",
    "selenium>=4.15.1",
    "geopandas>=0.14.1",
    "shapely>=2.0.3",
    "fasteners>=0.19",
    "cdsapi>=0.7.0",
    "rioxarray>=0.15.1",
    "html2text>=2020.1.16",
    "pygithub>=2.3.0",
    "pandas==2.2.3",
    "sqlalchemy>=2.0.30",
    "pymysql>=1.1.1",
    "tiktoken>=0.7.0",
    "earthengine-api>=0.1.411",
    "python-docx>=1.1.2",
    "h5netcdf>=1.3.0",
    "frictionless[pandas]>=5.0.3",
    "owid-catalog",
    "owid-datautils",
    "owid-repack",
    "walden",
    "deprecated>=1.2.14",
    "scikit-learn>=1.5.2",
    "geopy>=2.4.1",
    "py7zr>=0.22.0",
<<<<<<< HEAD
    "prettytable>=3.12.0",
=======
    "pyreadr>=0.5.2",
>>>>>>> c6b32184
]

[tool.uv.sources]
owid-catalog = { path = "lib/catalog", editable = true }
owid-datautils = { path = "lib/datautils", editable = true }
owid-repack = { path = "lib/repack", editable = true }
walden = { path = "lib/walden", editable = true }
sqlacodegen = { git = "https://github.com/agronholm/sqlacodegen.git" }

[tool.uv]
dev-dependencies = [
    "pytest>=8.3.2",
    "watchdog>=4.0.1",
    "pyyaml>=6.0.2",
    "argh>=0.31.3",
    "jupyter>=1.0.0",
    "ipython>=8.14.0",
    "matplotlib>=3.9.1.post1",
    "plotly>=5.23.0",
    "cookiecutter>=2.6.0",
    "types-pyyaml>=6.0.12.20240808",
    "hydra-core>=1.3.2",
    "boto3-stubs[s3]>=1.34.154",
    "gspread>=5.12.4",
    "jsonref>=1.1.0",
    "mkdocs-material>=9.5.34",
    "mkdocs-jupyter>=0.24.8",
    "mkdocs-exclude>=1.0.2",
    "mkdocs-gen-files>=0.5.0",
    "mkdocs-git-authors-plugin>=0.9.2",
    "mkdocs-git-revision-date-localized-plugin>=1.2.6",
    "mkdocs-click>=0.8.1",
    "mkdocs-glightbox>=0.3.7",
    "memory-profiler>=0.61.0",
    "line-profiler>=4.1.3",
    "sqlacodegen",
    # unpinning those would introduce tons of type errors
    "pyright==1.1.373",
    "pandas-stubs==1.2.0.62",
    "ruff>=0.8.2",
    "ipdb>=0.13.13",
]

[project.optional-dependencies]
api = [
    "fastapi>=0.109.0",
    "uvicorn[standard]>=0.25.0",
    "slack-sdk>=3.26.2",
    "joblib>=1.3.2",
]
wizard = [
    "streamlit>=1.41.0",
    "streamlit-aggrid>=0.3.4.post3",
    "streamlit-ace>=0.1.1",
    "streamlit-extras>=0.3.6",
    "streamlit-agraph>=0.0.45",
    "plotly>=5.23.0",
    "geographiclib>=2.0",
    "pyproj>=3.6.1",
    "streamlit-feedback>=0.1.3",
    "statsmodels>=0.14.4",
    # Starting from PyTorch 2.3.0, the minimum requirement for macOS is macOS 11.0+ ARM64. Some poor people on the team still use it. Jeez...
    # Torch doesn't work with python 3.13
    # error: distribution torch==2.2.2 @ registry+https://pypi.org/simple can't be installed because it doesn't have a source distribution or wheel for the current platform
    "torch<2.3.0",
    "sentence-transformers>=2.2.2",
    "moviepy>=2.1.1",
    "pandas-gbq>=0.25.0",
]

[project.scripts]
etl = 'apps.cli:cli'
etlwiz = 'apps.wizard.cli:cli'
etlr = 'etl.command:main_cli'
etlp = 'apps.pr.cli:cli'
etl-wizard = 'apps.wizard.cli:cli'
compare = 'etl.compare:cli'
backport = 'apps.backport.backport:backport_cli'

[tool.ruff]
lint.extend-select = [
    # isort
    "I"
]
lint.ignore = ["E501"]
line-length = 120
target-version = "py310"
extend-exclude = [
    ".ipynb_checkpoints",
    "*cookiecutter",
    "*.ipynb",
]

[build-system]
requires = ["hatchling"]
build-backend = "hatchling.build"

[tool.pyright]
exclude = [
    "lib/",
    "apps/wizard/etl_steps/cookiecutter/",
    "apps/wizard/etl_steps/cookiecutter/snapshot/**",
    "**/node_modules",
    "**/__pycache__",
    ".git",
    "**/.venv",
    "**/.ipynb_checkpoints",
    "playground/",
    ".cachedir/",
    ".cache/",
    "etl/steps",
    "snapshots/",
]

[tool.pytest.ini_options]
markers = [
    "integration: marks tests as integration tests (deselect with '-m \"not integration\"')"
]<|MERGE_RESOLUTION|>--- conflicted
+++ resolved
@@ -67,11 +67,8 @@
     "scikit-learn>=1.5.2",
     "geopy>=2.4.1",
     "py7zr>=0.22.0",
-<<<<<<< HEAD
+    "pyreadr>=0.5.2",
     "prettytable>=3.12.0",
-=======
-    "pyreadr>=0.5.2",
->>>>>>> c6b32184
 ]
 
 [tool.uv.sources]
