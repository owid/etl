[project]
name = "etl"
version = "0.1.0"
description = ""
authors = [
    {name = "Our World in Data", email = "tech@ourworldindata.org"},
]
requires-python = ">=3.10, <3.14"
dependencies = [
    "click>=8.0.1",
    "PyYAML>=6.0.1",
    "papermill>=2.3.3",
    "jupyterlab>=3.1.13",
    # we had to pin this because of this bug https://github.com/owid/etl/issues/2320, versions newer than 2.2.4 might be working again
    "SPARQLWrapper>=1.8.5",
    "openpyxl>=3.0.9",
    "sh==1.14.3",
    "Unidecode>=1.3.2",
    "python-dotenv>=0.19.0",
    "regex>=2022.1.18",
    "wikipedia>=1.4.0",
    # sentence-transformers and torch don't yet support numpy 2
    "numpy>=1.22.1, <2.0.0",
    "pydantic>=1.9.0",
    "structlog>=21.5.0",
    "rich>=12.1.0",
    "rich-click>=1.7.3",
    "tenacity>=8.0.1",
    "simplejson>=3.17.6",
    "xlrd>=2.0.1",
    "PyPDF2>=2.11.1",
    "ruamel.yaml>=0.17.21",
    "gitpython>=3.1.30",
    "rapidfuzz>=2.13.7",
    "fsspec>=2022.11.0",
    "openai>=1.3.6",
    "pdfplumber>=0.9.0",
    "pyhumps>=3.8.0",
    "wbgapi>=1.0.12",
    "odfpy>=1.4.1",
    "world-bank-data>=0.1.3",
    "questionary>=2.0.0",
    "typing-extensions>=4.7.1",
    "scipy>=1.11.2",
    "selenium>=4.15.1",
    "webdriver-manager>=4.0.1",
    "geopandas>=0.14.1",
    "shapely>=2.0.3",
    "fasteners>=0.19",
    "cdsapi>=0.7.4",
    "rioxarray>=0.15.1",
    "html2text>=2020.1.16",
    "pygithub>=2.3.0",
    "pandas==2.2.3",
    "sqlalchemy>=2.0.30",
    "pymysql>=1.1.1",
    "tiktoken>=0.7.0",
    "earthengine-api>=0.1.411",
    "python-docx>=1.1.2",
    "h5netcdf>=1.3.0",
    "frictionless[pandas]>=5.0.3",
    "owid-catalog",
    "owid-datautils",
    "owid-repack",
    "deprecated>=1.2.14",
    "scikit-learn>=1.5.2",
    "geopy>=2.4.1",
    "py7zr>=0.22.0",
    "pyreadr>=0.5.2",
    # cfgrib requires eccodeslib which doesn't support macOS 12
    "cfgrib>=0.9.15.0; sys_platform != 'darwin' or platform_release >= '22'",
    "streamlit-aggrid>=1.0.5",
    "sentry-sdk>=2.20.0",
    "fastjsonschema>=2.21.1",
    "mediacloud>=4.4.0",
    "fastmcp>=2.10.6",
    "pyproj>=3.7.1",
<<<<<<< HEAD
    "pydantic-ai>=0.7.2; sys_platform != 'darwin' or platform_release >= '22.0'",
    "logfire>=4.3.3",
=======
    "pydantic-ai>=0.7.2",
>>>>>>> c6064e7e
]

[tool.uv.sources]
owid-catalog = { path = "lib/catalog", editable = true }
owid-datautils = { path = "lib/datautils", editable = true }
owid-repack = { path = "lib/repack", editable = true }
sqlacodegen = { git = "https://github.com/agronholm/sqlacodegen.git" }

[tool.uv]
dev-dependencies = [
    "pytest>=8.3.2",
    "watchdog>=4.0.1",
    "pyyaml>=6.0.2",
    "argh>=0.31.3",
    "jupyter>=1.0.0",
    "ipython>=8.14.0",
    "matplotlib>=3.9.1.post1",
    "plotly>=5.23.0",
    "cookiecutter>=2.6.0",
    "types-pyyaml>=6.0.12.20240808",
    "hydra-core>=1.3.2",
    "gspread>=5.12.4",
    "jsonref>=1.1.0",
    "mkdocs-material>=9.5.34",
    "mkdocs-jupyter>=0.24.8",
    "mkdocs-exclude>=1.0.2",
    "mkdocs-gen-files>=0.5.0",
    "mkdocs-git-authors-plugin>=0.9.2",
    "mkdocs-git-revision-date-localized-plugin>=1.2.6",
    "mkdocs-click>=0.8.1",
    "mkdocs-glightbox>=0.3.7",
    "memory-profiler>=0.61.0",
    "line-profiler>=4.1.3",
    "sqlacodegen",
    # unpinning those would introduce tons of type errors
    "pyright==1.1.373",
    "pandas-stubs==1.2.0.62",
    "ruff==0.8.6",
    "ipdb>=0.13.13",
    "commentjson>=0.9.0",
    "pytest-asyncio>=1.0.0",
]

[project.optional-dependencies]
api = [
    "fastapi>=0.115.0",
    "uvicorn[standard]>=0.25.0",
    "slack-sdk>=3.26.2",
    "joblib>=1.3.2",
]
wizard = [
    "streamlit>=1.48.0",
    "streamlit-aggrid>=0.3.4.post3",
    "streamlit-ace>=0.1.1",
    "streamlit-extras>=0.3.6",
    "streamlit-agraph>=0.0.45",
    "pygwalker>=0.4.9",
    "plotly>=5.23.0",
    "geographiclib>=2.0",
    "streamlit-feedback>=0.1.3",
    "statsmodels>=0.14.4",
    "sentence-transformers>=5.1.0",
    "moviepy>=2.1.1",
    "pandas-gbq>=0.25.0",
    "wfork-streamlit-profiler>=0.2.7",
    "google-api-python-client>=2.127.0",
    "google-auth>=2.28.0",
    "google-auth-httplib2>=0.2.0",
    "google-auth-oauthlib>=1.2.0",
]

[project.scripts]
etl = 'apps.cli:cli'
etlwiz = 'apps.wizard.cli:cli'
etlr = 'etl.command:main_cli'
etls = 'etl.snapshot_command:snapshot_cli'
etlp = 'apps.pr.cli:cli'
etl-wizard = 'apps.wizard.cli:cli'
compare = 'etl.compare:cli'
backport = 'apps.backport.backport:backport_cli'

[tool.ruff]
lint.extend-select = [
    # isort
    "I"
]
lint.ignore = ["E501"]
line-length = 120
target-version = "py310"
extend-exclude = [
    ".ipynb_checkpoints",
    "*cookiecutter",
    "*.ipynb",
]

[build-system]
requires = ["hatchling"]
build-backend = "hatchling.build"

[tool.pyright]
exclude = [
    "lib/",
    "apps/wizard/etl_steps/cookiecutter/",
    "apps/wizard/etl_steps/cookiecutter/snapshot/**",
    "**/node_modules",
    "**/__pycache__",
    ".git",
    "**/.venv",
    "**/.ipynb_checkpoints",
    "playground/",
    ".cachedir/",
    ".cache/",
    "etl/steps",
    "snapshots/",
]

[tool.pytest.ini_options]
markers = [
    "integration: marks tests as integration tests (deselect with '-m \"not integration\"')"
]<|MERGE_RESOLUTION|>--- conflicted
+++ resolved
@@ -75,12 +75,8 @@
     "mediacloud>=4.4.0",
     "fastmcp>=2.10.6",
     "pyproj>=3.7.1",
-<<<<<<< HEAD
-    "pydantic-ai>=0.7.2; sys_platform != 'darwin' or platform_release >= '22.0'",
+    "pydantic-ai>=0.7.2",
     "logfire>=4.3.3",
-=======
-    "pydantic-ai>=0.7.2",
->>>>>>> c6064e7e
 ]
 
 [tool.uv.sources]
