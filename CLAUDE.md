# CLAUDE.md

This file provides guidance to Claude Code (claude.ai/code) when working with code in this repository.

# Individual Preferences

- @~/.claude/instructions/etl.md

## Architecture Overview

This is Our World in Data's ETL system - a content-addressable data pipeline with DAG-based execution. The system processes global development data through a multi-stage pipeline with rich metadata and automatic dependency resolution.

### Core Pipeline Stages

**snapshot** → **meadow** → **garden** → **grapher** → **export**

- **snapshot**: DVC-tracked raw files with rich metadata (`snapshots/`)
- **meadow**: Basic cleaning and format standardization (`etl/steps/data/meadow/`)
- **garden**: Business logic, harmonization, indicator creation (`etl/steps/data/garden/`)
- **grapher**: MySQL database ingestion for visualization (`etl/steps/data/grapher/`)
- **export**: Final outputs - explorers, collections, APIs (`etl/steps/data/export/`)

### Step Execution System

Steps are content-addressable with automatic dirty detection:

```python
# Standard garden step pattern
from etl.helpers import PathFinder, create_dataset
from etl.data_helpers import geo

paths = PathFinder(__file__)

def run(dest_dir: str) -> None:
    ds_input = paths.load_dataset("input_dataset")
    tb = ds_input["table_name"].reset_index()
    tb = geo.harmonize_countries(tb, countries_file=paths.country_mapping_path)
    tb = tb.format(short_name=paths.short_name)
    ds_garden = create_dataset(dest_dir, tables=[tb])
    ds_garden.save()
```

### Catalog System

Built on **owid.catalog** library:

- **Dataset**: Container for multiple tables with shared metadata
- **Table**: pandas.DataFrame subclass with rich metadata per column
- **Variable**: pandas.Series subclass with variable-specific metadata
- Content-based checksums for change detection
- Multiple formats (feather, parquet, csv) with automatic schema validation

### DAG Dependencies

YAML-based dependency graphs in `dag/` directory:

- Content-based dirty detection skips unchanged steps
- Topological sorting ensures proper execution order
- Supports partial execution with `--only`, `--downstream` flags

## Development Commands

### Essential Commands

```bash
# Core ETL operations
make etl                    # Run garden steps only
make full                   # Run complete pipeline
make grapher               # Include grapher upsert to DB
make sync.catalog          # Download ~10GB catalog from R2

# Development workflow
make test                  # All tests + linting + type checking
make unittest              # Unit tests only
make test-integration      # Integration tests
make watch                 # Watch for changes and re-run tests
make format                # Format code with ruff
make check                 # Format, lint & typecheck changed files

# Services
make wizard                # Start Wizard UI (port 8053)
make api                   # Start ETL API (port 8081)
make lab                   # Start Jupyter Lab
```

### ETL CLI Commands

```bash
# Main execution
etl run [steps...]         # Run specific ETL steps
etl run --dry-run         # Preview execution plan
etl run --force           # Force re-run ignoring checksums
etl run --only garden     # Run only garden steps
etl run --downstream      # Include downstream dependencies

# Development tools
etl harmonize country     # Interactive country harmonization
etl diff dataset1 dataset2   # Compare datasets
etl graphviz             # Generate dependency graph
etl d version-tracker    # Validate dataset versions
etl d reindex           # Rebuild catalog index
etl d prune             # Remove orphaned datasets

# Specific step types
pytest tests/test_etl_step_code.py::test_step_name  # Test single step
```

## Key Development Patterns

### Geographic Harmonization

Use `geo.harmonize_countries()` for standardization:

```python
from etl.data_helpers import geo
tb = geo.harmonize_countries(tb, countries_file=paths.country_mapping_path)
```

### Metadata Management

Tables inherit and propagate metadata:

```python
tb = tb.format(short_name="table_name")  # Sets table metadata
tb["column"] = tb["column"].replace_metadata(unit="percent", short_unit="%")
```

### Creating New Steps

1. Use Wizard UI (`make wizard`) for guided creation
2. Or follow existing patterns in `etl/steps/data/[stage]/[namespace]/`
3. Add dependencies to appropriate DAG file in `dag/`
4. Steps follow URI pattern: `data://[stage]/[namespace]/[version]/[name]`

### Testing Steps

```bash
# Test specific step
etl run --dry-run data://garden/namespace/version/dataset
pytest tests/test_etl_step_code.py -k "test_namespace_version_dataset"

# Test DAG integrity
pytest tests/test_dag_utils.py

# Integration test
pytest tests/test_steps.py -m integration
```

## Configuration

### Environment Variables

- `OWID_ENV`: dev/staging/production environment
- `.env`: Local environment configuration
- Database connections managed via `etl.config.OWID_ENV`

### Key Files

- `dag/main.yml`: Main DAG dependencies
- `dag/[topic].yml`: Topic-specific dependencies
- `etl/config.py`: Runtime configuration
- `pyproject.toml`: Dependencies and tool configuration

## Libraries Structure

### Core Libraries (`lib/`)

- **catalog**: Dataset/table/variable management with metadata
- **datautils**: Data processing utilities and helpers
- **repack**: Data packaging and compression tools

These are installed as editable packages (`owid-catalog`, `owid-datautils`, `owid-repack`).

### Apps vs Core ETL

- **Core ETL** (`etl/`): Step execution engine, catalog management, DAG processing
- **Apps** (`apps/`): Extended functionality - Wizard, chart sync, anomaly detection, maintenance tools

## Important Development Notes

- Always use `geo.harmonize_countries()` for geographic data
- Follow the `PathFinder` pattern for step inputs/outputs
- Using `--force` is usually unnecessary - the step will be re-run if the code changes
- Test steps with `etl run --dry-run` before execution
- Use `make sync.catalog` to avoid rebuilding entire catalog locally
- Check `etl d version-tracker` before major changes
- VS Code extensions available: `make install-vscode-extensions`
- Never run --force alone, if you want to force run a step, use --force --only together.
- When running ETL steps, always use --private flag
- When running grapher:// step in ETL, always add --grapher flag

## Debugging ETL Data Quality Issues

When ETL steps fail due to data quality issues (NaT values, missing data, missing indicators), always trace the problem upstream through the pipeline stages rather than patching symptoms downstream:

### Systematic Debugging Approach

1. **Check the Snapshot First**: Root cause often lies at the data source level, not ETL logic

   - Compare snapshot file sizes and date ranges - external providers may truncate or discontinue data feeds
   - Examine snapshot history: `git log --oneline --follow snapshots/dataset.csv.dvc`
   - Verify the upstream data source is still providing complete data
   - Time-based indicators (e.g., `last12m`) will be correctly set to NaN if source data is too old

2. **Trace Through Pipeline Stages**: Work backwards if snapshot data is complete:
   - **garden** → **meadow** → **snapshot** → **source data**
   - Load and inspect data at each stage to isolate where the issue originates
   - Fix at the earliest possible stage

### Example Debugging Commands

```python
# Examine snapshot data first
from etl.snapshot import Snapshot
snap = Snapshot('namespace/version/dataset.csv')
df = snap.read()
print(f"Date range: {df.DATE.min()} to {df.DATE.max()}")
print(f"Null values: {df.DATE.isnull().sum()}")

# Then examine meadow dataset if needed
from owid.catalog import Dataset
ds = Dataset('/path/to/meadow/dataset')
tb = ds['table_name'].reset_index()
print(f"Garden null values: {tb.date.isnull().sum()}")
```

### Common Data Quality Issues

- **NaT/null dates**: Often caused by malformed dates in source data or incorrect `dropna()` logic in meadow steps
- **Missing countries**: Check country mapping files and harmonization logic
- **Invalid data types**: Verify data conversion and cleaning steps at each stage
- **Duplicate records**: Examine index formation and deduplication logic

### Best Practices

- **Never patch symptoms**: Don't add workarounds in downstream steps for upstream data issues
- **Check external data sources first**: ETL logic may be working correctly with stale/incomplete data
- **Add assertions**: Include data quality checks that fail fast with clear error messages
- **Document data issues**: Log warnings about data quality problems found during processing
- **Fix meadow steps**: Most data cleaning should happen in meadow, not garden steps

## OWID-Specific Data Conventions

### Regional Classifications

Our World in Data uses these standard regions:

- **Africa**
- **Europe**
- **Asia**
- **Oceania**
- **North America**
- **South America**

**Important**: These six regions should aggregate to the **World** total for additive variables (raw counts, totals) but NOT for rates, averages, or intensive variables. Use the metadata file to determine if a variable should be additive.

### Income Group Classifications

We also use World Bank income groups:

- **High-income countries**
- **Upper-middle-income countries**
- **Lower-middle-income countries**
- **Low-income countries**

**Important**: These four income groups should:

- **For additive variables**: Sum to the **World** total (like regional aggregation)
- **For rates/averages**: The **World** value should fall within the range of these income groups (not necessarily be their average, as it's population-weighted)

## Data Validation and Sanity Checks

When adding data validation to ETL steps, implement comprehensive sanity checks following these patterns. Good validation prevents bad data from propagating through the pipeline and helps catch data quality issues early.

### Validation Best Practices

- **Use Metadata Files**: Always check for `*.meta.yml` files in the step directory and use them to inform validation logic
- **Fail Fast**: Put validation checks as early as possible in the pipeline
- **Clear Error Messages**: Include actual values in assertion messages for debugging
- **Domain Knowledge**: Use subject matter expertise to set realistic bounds and expectations
- **Warnings vs Errors**: Use `log.warning()` for concerning but non-fatal issues, `assert` for fatal problems
- **Progressive Validation**: Start with basic checks, then add domain-specific validation
- **Test Edge Cases**: Include validation for empty datasets, missing countries, extreme years
- **Document Assumptions**: Comment why specific thresholds or patterns are expected

### Validation Function Structure

Create dedicated validation functions that follow this pattern:

```python
from structlog import get_logger

log = get_logger()

def _validate_input_datasets(*datasets) -> None:
    """Validate input datasets for basic integrity checks."""
    # Check datasets aren't empty
    # Verify required columns exist
    # Check data types are expected
    # Validate key constraints

def _validate_output_data(tb_final: Table) -> None:
    """Validate final output data for sanity checks."""
    # Check value ranges are reasonable
    # Verify no duplicates where unexpected
    # Validate temporal consistency
    # Check completeness requirements

def _validate_domain_specific_logic(tb: Table) -> None:
    """Domain-specific validation based on subject matter expertise."""
    # Regional/country-specific validation
    # Historical pattern validation
    # Cross-variable consistency checks
    # Outlier detection and flagging
```

### Using Metadata Files for Validation

Always check for and utilize metadata files (`*.meta.yml`) when available, as they contain valuable information about expected data characteristics:

```python
import yaml
from pathlib import Path

def _load_metadata_if_available(step_dir: Path) -> dict:
    """Load metadata file if it exists in the step directory."""
    metadata_files = list(step_dir.glob("*.meta.yml"))
    if metadata_files:
        with open(metadata_files[0], 'r') as f:
            return yaml.safe_load(f)
    return {}

def _validate_against_metadata(tb: Table, metadata: dict) -> None:
    """Validate table against metadata specifications."""
    if not metadata or 'tables' not in metadata:
        return

    for table_name, table_meta in metadata['tables'].items():
        if 'variables' not in table_meta:
            continue

        for var_name, var_meta in table_meta['variables'].items():
            if var_name not in tb.columns:
                continue

            # Check units match expectations
            if 'unit' in var_meta:
                log.info(f"Expected unit for {var_name}: {var_meta['unit']}")

            # Validate against specified ranges
            if 'display' in var_meta and 'numDecimalPlaces' in var_meta['display']:
                expected_decimals = var_meta['display']['numDecimalPlaces']
                # Validate decimal precision matches expectation

            # Use description to inform validation logic
            if 'description' in var_meta:
                desc = var_meta['description'].lower()
                if 'percentage' in desc or 'rate' in desc:
                    # Apply percentage validation (0-100)
                    assert tb[var_name].min(skipna=True) >= 0, f"{var_name}: Negative rate found"
                    assert tb[var_name].max(skipna=True) <= 100, f"{var_name}: Rate exceeds 100%"
```

### Standard Validation Categories

**1. Basic Data Integrity**

```python
# Dataset completeness
assert len(tb) > 0, "Dataset is empty"
assert not tb.duplicated(subset=["country", "year"]).any(), "Duplicate country-year pairs found"

# Required columns exist
required_cols = ["country", "year", "indicator_value"]
missing_cols = [col for col in required_cols if col not in tb.columns]
assert not missing_cols, f"Missing required columns: {missing_cols}"

# Data types are correct
assert tb["year"].dtype in ["int64", "Int64"], "Year column should be integer"
assert pd.api.types.is_numeric_dtype(tb["indicator_value"]), "Indicator should be numeric"
```

**2. Value Range Validation**

```python
# Reasonable bounds based on domain knowledge
assert tb["life_expectancy"].min() >= 20, f"Unrealistically low life expectancy: {tb['life_expectancy'].min()}"
assert tb["life_expectancy"].max() <= 120, f"Unrealistically high life expectancy: {tb['life_expectancy'].max()}"

# Percentage indicators
assert tb["mortality_rate"].min() >= 0, "Negative mortality rate found"
assert tb["mortality_rate"].max() <= 100, "Mortality rate exceeds 100%"

# Year ranges
min_year, max_year = 1750, 2030
assert tb["year"].min() >= min_year, f"Year too early: {tb['year'].min()}"
assert tb["year"].max() <= max_year, f"Year too late: {tb['year'].max()}"
```

**3. Temporal Consistency**

```python
# Check for reasonable temporal trends
world_data = tb[tb["country"] == "World"].sort_values("year")
if len(world_data) >= 10:
    # Life expectancy should generally increase over time
    recent_avg = world_data.tail(5)["life_expectancy"].mean()
    earlier_avg = world_data.head(5)["life_expectancy"].mean()
    assert recent_avg > earlier_avg * 0.95, "Life expectancy hasn't improved as expected over time"
```

**4. Regional/Geographic Validation**

```python
# Region-specific validation based on historical patterns
for region in ["Africa", "Europe", "Asia", "World"]:
    region_data = tb[tb["country"] == region]
    if len(region_data) == 0:
        continue

    rates = region_data["child_mortality_rate"].dropna()
    if region == "Europe":
        # Europe should have lower recent mortality rates
        recent_data = region_data[region_data["year"] >= 1990]
        if len(recent_data) > 0:
            recent_rates = recent_data["child_mortality_rate"].dropna()
            assert recent_rates.max() <= 30, f"Europe: Unexpectedly high recent mortality: {recent_rates.max()}%"
```

### OWID-Specific Validation Functions

**Regional Aggregation Validation**

```python
def _validate_regional_aggregation(tb: Table, metadata: dict) -> None:
    """Validate that additive variables aggregate correctly from regions to World."""
    regions = ["Africa", "Europe", "Asia", "Oceania", "North America", "South America"]

    if not metadata or 'tables' not in metadata:
        return

    for table_name, table_meta in metadata['tables'].items():
        if 'variables' not in table_meta:
            continue

        for var_name, var_meta in table_meta['variables'].items():
            if var_name not in tb.columns:
                continue

            # Check if variable should be additive based on metadata
            is_additive = _is_additive_variable(var_meta)

            if is_additive:
                # Validate regional aggregation for additive variables
                for year in tb["year"].unique():
                    year_data = tb[tb["year"] == year]

                    regional_data = year_data[year_data["country"].isin(regions)]
                    world_data = year_data[year_data["country"] == "World"]

                    if len(regional_data) == len(regions) and len(world_data) == 1:
<<<<<<< HEAD
                        regional_total = regional_data[var_name].sum(skipna=True)
                        world_total = world_data[var_name].iloc[0]

=======
                        # Check if any regions have NaN values
                        has_nan_regions = regional_data[var_name].isna().any()
                        if has_nan_regions:
                            log.warning(f"Some regions have NaN values for {var_name}, skipping aggregation validation")
                        else:
                            # Only validate when all regions have data
                            regional_total = regional_data[var_name].sum()
                            world_total = world_data[var_name].iloc[0]
                        
>>>>>>> ec672c38
                        # Allow small tolerance for rounding differences
                        tolerance = abs(world_total * 0.01) if world_total != 0 else 1.0
                        assert abs(regional_total - world_total) <= tolerance, \
                            f"{var_name} regional totals don't match World in {year}: {regional_total:.1f} vs {world_total:.1f}"

def _is_additive_variable(var_meta: dict) -> bool:
    """Determine if a variable should aggregate additively based on metadata."""
    # Check unit for clues about additivity
    unit = var_meta.get('unit', '').lower()
    description = var_meta.get('description', '').lower()

    # Additive indicators (should sum across regions)
    additive_keywords = ['total', 'number', 'count', 'deaths', 'cases', 'population', 'people']
    # Non-additive indicators (rates, averages, percentages)
    non_additive_keywords = ['rate', 'per capita', 'percentage', 'percent', '%', 'ratio', 'average', 'mean', 'expectancy']

    # Check for non-additive keywords first (more specific)
    if any(keyword in unit for keyword in non_additive_keywords) or \
       any(keyword in description for keyword in non_additive_keywords):
        return False

    # Check for additive keywords
    if any(keyword in unit for keyword in additive_keywords) or \
       any(keyword in description for keyword in additive_keywords):
        return True

    # Default to non-additive if unclear (safer assumption)
    return False
```

### Validation Integration Pattern

**Important**: Always perform final validation **before** calling the `.format()` method, as formatting sets indexes and changes the table structure, making validation more complex.

```python
def run() -> None:
    # Load metadata if available
    metadata = _load_metadata_if_available(Path(__file__).parent)

    # Load inputs
    ds_input = paths.load_dataset("input_data")

    # Validate inputs immediately after loading
    log.info("Validating input datasets")
    _validate_input_datasets(ds_input)

    # Process data
    tb = process_data(ds_input)
    tb = geo.harmonize_countries(tb, countries_file=paths.country_mapping_path)

    # CRITICAL: Validate outputs BEFORE formatting (before .format() call)
    log.info("Validating processed data")
    _validate_output_data(tb)
    _validate_against_metadata(tb, metadata)
    _validate_regional_aggregation(tb, metadata)

    # Format table (sets indexes) - do this AFTER validation
    tb = tb.format(["country", "year"])

    # Save outputs
    ds_garden = paths.create_dataset(tables=[tb])
    ds_garden.save()
```

### Common Validation Patterns by Data Type

**Health/Mortality Data:**

- Rates between 0-100%, life expectancy 20-120 years
- Historical improvement trends expected
- Regional patterns based on development levels

**Economic Data:**

- GDP/income should be positive, reasonable growth rates
- Inflation rates can be negative but extreme values need checking
- Currency units and scale factors validated

**Population Data:**

- Population counts positive, reasonable growth rates
- Age distributions sum correctly
- Migration data balances between countries

**Environmental Data:**

- Temperature, precipitation within physical bounds
- Emission factors positive with reasonable country totals
- Time series consistency for monitoring data

Always adapt these patterns to your specific dataset's domain and expected data characteristics.<|MERGE_RESOLUTION|>--- conflicted
+++ resolved
@@ -459,11 +459,6 @@
                     world_data = year_data[year_data["country"] == "World"]
 
                     if len(regional_data) == len(regions) and len(world_data) == 1:
-<<<<<<< HEAD
-                        regional_total = regional_data[var_name].sum(skipna=True)
-                        world_total = world_data[var_name].iloc[0]
-
-=======
                         # Check if any regions have NaN values
                         has_nan_regions = regional_data[var_name].isna().any()
                         if has_nan_regions:
@@ -472,8 +467,7 @@
                             # Only validate when all regions have data
                             regional_total = regional_data[var_name].sum()
                             world_total = world_data[var_name].iloc[0]
-                        
->>>>>>> ec672c38
+
                         # Allow small tolerance for rounding differences
                         tolerance = abs(world_total * 0.01) if world_total != 0 else 1.0
                         assert abs(regional_total - world_total) <= tolerance, \
