# CLAUDE.md

This file provides guidance to Claude Code (claude.ai/code) when working with code in this repository.

# Individual Preferences
- @~/.claude/instructions/etl.md

## Architecture Overview

This is Our World in Data's ETL system - a content-addressable data pipeline with DAG-based execution. The system processes global development data through a multi-stage pipeline with rich metadata and automatic dependency resolution.

### Core Pipeline Stages

**snapshot** → **meadow** → **garden** → **grapher** → **export**

- **snapshot**: DVC-tracked raw files with rich metadata (`snapshots/`)
- **meadow**: Basic cleaning and format standardization (`etl/steps/data/meadow/`)
- **garden**: Business logic, harmonization, indicator creation (`etl/steps/data/garden/`)
- **grapher**: MySQL database ingestion for visualization (`etl/steps/data/grapher/`)
- **export**: Final outputs - explorers, collections, APIs (`etl/steps/data/export/`)

### Step Execution System

Steps are content-addressable with automatic dirty detection:
```python
# Standard garden step pattern
from etl.helpers import PathFinder
from etl.data_helpers import geo

paths = PathFinder(__file__)

def run() -> None:
    ds_input = paths.load_dataset("input_dataset")
    tb = ds_input["table_name"].reset_index()
    tb = geo.harmonize_countries(tb, countries_file=paths.country_mapping_path)
    tb = tb.format(short_name=paths.short_name)
    ds_garden = paths.create_dataset(tables=[tb])
    ds_garden.save()
```

### Catalog System

Built on **owid.catalog** library:
- **Dataset**: Container for multiple tables with shared metadata
- **Table**: pandas.DataFrame subclass with rich metadata per column
- **Variable**: pandas.Series subclass with variable-specific metadata
- Content-based checksums for change detection
- Multiple formats (feather, parquet, csv) with automatic schema validation

### DAG Dependencies

YAML-based dependency graphs in `dag/` directory:
- Content-based dirty detection skips unchanged steps
- Topological sorting ensures proper execution order
- Supports partial execution with `--only`, `--downstream` flags

## Development Commands

### Essential Commands
```bash
# Core ETL operations
make etl                    # Run garden steps only
make full                   # Run complete pipeline
make grapher               # Include grapher upsert to DB
make sync.catalog          # Download ~10GB catalog from R2

# Development workflow
make test                  # All tests + linting + type checking
make unittest              # Unit tests only
make test-integration      # Integration tests
make watch                 # Watch for changes and re-run tests
make format                # Format code with ruff
make check                 # Format, lint & typecheck changed files

# Services
make wizard                # Start Wizard UI (port 8053)
make api                   # Start ETL API (port 8081)
make lab                   # Start Jupyter Lab
```

### ETL CLI Commands
```bash
# Main execution
etl run [steps...]         # Run specific ETL steps
etl run --dry-run         # Preview execution plan
etl run --force           # Force re-run ignoring checksums
etl run --only garden     # Run only garden steps
etl run --downstream      # Include downstream dependencies

# Development tools
etl harmonize country     # Interactive country harmonization
etl diff dataset1 dataset2   # Compare datasets
etl graphviz             # Generate dependency graph
etl d version-tracker    # Validate dataset versions
etl d reindex           # Rebuild catalog index
etl d prune             # Remove orphaned datasets

# Specific step types
pytest tests/test_etl_step_code.py::test_step_name  # Test single step
```

## Key Development Patterns

### CLI Tools
Always use Click instead of ArgumentParser for CLI scripts:
```python
import click

@click.command()
@click.option("--dry-run", is_flag=True, help="Preview changes without applying them")
<<<<<<< HEAD
=======
@click.option("--output", "-o", help="Output file path")
>>>>>>> 1a0628e9
def main(dry_run: bool, output: str):
    """Brief description of what the CLI does."""
    # Implementation here

if __name__ == "__main__":
    main()
```

### Geographic Harmonization
Use `geo.harmonize_countries()` for standardization:
```python
from etl.data_helpers import geo
tb = geo.harmonize_countries(tb, countries_file=paths.country_mapping_path)
```

### Metadata Management
Tables inherit and propagate metadata:
```python
tb = tb.format(short_name="table_name")  # Sets table metadata
tb["column"] = tb["column"].replace_metadata(unit="percent", short_unit="%")
```

### Creating New Steps
1. Use Wizard UI (`make wizard`) for guided creation
2. Or follow existing patterns in `etl/steps/data/[stage]/[namespace]/`
3. Add dependencies to appropriate DAG file in `dag/`
4. Steps follow URI pattern: `data://[stage]/[namespace]/[version]/[name]`

### Testing Steps
```bash
# Test specific step
etl run --dry-run data://garden/namespace/version/dataset
pytest tests/test_etl_step_code.py -k "test_namespace_version_dataset"

# Test DAG integrity
pytest tests/test_dag_utils.py

# Integration test
pytest tests/test_steps.py -m integration
```

## Configuration

### Python Environment
- **Virtual Environment**: This project uses a Python virtual environment (`.venv/`)
- **Activation**: Always activate the virtual environment before running commands:
  ```bash
  source .venv/bin/activate  # Activate virtual environment
  ```
- **Package Management**: Always use `uv` package manager instead of `pip`
  ```bash
  uv add package_name     # Add a new package
  uv remove package_name  # Remove a package
  uv sync                 # Sync dependencies
  ```
- **IMPORTANT**: Never install packages with `pip install` - always ask first, then use `uv` if approved

### Environment Variables
- `OWID_ENV`: dev/staging/production environment
- `.env`: Local environment configuration
- Database connections managed via `etl.config.OWID_ENV`

### Key Files
- `dag/main.yml`: Main DAG dependencies
- `dag/[topic].yml`: Topic-specific dependencies
- `etl/config.py`: Runtime configuration
- `pyproject.toml`: Dependencies and tool configuration

## Libraries Structure

### Core Libraries (`lib/`)
- **catalog**: Dataset/table/variable management with metadata
- **datautils**: Data processing utilities and helpers
- **repack**: Data packaging and compression tools

These are installed as editable packages (`owid-catalog`, `owid-datautils`, `owid-repack`).

### Apps vs Core ETL
- **Core ETL** (`etl/`): Step execution engine, catalog management, DAG processing
- **Apps** (`apps/`): Extended functionality - Wizard, chart sync, anomaly detection, maintenance tools

## Running ETL Steps
Use `etlr` to run ETL steps:

### Basic Usage
- Run steps matching a pattern: `etlr biodiversity/2025-06-28/cherry_blossom`
- Run with grapher upload: `etlr biodiversity/2025-06-28/cherry_blossom --grapher`
- Dry run (preview): `etlr biodiversity/2025-06-28/cherry_blossom --dry-run`
- Force re-run: `etlr biodiversity/2025-06-28/cherry_blossom --force`

### Key Options
- `--grapher/-g`: Upload datasets to grapher database (OWID staff only)
- `--dry-run`: Preview steps without running them
- `--force/-f`: Re-run steps even if up-to-date
- `--only/-o`: Run only selected step (no dependencies)
- `--downstream/-d`: Include downstream dependencies
- `--exact-match/-x`: Steps must exactly match arguments


## Git Workflow
Create PR first, then commit files:

1. **Create PR**: Use `etl pr` CLI (creates new branch)
2. **Check status**: `git status` to see modified/untracked files
3. **Add files**: `git add .` or `git add <specific-files>`
4. **Commit**: `git commit -m "Description of changes"`

Note: The `etl pr` creates a new branch but does NOT automatically commit files - you must commit manually after creating the PR.

## Important Development Notes

- Always use `geo.harmonize_countries()` for geographic data
- Follow the `PathFinder` pattern for step inputs/outputs
- Using `--force` is usually unnecessary - the step will be re-run if the code changes
- Test steps with `etl run --dry-run` before execution
- Use `make sync.catalog` to avoid rebuilding entire catalog locally
- Check `etl d version-tracker` before major changes
- VS Code extensions available: `make install-vscode-extensions`
- Never run --force alone, if you want to force run a step, use --force --only together.
- When running ETL steps, always use --private flag
- When running grapher:// step in ETL, always add --grapher flag

### Exception Handling
- **NEVER** catch, log, and re-raise exceptions (`except Exception: log.error(e); raise`)
- Let exceptions propagate naturally with their original stack traces
- Only catch specific exceptions when you can meaningfully handle them
- Avoid `except Exception` - it masks real problems

## Debugging ETL Data Quality Issues

When ETL steps fail due to data quality issues (NaT values, missing data, missing indicators), always trace the problem upstream through the pipeline stages rather than patching symptoms downstream:

### Systematic Debugging Approach

1. **Check the Snapshot First**: Root cause often lies at the data source level, not ETL logic
   - Compare snapshot file sizes and date ranges - external providers may truncate or discontinue data feeds
   - Examine snapshot history: `git log --oneline --follow snapshots/dataset.csv.dvc`
   - Verify the upstream data source is still providing complete data
   - Time-based indicators (e.g., `last12m`) will be correctly set to NaN if source data is too old

2. **Trace Through Pipeline Stages**: Work backwards if snapshot data is complete:
   - **garden** → **meadow** → **snapshot** → **source data**
   - Load and inspect data at each stage to isolate where the issue originates
   - Fix at the earliest possible stage

### Example Debugging Commands

```python
# Examine snapshot data first
from etl.snapshot import Snapshot
snap = Snapshot('namespace/version/dataset.csv')
df = snap.read()
print(f"Date range: {df.DATE.min()} to {df.DATE.max()}")
print(f"Null values: {df.DATE.isnull().sum()}")

# Then examine meadow dataset if needed
from owid.catalog import Dataset
ds = Dataset('/path/to/meadow/dataset')
tb = ds['table_name'].reset_index()
print(f"Garden null values: {tb.date.isnull().sum()}")
```

### Common Data Quality Issues

- **NaT/null dates**: Often caused by malformed dates in source data or incorrect `dropna()` logic in meadow steps
- **Missing countries**: Check country mapping files and harmonization logic
- **Invalid data types**: Verify data conversion and cleaning steps at each stage
- **Duplicate records**: Examine index formation and deduplication logic

### Best Practices

- **Never patch symptoms**: Don't add workarounds in downstream steps for upstream data issues
- **Check external data sources first**: ETL logic may be working correctly with stale/incomplete data
- **Add assertions**: Include data quality checks that fail fast with clear error messages
- **Document data issues**: Log warnings about data quality problems found during processing
- **Fix meadow steps**: Most data cleaning should happen in meadow, not garden steps


## Database Access

### MySQL Connection
Can execute SQL queries directly using the staging database:
```bash
mysql -h staging-site-branch -u owid --port 3306 -D owid -e "SELECT query"
```

Example queries:
```sql
-- Find datasets by shortName
SELECT id, catalogPath, name FROM datasets WHERE shortName = 'dataset_name' AND NOT isArchived;

-- Check variables in dataset
SELECT id, name FROM variables WHERE datasetId = 12345;
```


## Important Development Notes

- Always use `geo.harmonize_countries()` for geographic data
- Follow the `PathFinder` pattern for step inputs/outputs
- Using `--force` is usually unnecessary - the step will be re-run if the code changes
- Test steps with `etl run --dry-run` before execution
- Use `make sync.catalog` to avoid rebuilding entire catalog locally
- Check `etl d version-tracker` before major changes
- VS Code extensions available: `make install-vscode-extensions`
- **ALWAYS run `make check` before committing** - formats code, fixes linting issues, and runs type checks
- SQL queries enclose in triple quotes for readability

<<<<<<< HEAD
- When running etlr, always use PREFER_DOWNLOAD=1 prefix
=======
- When running etlr, always use PREFER_DOWNLOAD=1 prefix


## Instructions for MCP servers
- When I ask you to get something from MCP server, don't run a python script, but query the MCP server directly! If it is not available, let me know.
- Run MCP servers with: `source .venv/bin/activate && python -m mcp.server`
- If MCP server raises an error, try to fix it in code.
>>>>>>> 1a0628e9
<|MERGE_RESOLUTION|>--- conflicted
+++ resolved
@@ -108,10 +108,6 @@
 
 @click.command()
 @click.option("--dry-run", is_flag=True, help="Preview changes without applying them")
-<<<<<<< HEAD
-=======
-@click.option("--output", "-o", help="Output file path")
->>>>>>> 1a0628e9
 def main(dry_run: bool, output: str):
     """Brief description of what the CLI does."""
     # Implementation here
@@ -319,15 +315,4 @@
 - VS Code extensions available: `make install-vscode-extensions`
 - **ALWAYS run `make check` before committing** - formats code, fixes linting issues, and runs type checks
 - SQL queries enclose in triple quotes for readability
-
-<<<<<<< HEAD
-- When running etlr, always use PREFER_DOWNLOAD=1 prefix
-=======
-- When running etlr, always use PREFER_DOWNLOAD=1 prefix
-
-
-## Instructions for MCP servers
-- When I ask you to get something from MCP server, don't run a python script, but query the MCP server directly! If it is not available, let me know.
-- Run MCP servers with: `source .venv/bin/activate && python -m mcp.server`
-- If MCP server raises an error, try to fix it in code.
->>>>>>> 1a0628e9
+- When running etlr, always use PREFER_DOWNLOAD=1 prefix