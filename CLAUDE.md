--- conflicted
+++ resolved
@@ -9,7 +9,7 @@
 ## Critical Rules
 
 - When running `etl` command, **ALWAYS** use the `.venv/bin/etl` binary (same for `python`, `pytest`, etc.)
-⚠️ **NEVER mask problems - fix them systematically:**
+  ⚠️ **NEVER mask problems - fix them systematically:**
 - **NEVER** return empty tables, comment out failing code, or create workarounds
 - **NEVER** catch and ignore exceptions without fixing the root cause
 - **ALWAYS** trace issues upstream through the pipeline: snapshot → meadow → garden → grapher
@@ -123,11 +123,12 @@
 
 Archive old datasets.
 
-
 ## Key Development Patterns
 
 ### CLI Tools
+
 Always use Click instead of ArgumentParser for CLI scripts:
+
 ```python
 import click
 
@@ -160,7 +161,9 @@
 ```
 
 ### YAML File Editing
+
 Always use `ruamel_load` and `ruamel_dump` from `etl.files` to preserve comments and formatting when editing YAML files:
+
 ```python
 from etl.files import ruamel_load, ruamel_dump
 
@@ -255,14 +258,17 @@
 - **Apps** (`apps/`): Extended functionality - Wizard, chart sync, anomaly detection, maintenance tools
 
 ## Running ETL Steps
+
 Use `.venv/bin/etlr` to run ETL steps:
 
 ### Basic Usage
+
 - Run steps matching a pattern: `etlr biodiversity/2025-06-28/cherry_blossom`
 - Run with grapher upload: `etlr biodiversity/2025-06-28/cherry_blossom --grapher`
 - Dry run (preview): `etlr biodiversity/2025-06-28/cherry_blossom --dry-run`
 
 ### Key Options
+
 - `--grapher/-g`: Upload datasets to grapher database (OWID staff only)
 - `--dry-run`: Preview steps without running them
 - `--force/-f`: Re-run steps even if up-to-date
@@ -271,6 +277,7 @@
 - `--exact-match/-x`: Steps must exactly match arguments
 
 ## Git Workflow
+
 Create PR first, then commit files:
 
 1. **Create PR**: Use `etl pr` CLI (creates new branch)
@@ -296,12 +303,14 @@
 - SQL queries enclose in triple quotes for readability
 
 ### Exception Handling
+
 - **NEVER** catch, log, and re-raise exceptions (`except Exception: log.error(e); raise`)
 - Let exceptions propagate naturally with their original stack traces
 - Only catch specific exceptions when you can meaningfully handle them
 - Avoid `except Exception` - it masks real problems
 
 ### Never Mask Underlying Issues
+
 - **NEVER** return empty tables or default values to "fix" data parsing failures
 - **NEVER** silently skip errors or missing data without clear explanation
 - **NEVER** comment out code to temporarily bypass problems - fix the underlying issue instead
@@ -364,7 +373,6 @@
 - **Document data issues**: Log warnings about data quality problems found during processing
 - **Fix meadow steps**: Most data cleaning should happen in meadow, not garden steps
 
-<<<<<<< HEAD
 ## OWID-Specific Data Conventions
 
 ### Regional Classifications
@@ -685,21 +693,23 @@
 - Time series consistency for monitoring data
 
 Always adapt these patterns to your specific dataset's domain and expected data characteristics.
-=======
+
 ## Database Access
 
 ### MySQL Connection
+
 Can execute SQL queries directly using the staging database:
+
 ```bash
 mysql -h staging-site-[branch] -u owid --port 3306 -D owid -e "SELECT query"
 ```
 
 Example queries:
+
 ```sql
 -- Find datasets by shortName
 SELECT id, catalogPath, name FROM datasets WHERE shortName = 'dataset_name' AND NOT isArchived;
 
 -- Check variables in dataset
 SELECT id, name FROM variables WHERE datasetId = 12345;
-```
->>>>>>> cf47ee54
+```