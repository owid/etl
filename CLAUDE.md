# CLAUDE.md

This file provides guidance to Claude Code (claude.ai/code) when working with code in this repository.

# Individual Preferences
- @~/.claude/instructions/etl.md

## Architecture Overview

This is Our World in Data's ETL system - a content-addressable data pipeline with DAG-based execution. The system processes global development data through a multi-stage pipeline with rich metadata and automatic dependency resolution.

### Core Pipeline Stages

**snapshot** → **meadow** → **garden** → **grapher** → **export**

- **snapshot**: DVC-tracked raw files with rich metadata (`snapshots/`)
- **meadow**: Basic cleaning and format standardization (`etl/steps/data/meadow/`)
- **garden**: Business logic, harmonization, indicator creation (`etl/steps/data/garden/`)
- **grapher**: MySQL database ingestion for visualization (`etl/steps/data/grapher/`)
- **export**: Final outputs - explorers, collections, APIs (`etl/steps/data/export/`)

### Step Execution System

Steps are content-addressable with automatic dirty detection:
```python
# Standard garden step pattern
from etl.helpers import PathFinder
from etl.data_helpers import geo

paths = PathFinder(__file__)

def run() -> None:
    ds_input = paths.load_dataset("input_dataset")
    tb = ds_input["table_name"].reset_index()
    tb = geo.harmonize_countries(tb, countries_file=paths.country_mapping_path)
    tb = tb.format(short_name=paths.short_name)
    ds_garden = paths.create_dataset(tables=[tb])
    ds_garden.save()
```

### Catalog System

Built on **owid.catalog** library:
- **Dataset**: Container for multiple tables with shared metadata
- **Table**: pandas.DataFrame subclass with rich metadata per column
- **Variable**: pandas.Series subclass with variable-specific metadata
- Content-based checksums for change detection
- Multiple formats (feather, parquet, csv) with automatic schema validation

### DAG Dependencies

YAML-based dependency graphs in `dag/` directory:
- Content-based dirty detection skips unchanged steps
- Topological sorting ensures proper execution order
- Supports partial execution with `--only`, `--downstream` flags

## Development Commands

### Essential Commands
```bash
# Core ETL operations
make etl                    # Run garden steps only
make full                   # Run complete pipeline
make grapher               # Include grapher upsert to DB
make sync.catalog          # Download ~10GB catalog from R2

# Development workflow
make test                  # All tests + linting + type checking
make unittest              # Unit tests only
make test-integration      # Integration tests
make watch                 # Watch for changes and re-run tests
make format                # Format code with ruff
make check                 # Format, lint & typecheck changed files

# Services
make wizard                # Start Wizard UI (port 8053)
make api                   # Start ETL API (port 8081)
make lab                   # Start Jupyter Lab
```

### ETL CLI Commands
```bash
# Main execution
etl run [steps...]         # Run specific ETL steps
etl run --dry-run         # Preview execution plan
etl run --force           # Force re-run ignoring checksums
etl run --only garden     # Run only garden steps
etl run --downstream      # Include downstream dependencies

# Development tools
etl harmonize country     # Interactive country harmonization
etl diff dataset1 dataset2   # Compare datasets
etl graphviz             # Generate dependency graph
etl d version-tracker    # Validate dataset versions
etl d reindex           # Rebuild catalog index
etl d prune             # Remove orphaned datasets

# Specific step types
pytest tests/test_etl_step_code.py::test_step_name  # Test single step
```

## Key Development Patterns

### CLI Tools
Always use Click instead of ArgumentParser for CLI scripts:
```python
import click

@click.command()
@click.option("--dry-run", is_flag=True, help="Preview changes without applying them")
def main(dry_run: bool, output: str):
    """Brief description of what the CLI does."""
    # Implementation here

if __name__ == "__main__":
    main()
```

### Geographic Harmonization
Use `geo.harmonize_countries()` for standardization:
```python
from etl.data_helpers import geo
tb = geo.harmonize_countries(tb, countries_file=paths.country_mapping_path)
```

### Metadata Management
Tables inherit and propagate metadata:
```python
tb = tb.format(short_name="table_name")  # Sets table metadata
tb["column"] = tb["column"].replace_metadata(unit="percent", short_unit="%")
```

### YAML File Editing
Always use `ruamel_load` and `ruamel_dump` from `etl.files` to preserve comments and formatting when editing YAML files:
```python
from etl.files import ruamel_load, ruamel_dump

# Load YAML while preserving comments and formatting
data = ruamel_load(file_path)

# Modify data as needed
data['some_key'] = new_value

# Save back to file with original formatting preserved
with open(file_path, 'w') as f:
    f.write(ruamel_dump(data))
```

### Creating New Steps
1. Use Wizard UI (`make wizard`) for guided creation
2. Or follow existing patterns in `etl/steps/data/[stage]/[namespace]/`
3. Add dependencies to appropriate DAG file in `dag/`
4. Steps follow URI pattern: `data://[stage]/[namespace]/[version]/[name]`

### Testing Steps
```bash
# Test specific step
etl run --dry-run data://garden/namespace/version/dataset
pytest tests/test_etl_step_code.py -k "test_namespace_version_dataset"

# Test DAG integrity
pytest tests/test_dag_utils.py

# Integration test
pytest tests/test_steps.py -m integration
```

## Configuration

### Python Environment
- **Virtual Environment**: This project uses a Python virtual environment (`.venv/`)
- **Activation**: Always activate the virtual environment before running commands:
  ```bash
  source .venv/bin/activate  # Activate virtual environment
  ```
- **Package Management**: Always use `uv` package manager instead of `pip`
  ```bash
  uv add package_name     # Add a new package
  uv remove package_name  # Remove a package
  uv sync                 # Sync dependencies
  ```
- **IMPORTANT**: Never install packages with `pip install` - always ask first, then use `uv` if approved
<<<<<<< HEAD
- **MCP Server**: Run MCP servers with: `source .venv/bin/activate && python -m mcp.server`
=======
>>>>>>> ac5fc622

### Environment Variables
- `OWID_ENV`: dev/staging/production environment
- `.env`: Local environment configuration
- Database connections managed via `etl.config.OWID_ENV`

### Key Files
- `dag/main.yml`: Main DAG dependencies
- `dag/[topic].yml`: Topic-specific dependencies
- `etl/config.py`: Runtime configuration
- `pyproject.toml`: Dependencies and tool configuration

## Libraries Structure

### Core Libraries (`lib/`)
- **catalog**: Dataset/table/variable management with metadata
- **datautils**: Data processing utilities and helpers
- **repack**: Data packaging and compression tools

These are installed as editable packages (`owid-catalog`, `owid-datautils`, `owid-repack`).

### Apps vs Core ETL
- **Core ETL** (`etl/`): Step execution engine, catalog management, DAG processing
- **Apps** (`apps/`): Extended functionality - Wizard, chart sync, anomaly detection, maintenance tools

<<<<<<< HEAD
## Dataset Updates
When asked to "update a dataset", update ALL steps in the pipeline:
- snapshot (raw data)
- meadow (cleaned/processed data)
- garden (transformed data)
- grapher (chart-ready data)

Use the mcp__catalog__update_step tool with include_dependencies=true and include_usages=true to update the entire pipeline.

=======
>>>>>>> ac5fc622
## Running ETL Steps
Use `etlr` to run ETL steps:

### Basic Usage
- Run steps matching a pattern: `etlr biodiversity/2025-06-28/cherry_blossom`
- Run with grapher upload: `etlr biodiversity/2025-06-28/cherry_blossom --grapher`
- Dry run (preview): `etlr biodiversity/2025-06-28/cherry_blossom --dry-run`
- Force re-run: `etlr biodiversity/2025-06-28/cherry_blossom --force`

### Key Options
- `--grapher/-g`: Upload datasets to grapher database (OWID staff only)
- `--dry-run`: Preview steps without running them
- `--force/-f`: Re-run steps even if up-to-date
- `--only/-o`: Run only selected step (no dependencies)
- `--downstream/-d`: Include downstream dependencies
- `--exact-match/-x`: Steps must exactly match arguments


## Git Workflow
Create PR first, then commit files:

<<<<<<< HEAD
1. **Create PR**: Use `mcp__catalog__create_pr` tool (creates new branch)
=======
1. **Create PR**: Use `etl pr` CLI (creates new branch)
>>>>>>> ac5fc622
2. **Check status**: `git status` to see modified/untracked files
3. **Add files**: `git add .` or `git add <specific-files>`
4. **Commit**: `git commit -m "Description of changes"`

<<<<<<< HEAD
Note: The MCP create_pr tool creates a new branch but does NOT automatically commit files - you must commit manually after creating the PR.
=======
Note: The `etl pr` creates a new branch but does NOT automatically commit files - you must commit manually after creating the PR.
>>>>>>> ac5fc622

## Important Development Notes

- Always use `geo.harmonize_countries()` for geographic data
- Follow the `PathFinder` pattern for step inputs/outputs
- Using `--force` is usually unnecessary - the step will be re-run if the code changes
- Test steps with `etl run --dry-run` before execution
- Use `make sync.catalog` to avoid rebuilding entire catalog locally
- Check `etl d version-tracker` before major changes
- VS Code extensions available: `make install-vscode-extensions`
- Never run --force alone, if you want to force run a step, use --force --only together.
- When running ETL steps, always use --private flag
- When running grapher:// step in ETL, always add --grapher flag

### Exception Handling
- **NEVER** catch, log, and re-raise exceptions (`except Exception: log.error(e); raise`)
- Let exceptions propagate naturally with their original stack traces
- Only catch specific exceptions when you can meaningfully handle them
- Avoid `except Exception` - it masks real problems

### Never Mask Underlying Issues
- **NEVER** return empty tables or default values to "fix" data parsing failures
- **NEVER** silently skip errors or missing data without clear explanation
- **NEVER** comment out code to temporarily bypass problems - fix the underlying issue instead
- **BAD**: `return Table(pd.DataFrame({'col': []}))` - hides the real problem
- **BAD**: `try: parse_data() except: return empty_table` - masks what's broken
- **BAD**: `# return extract_data()  # Commented out due to format change` - commenting out code to avoid errors
- **GOOD**: Let the error happen and provide clear diagnostic information
- **GOOD**: `raise ValueError("Sheet 'Fig 3.2' format changed - skiprows needs updating from 7 to X")`
- **GOOD**: Update the code to handle the new data format correctly
- **If you don't know what to do - ASK THE USER instead of masking the issue**
- Silent failures make debugging exponentially harder and create technical debt

## Debugging ETL Data Quality Issues

When ETL steps fail due to data quality issues (NaT values, missing data, missing indicators), always trace the problem upstream through the pipeline stages rather than patching symptoms downstream:

### Systematic Debugging Approach

1. **Check the Snapshot First**: Root cause often lies at the data source level, not ETL logic
   - Compare snapshot file sizes and date ranges - external providers may truncate or discontinue data feeds
   - Examine snapshot history: `git log --oneline --follow snapshots/dataset.csv.dvc`
   - Verify the upstream data source is still providing complete data
   - Time-based indicators (e.g., `last12m`) will be correctly set to NaN if source data is too old

2. **Trace Through Pipeline Stages**: Work backwards if snapshot data is complete:
   - **garden** → **meadow** → **snapshot** → **source data**
   - Load and inspect data at each stage to isolate where the issue originates
   - Fix at the earliest possible stage

### Example Debugging Commands

```python
# Examine snapshot data first
from etl.snapshot import Snapshot
snap = Snapshot('namespace/version/dataset.csv')
df = snap.read()
print(f"Date range: {df.DATE.min()} to {df.DATE.max()}")
print(f"Null values: {df.DATE.isnull().sum()}")

# Then examine meadow dataset if needed
from owid.catalog import Dataset
ds = Dataset('/path/to/meadow/dataset')
tb = ds['table_name'].reset_index()
print(f"Garden null values: {tb.date.isnull().sum()}")
```

### Common Data Quality Issues

- **NaT/null dates**: Often caused by malformed dates in source data or incorrect `dropna()` logic in meadow steps
- **Missing countries**: Check country mapping files and harmonization logic
- **Invalid data types**: Verify data conversion and cleaning steps at each stage
- **Duplicate records**: Examine index formation and deduplication logic

### Best Practices

- **Never patch symptoms**: Don't add workarounds in downstream steps for upstream data issues
- **Check external data sources first**: ETL logic may be working correctly with stale/incomplete data
- **Add assertions**: Include data quality checks that fail fast with clear error messages
- **Document data issues**: Log warnings about data quality problems found during processing
- **Fix meadow steps**: Most data cleaning should happen in meadow, not garden steps


<<<<<<< HEAD
=======
## Database Access

### MySQL Connection
Can execute SQL queries directly using the staging database:
```bash
mysql -h staging-site-[branch] -u owid --port 3306 -D owid -e "SELECT query"
```

Example queries:
```sql
-- Find datasets by shortName
SELECT id, catalogPath, name FROM datasets WHERE shortName = 'dataset_name' AND NOT isArchived;

-- Check variables in dataset
SELECT id, name FROM variables WHERE datasetId = 12345;
```


>>>>>>> ac5fc622
## Important Development Notes

- Always use `geo.harmonize_countries()` for geographic data
- Follow the `PathFinder` pattern for step inputs/outputs
- Using `--force` is usually unnecessary - the step will be re-run if the code changes
- Test steps with `etl run --dry-run` before execution
- Use `make sync.catalog` to avoid rebuilding entire catalog locally
- Check `etl d version-tracker` before major changes
- VS Code extensions available: `make install-vscode-extensions`
- **ALWAYS run `make check` before committing** - formats code, fixes linting issues, and runs type checks
- SQL queries enclose in triple quotes for readability
<<<<<<< HEAD

## Instructions for MCP servers
- When I ask you to get something from MCP server, don't run a python script, but query the MCP server directly! If it is not available, let me know.
- If MCP server raises an error, try to fix it in code.
=======
- When running **etlr**, always use PREFER_DOWNLOAD=1 prefix (don't use it for **etls** command)
>>>>>>> ac5fc622
<|MERGE_RESOLUTION|>--- conflicted
+++ resolved
@@ -180,10 +180,6 @@
   uv sync                 # Sync dependencies
   ```
 - **IMPORTANT**: Never install packages with `pip install` - always ask first, then use `uv` if approved
-<<<<<<< HEAD
-- **MCP Server**: Run MCP servers with: `source .venv/bin/activate && python -m mcp.server`
-=======
->>>>>>> ac5fc622
 
 ### Environment Variables
 - `OWID_ENV`: dev/staging/production environment
@@ -209,18 +205,6 @@
 - **Core ETL** (`etl/`): Step execution engine, catalog management, DAG processing
 - **Apps** (`apps/`): Extended functionality - Wizard, chart sync, anomaly detection, maintenance tools
 
-<<<<<<< HEAD
-## Dataset Updates
-When asked to "update a dataset", update ALL steps in the pipeline:
-- snapshot (raw data)
-- meadow (cleaned/processed data)
-- garden (transformed data)
-- grapher (chart-ready data)
-
-Use the mcp__catalog__update_step tool with include_dependencies=true and include_usages=true to update the entire pipeline.
-
-=======
->>>>>>> ac5fc622
 ## Running ETL Steps
 Use `etlr` to run ETL steps:
 
@@ -242,20 +226,12 @@
 ## Git Workflow
 Create PR first, then commit files:
 
-<<<<<<< HEAD
-1. **Create PR**: Use `mcp__catalog__create_pr` tool (creates new branch)
-=======
 1. **Create PR**: Use `etl pr` CLI (creates new branch)
->>>>>>> ac5fc622
 2. **Check status**: `git status` to see modified/untracked files
 3. **Add files**: `git add .` or `git add <specific-files>`
 4. **Commit**: `git commit -m "Description of changes"`
 
-<<<<<<< HEAD
-Note: The MCP create_pr tool creates a new branch but does NOT automatically commit files - you must commit manually after creating the PR.
-=======
 Note: The `etl pr` creates a new branch but does NOT automatically commit files - you must commit manually after creating the PR.
->>>>>>> ac5fc622
 
 ## Important Development Notes
 
@@ -339,8 +315,6 @@
 - **Fix meadow steps**: Most data cleaning should happen in meadow, not garden steps
 
 
-<<<<<<< HEAD
-=======
 ## Database Access
 
 ### MySQL Connection
@@ -359,7 +333,6 @@
 ```
 
 
->>>>>>> ac5fc622
 ## Important Development Notes
 
 - Always use `geo.harmonize_countries()` for geographic data
@@ -371,11 +344,4 @@
 - VS Code extensions available: `make install-vscode-extensions`
 - **ALWAYS run `make check` before committing** - formats code, fixes linting issues, and runs type checks
 - SQL queries enclose in triple quotes for readability
-<<<<<<< HEAD
-
-## Instructions for MCP servers
-- When I ask you to get something from MCP server, don't run a python script, but query the MCP server directly! If it is not available, let me know.
-- If MCP server raises an error, try to fix it in code.
-=======
-- When running **etlr**, always use PREFER_DOWNLOAD=1 prefix (don't use it for **etls** command)
->>>>>>> ac5fc622
+- When running **etlr**, always use PREFER_DOWNLOAD=1 prefix (don't use it for **etls** command)