--- conflicted
+++ resolved
@@ -73,19 +73,6 @@
   data://grapher/minerals/2024-07-15/global_mine_production_by_mineral:
     - data://garden/minerals/2024-07-15/minerals
   #
-<<<<<<< HEAD
-=======
-  # Minerals - Minerals explorer (legacy).
-  #
-  export://explorers/minerals/latest/minerals:
-    - data://grapher/minerals/2024-07-15/minerals
-  #
-  # Minerals - Minerals explorer (multidim).
-  #
-  export://multidim/minerals/latest/minerals:
-    - data://grapher/minerals/2024-07-15/minerals
-  #
->>>>>>> 8a823ded
   # Minerals - Minerals supply and demand prospects.
   #
   export://explorers/minerals/latest/minerals_supply_and_demand_prospects:
@@ -123,4 +110,9 @@
   # Minerals - Minerals explorer.
   #
   export://explorers/minerals/latest/minerals:
+    - data://grapher/minerals/2025-12-15/minerals
+  #
+  # Minerals - Minerals explorer (multidim).
+  #
+  export://multidim/minerals/latest/minerals:
     - data://grapher/minerals/2025-12-15/minerals