# Autogenerated steps by walkthrough
steps:
  data://meadow/dummy/2020-01-01/dummy:
    - snapshot://dummy/2020-01-01/dummy.csv
  data://garden/dummy/2020-01-01/dummy:
    - data://meadow/dummy/2020-01-01/dummy
  data://grapher/dummy/2020-01-01/dummy:
<<<<<<< HEAD
  - data://garden/dummy/2020-01-01/dummy
=======
    - data://garden/dummy/2020-01-01/dummy
>>>>>>> 1e36530b
<|MERGE_RESOLUTION|>--- conflicted
+++ resolved
@@ -5,8 +5,4 @@
   data://garden/dummy/2020-01-01/dummy:
     - data://meadow/dummy/2020-01-01/dummy
   data://grapher/dummy/2020-01-01/dummy:
-<<<<<<< HEAD
-  - data://garden/dummy/2020-01-01/dummy
-=======
-    - data://garden/dummy/2020-01-01/dummy
->>>>>>> 1e36530b
+    - data://garden/dummy/2020-01-01/dummy