--- conflicted
+++ resolved
@@ -98,7 +98,6 @@
   data://grapher/animal_welfare/2024-09-13/fur_laws:
     - data://garden/animal_welfare/2024-09-13/fur_laws
   #
-<<<<<<< HEAD
   # Farmed finfishes used for food (Mood et al. 2023).
   #
   data://meadow/animal_welfare/2023-08-08/farmed_finfishes_used_for_food:
@@ -145,7 +144,7 @@
     - data://garden/demography/2024-07-15/population
   data://grapher/animal_welfare/2024-12-12/number_of_wild_fish_killed_for_food:
     - data://garden/animal_welfare/2024-12-12/number_of_wild_fish_killed_for_food
-=======
+  #
   # Fur laws (Fur Free Alliance).
   #
   data://meadow/animal_welfare/2024-12-17/fur_laws:
@@ -160,5 +159,4 @@
   # Fur laws (Fur Free Alliance).
   #
   data://grapher/animal_welfare/2024-12-17/fur_laws:
-    - data://garden/animal_welfare/2024-12-17/fur_laws
->>>>>>> 112ea3f5
+    - data://garden/animal_welfare/2024-12-17/fur_laws