--- conflicted
+++ resolved
@@ -60,8 +60,7 @@
   data://grapher/democracy/2024-05-16/fh:
     - data://garden/democracy/2024-03-07/fh
 
-<<<<<<< HEAD
-  # Claassen Mood (2024)
+  # Claassen Mood (2022)
   data://meadow/democracy/2024-05-22/claassen_mood:
     - snapshot://democracy/2024-05-22/claassen_mood.csv
   data://garden/democracy/2024-03-07/claassen_mood:
@@ -69,21 +68,10 @@
   data://grapher/democracy/2024-05-22/claassen_mood:
     - data://garden/democracy/2024-03-07/claassen_mood
 
-  # Claassen Satisfaction (2024)
+  # Claassen Satisfaction (2022)
   data://meadow/democracy/2024-05-22/claassen_satisfaction:
     - snapshot://democracy/2024-05-22/claassen_satisfaction.csv
   data://garden/democracy/2024-03-07/claassen_satisfaction:
     - data://meadow/democracy/2024-05-22/claassen_satisfaction
   data://grapher/democracy/2024-05-22/claassen_satisfaction:
-    - data://garden/democracy/2024-03-07/claassen_satisfaction
-=======
-  # Bertelsmann Transformation Index (2024)
-  data://meadow/democracy/2024-05-21/bti:
-    - snapshot://democracy/2024-05-21/bti.xlsx
-  data://garden/democracy/2024-03-07/bti:
-    - data://meadow/democracy/2024-05-21/bti
-    - data://garden/regions/2023-01-01/regions
-    - data://garden/demography/2023-03-31/population
-  data://grapher/democracy/2024-05-21/bti:
-    - data://garden/democracy/2024-03-07/bti
->>>>>>> f73d5460
+    - data://garden/democracy/2024-03-07/claassen_satisfaction