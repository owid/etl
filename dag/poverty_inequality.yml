steps:
  # Poverty and inequality dataset for comparison explorers (check steps for updating tables)
  data://explorers/poverty_inequality/latest/poverty_inequality:
    - data://explorers/wb/latest/world_bank_pip
    - data://explorers/wid/latest/world_inequality_database
    - data://explorers/lis/latest/luxembourg_income_study

  # World Bank Poverty and Inequality Platform
  data://meadow/wb/2025-06-05/world_bank_pip:
    - snapshot://wb/2025-06-05/world_bank_pip.csv
    - snapshot://wb/2025-06-05/world_bank_pip_percentiles.csv
    - snapshot://wb/2025-06-05/world_bank_pip_regions.csv

  # Legacy PIP pipeline
  data://garden/wb/2025-06-05/world_bank_pip_legacy:
    - data://meadow/wb/2025-06-05/world_bank_pip
  data://explorers/wb/latest/world_bank_pip:
    - data://garden/wb/2025-06-05/world_bank_pip_legacy

  # Dimensional PIP pipeline
  data://garden/wb/2025-06-05/world_bank_pip:
    - data://meadow/wb/2025-06-05/world_bank_pip
  data://grapher/wb/2025-06-05/world_bank_pip:
    - data://garden/wb/2025-06-05/world_bank_pip
  export://multidim/wb/latest/world_bank_pip:
    - data://grapher/wb/2025-06-05/world_bank_pip

  # PREVIOUS VERSION (TO KEEP 2011 PRICES)
  data://meadow/wb/2025-04-08/world_bank_pip:
    - snapshot://wb/2025-04-08/world_bank_pip.csv
    - snapshot://wb/2025-04-08/world_bank_pip_percentiles.csv
    - snapshot://wb/2025-04-08/world_bank_pip_regions.csv

  # Dimensional PIP pipeline
  data://garden/wb/2025-04-14/world_bank_pip:
    - data://meadow/wb/2025-04-08/world_bank_pip
  data://grapher/wb/2025-04-14/world_bank_pip:
    - data://garden/wb/2025-04-14/world_bank_pip

  # World Inequality Database
  data://meadow/wid/2025-03-14/world_inequality_database:
    - snapshot://wid/2025-03-14/world_inequality_database_with_extrapolations.csv
    - snapshot://wid/2025-03-14/world_inequality_database_distribution.csv
    - snapshot://wid/2025-03-14/world_inequality_database_distribution_with_extrapolations.csv
    - snapshot://wid/2025-03-14/world_inequality_database.csv
    - snapshot://wid/2025-03-14/world_inequality_database_fiscal.csv
    - data://garden/regions/2023-01-01/regions
  data://garden/wid/2025-03-14/world_inequality_database:
    - data://meadow/wid/2025-03-14/world_inequality_database
  data://grapher/wid/2025-03-14/world_inequality_database:
    - data://garden/wid/2025-03-14/world_inequality_database
  data://explorers/wid/latest/world_inequality_database:
    - data://garden/wid/2025-03-14/world_inequality_database

  # Luxembourg Income Study
  data://meadow/lis/2025-01-24/luxembourg_income_study:
    - snapshot://lis/2025-01-24/lis_keyvars.csv
    - snapshot://lis/2025-01-24/lis_abs_poverty.csv
    - snapshot://lis/2025-01-24/lis_distribution.csv
    - snapshot://lis/2025-01-24/lis_keyvars_adults.csv
    - snapshot://lis/2025-01-24/lis_abs_poverty_adults.csv
    - snapshot://lis/2025-01-24/lis_distribution_adults.csv
    - snapshot://lis/2024-06-13/lis_percentiles.csv
    - snapshot://lis/2024-06-13/lis_percentiles_adults.csv
    - data://garden/regions/2023-01-01/regions
  data://garden/lis/2025-01-24/luxembourg_income_study:
    - data://meadow/lis/2025-01-24/luxembourg_income_study
  data://grapher/lis/2025-01-24/luxembourg_income_study:
    - data://garden/lis/2025-01-24/luxembourg_income_study
  data://explorers/lis/latest/luxembourg_income_study:
    - data://garden/lis/2025-01-24/luxembourg_income_study

  # Poverty and inequality file for inequality comparisons at OWID
  data://garden/poverty_inequality/2025-01-22/poverty_inequality_file:
    - data://garden/wb/2025-06-05/world_bank_pip_legacy
    - data://garden/wid/2025-03-14/world_inequality_database
    - data://garden/lis/2025-01-24/luxembourg_income_study
    - data://garden/wb/2025-06-11/thousand_bins_distribution
    - data://garden/worldbank_wdi/2024-05-20/wdi

  # Inequality comparison data
  data://garden/poverty_inequality/2025-01-22/inequality_comparison:
    - data://garden/poverty_inequality/2025-01-22/poverty_inequality_file
    - data://garden/demography/2023-03-31/population
    - data://garden/regions/2023-01-01/regions
    - data://garden/wb/2025-06-05/world_bank_pip_legacy
    - data://garden/wid/2025-03-14/world_inequality_database
    - data://garden/lis/2025-01-24/luxembourg_income_study
  data://grapher/poverty_inequality/2025-01-22/inequality_comparison:
    - data://garden/poverty_inequality/2025-01-22/inequality_comparison

  # Global Multidimensional Poverty Index
  data://meadow/ophi/2024-10-28/multidimensional_poverty_index:
    - snapshot://ophi/2024-10-28/multidimensional_poverty_index_cme.csv
    - snapshot://ophi/2024-10-28/multidimensional_poverty_index_hot.csv
  data://garden/ophi/2024-10-28/multidimensional_poverty_index:
    - data://meadow/ophi/2024-10-28/multidimensional_poverty_index
  data://grapher/ophi/2024-10-28/multidimensional_poverty_index:
    - data://garden/ophi/2024-10-28/multidimensional_poverty_index

  # # OECD Income Distribution Database
  data://meadow/oecd/2025-04-16/income_distribution_database:
    - snapshot://oecd/2025-04-16/income_distribution_database.csv
  data://garden/oecd/2025-04-16/income_distribution_database:
    - data://meadow/oecd/2025-04-16/income_distribution_database
  data://grapher/oecd/2025-04-16/income_distribution_database:
    - data://garden/oecd/2025-04-16/income_distribution_database

  # Historical poverty data - Moatsos (2021)
  data://meadow/moatsos/2023-10-09/moatsos_historical_poverty:
    - snapshot://moatsos/2023-10-09/moatsos_historical_poverty_oecd.csv
    - snapshot://moatsos/2023-10-09/moatsos_historical_poverty_oecd_countries_share.xlsx
    - snapshot://moatsos/2023-10-09/moatsos_historical_poverty_oecd_regions_number.xlsx
    - snapshot://moatsos/2023-10-09/moatsos_historical_poverty_5.csv
    - snapshot://moatsos/2023-10-09/moatsos_historical_poverty_10.csv
    - snapshot://moatsos/2023-10-09/moatsos_historical_poverty_30.csv
  data://garden/moatsos/2023-10-09/moatsos_historical_poverty:
    - data://meadow/moatsos/2023-10-09/moatsos_historical_poverty
  data://grapher/moatsos/2023-10-09/moatsos_historical_poverty:
    - data://garden/moatsos/2023-10-09/moatsos_historical_poverty

  # 1000 Binned Global Distribution (World Bank PIP)
  data://meadow/wb/2025-06-11/thousand_bins_distribution:
    - snapshot://wb/2025-06-11/thousand_bins_distribution.dta
  data://garden/wb/2025-06-11/thousand_bins_distribution:
    - data://meadow/wb/2025-06-11/thousand_bins_distribution

  # Socio-Economic Database for Latin America and the Caribbean (SEDLAC)
  data://meadow/cedlas/2025-04-01/sedlac:
    - snapshot://cedlas/2025-04-01/sedlac_poverty.xlsx
    - snapshot://cedlas/2025-04-01/sedlac_incomes.xlsx
    - snapshot://cedlas/2025-04-01/sedlac_inequality.xlsx
  data://garden/cedlas/2025-04-01/sedlac:
    - data://meadow/cedlas/2025-04-01/sedlac
  data://grapher/cedlas/2025-04-01/sedlac:
    - data://garden/cedlas/2025-04-01/sedlac

  # OECD Affordable Housing Database - Homelessness
  data://meadow/oecd/2024-04-30/affordable_housing_database:
    - snapshot://oecd/2024-04-30/affordable_housing_database_homelessness.xlsx
  data://garden/oecd/2024-04-30/affordable_housing_database:
    - data://meadow/oecd/2024-04-30/affordable_housing_database
  data://grapher/oecd/2024-04-30/affordable_housing_database:
    - data://garden/oecd/2024-04-30/affordable_housing_database

  # Institute of Global Homelessness - Better Data Project
  data://meadow/igh/2024-07-05/better_data_homelessness:
    - snapshot://igh/2024-07-05/better_data_homelessness.xlsx
  data://garden/igh/2024-07-05/better_data_homelessness:
    - data://meadow/igh/2024-07-05/better_data_homelessness
  data://grapher/igh/2024-07-05/better_data_homelessness:
    - data://garden/igh/2024-07-05/better_data_homelessness

<<<<<<< HEAD
  #
  # Harmonized national poverty lines (for 2021 PPPs poverty lines)
  #
  data://meadow/wb/2025-06-11/harmonized_national_poverty_lines:
    - snapshot://wb/2025-06-11/harmonized_national_poverty_lines.dta
  data://garden/wb/2025-06-11/harmonized_national_poverty_lines:
    - data://meadow/wb/2025-06-11/harmonized_national_poverty_lines
  data://grapher/wb/2025-06-11/harmonized_national_poverty_lines:
    - data://garden/wb/2025-06-11/harmonized_national_poverty_lines
=======
  # World Bank Poverty and Inequality Platform
  data://meadow/wb/2025-06-05/world_bank_pip:
    - snapshot://wb/2025-06-05/world_bank_pip.csv
    - snapshot://wb/2025-06-05/world_bank_pip_regions.csv
    - snapshot://wb/2025-06-05/world_bank_pip_percentiles.csv
  # Dimensional PIP pipeline
  data://garden/wb/2025-06-05/world_bank_pip:
    - data://meadow/wb/2025-06-05/world_bank_pip
  # Legacy PIP pipeline
  data://garden/wb/2025-06-05/world_bank_pip_legacy:
    - data://meadow/wb/2025-06-05/world_bank_pip
  data://grapher/wb/2025-06-05/world_bank_pip:
    - data://garden/wb/2025-06-05/world_bank_pip
>>>>>>> b47f0993
  #
  # Poverty projections from the World Bank's Global Poverty Revisited report (2021 PPPs)
  #
  data://meadow/wb/2025-06-18/poverty_projections:
    - snapshot://wb/2025-06-18/poverty_projections.dta
    - snapshot://wb/2025-06-18/poverty_aggregates.dta
  data://garden/wb/2025-06-18/poverty_projections:
    - data://meadow/wb/2025-06-18/poverty_projections
  data://grapher/wb/2025-06-18/poverty_projections:
    - data://garden/wb/2025-06-18/poverty_projections<|MERGE_RESOLUTION|>--- conflicted
+++ resolved
@@ -150,8 +150,6 @@
     - data://meadow/igh/2024-07-05/better_data_homelessness
   data://grapher/igh/2024-07-05/better_data_homelessness:
     - data://garden/igh/2024-07-05/better_data_homelessness
-
-<<<<<<< HEAD
   #
   # Harmonized national poverty lines (for 2021 PPPs poverty lines)
   #
@@ -161,21 +159,6 @@
     - data://meadow/wb/2025-06-11/harmonized_national_poverty_lines
   data://grapher/wb/2025-06-11/harmonized_national_poverty_lines:
     - data://garden/wb/2025-06-11/harmonized_national_poverty_lines
-=======
-  # World Bank Poverty and Inequality Platform
-  data://meadow/wb/2025-06-05/world_bank_pip:
-    - snapshot://wb/2025-06-05/world_bank_pip.csv
-    - snapshot://wb/2025-06-05/world_bank_pip_regions.csv
-    - snapshot://wb/2025-06-05/world_bank_pip_percentiles.csv
-  # Dimensional PIP pipeline
-  data://garden/wb/2025-06-05/world_bank_pip:
-    - data://meadow/wb/2025-06-05/world_bank_pip
-  # Legacy PIP pipeline
-  data://garden/wb/2025-06-05/world_bank_pip_legacy:
-    - data://meadow/wb/2025-06-05/world_bank_pip
-  data://grapher/wb/2025-06-05/world_bank_pip:
-    - data://garden/wb/2025-06-05/world_bank_pip
->>>>>>> b47f0993
   #
   # Poverty projections from the World Bank's Global Poverty Revisited report (2021 PPPs)
   #
