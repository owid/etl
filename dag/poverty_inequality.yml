steps:
  # Poverty and inequality dataset for comparison explorers (check steps for updating tables)
  data://explorers/poverty_inequality/latest/poverty_inequality:
    - data://explorers/wb/latest/world_bank_pip
    - data://explorers/wid/latest/world_inequality_database
    - data://explorers/lis/latest/luxembourg_income_study

  # World Bank Poverty and Inequality Platform
  data://meadow/wb/2025-04-08/world_bank_pip:
    - snapshot://wb/2025-04-08/world_bank_pip.csv
    - snapshot://wb/2025-04-08/world_bank_pip_percentiles.csv
    - snapshot://wb/2025-04-08/world_bank_pip_regions.csv

  # Legacy PIP pipeline
  data://garden/wb/2025-04-08/world_bank_pip_legacy:
    - data://meadow/wb/2025-04-08/world_bank_pip
  data://explorers/wb/latest/world_bank_pip:
    - data://garden/wb/2025-04-08/world_bank_pip_legacy

  # Dimensional PIP pipeline
  data://garden/wb/2025-04-14/world_bank_pip:
    - data://meadow/wb/2025-04-08/world_bank_pip
  data://grapher/wb/2025-04-14/world_bank_pip:
    - data://garden/wb/2025-04-14/world_bank_pip
  export://multidim/wb/latest/world_bank_pip:
    - data://grapher/wb/2025-04-14/world_bank_pip

  # World Inequality Database
  data://meadow/wid/2025-03-14/world_inequality_database:
    - snapshot://wid/2025-03-14/world_inequality_database_with_extrapolations.csv
    - snapshot://wid/2025-03-14/world_inequality_database_distribution.csv
    - snapshot://wid/2025-03-14/world_inequality_database_distribution_with_extrapolations.csv
    - snapshot://wid/2025-03-14/world_inequality_database.csv
    - snapshot://wid/2025-03-14/world_inequality_database_fiscal.csv
    - data://garden/regions/2023-01-01/regions
  data://garden/wid/2025-03-14/world_inequality_database:
    - data://meadow/wid/2025-03-14/world_inequality_database
  data://grapher/wid/2025-03-14/world_inequality_database:
    - data://garden/wid/2025-03-14/world_inequality_database
  data://explorers/wid/latest/world_inequality_database:
    - data://garden/wid/2025-03-14/world_inequality_database

  # Luxembourg Income Study
  data://meadow/lis/2025-01-24/luxembourg_income_study:
    - snapshot://lis/2025-01-24/lis_keyvars.csv
    - snapshot://lis/2025-01-24/lis_abs_poverty.csv
    - snapshot://lis/2025-01-24/lis_distribution.csv
    - snapshot://lis/2025-01-24/lis_keyvars_adults.csv
    - snapshot://lis/2025-01-24/lis_abs_poverty_adults.csv
    - snapshot://lis/2025-01-24/lis_distribution_adults.csv
    - snapshot://lis/2024-06-13/lis_percentiles.csv
    - snapshot://lis/2024-06-13/lis_percentiles_adults.csv
    - data://garden/regions/2023-01-01/regions
  data://garden/lis/2025-01-24/luxembourg_income_study:
    - data://meadow/lis/2025-01-24/luxembourg_income_study
  data://grapher/lis/2025-01-24/luxembourg_income_study:
    - data://garden/lis/2025-01-24/luxembourg_income_study
  data://explorers/lis/latest/luxembourg_income_study:
    - data://garden/lis/2025-01-24/luxembourg_income_study

  # Poverty and inequality file for inequality comparisons at OWID
  data://garden/poverty_inequality/2025-01-22/poverty_inequality_file:
    - data://garden/wb/2025-04-08/world_bank_pip_legacy
    - data://garden/wid/2025-03-14/world_inequality_database
    - data://garden/lis/2025-01-24/luxembourg_income_study
    - data://garden/wb/2025-06-11/thousand_bins_distribution
    - data://garden/worldbank_wdi/2024-05-20/wdi

  # Inequality comparison data
  data://garden/poverty_inequality/2025-01-22/inequality_comparison:
    - data://garden/poverty_inequality/2025-01-22/poverty_inequality_file
    - data://garden/demography/2023-03-31/population
    - data://garden/regions/2023-01-01/regions
    - data://garden/wb/2025-04-08/world_bank_pip_legacy
    - data://garden/wid/2025-03-14/world_inequality_database
    - data://garden/lis/2025-01-24/luxembourg_income_study
  data://grapher/poverty_inequality/2025-01-22/inequality_comparison:
    - data://garden/poverty_inequality/2025-01-22/inequality_comparison

  # Global Multidimensional Poverty Index
  data://meadow/ophi/2024-10-28/multidimensional_poverty_index:
    - snapshot://ophi/2024-10-28/multidimensional_poverty_index_cme.csv
    - snapshot://ophi/2024-10-28/multidimensional_poverty_index_hot.csv
  data://garden/ophi/2024-10-28/multidimensional_poverty_index:
    - data://meadow/ophi/2024-10-28/multidimensional_poverty_index
  data://grapher/ophi/2024-10-28/multidimensional_poverty_index:
    - data://garden/ophi/2024-10-28/multidimensional_poverty_index

  # # OECD Income Distribution Database
  data://meadow/oecd/2025-04-16/income_distribution_database:
    - snapshot://oecd/2025-04-16/income_distribution_database.csv
  data://garden/oecd/2025-04-16/income_distribution_database:
    - data://meadow/oecd/2025-04-16/income_distribution_database
  data://grapher/oecd/2025-04-16/income_distribution_database:
    - data://garden/oecd/2025-04-16/income_distribution_database

  # Historical poverty data - Moatsos (2021)
  data://meadow/moatsos/2023-10-09/moatsos_historical_poverty:
    - snapshot://moatsos/2023-10-09/moatsos_historical_poverty_oecd.csv
    - snapshot://moatsos/2023-10-09/moatsos_historical_poverty_oecd_countries_share.xlsx
    - snapshot://moatsos/2023-10-09/moatsos_historical_poverty_oecd_regions_number.xlsx
    - snapshot://moatsos/2023-10-09/moatsos_historical_poverty_5.csv
    - snapshot://moatsos/2023-10-09/moatsos_historical_poverty_10.csv
    - snapshot://moatsos/2023-10-09/moatsos_historical_poverty_30.csv
  data://garden/moatsos/2023-10-09/moatsos_historical_poverty:
    - data://meadow/moatsos/2023-10-09/moatsos_historical_poverty
  data://grapher/moatsos/2023-10-09/moatsos_historical_poverty:
    - data://garden/moatsos/2023-10-09/moatsos_historical_poverty

  # 1000 Binned Global Distribution (World Bank PIP)
  data://meadow/wb/2025-06-11/thousand_bins_distribution:
    - snapshot://wb/2025-06-11/thousand_bins_distribution.dta
  data://garden/wb/2025-06-11/thousand_bins_distribution:
    - data://meadow/wb/2025-06-11/thousand_bins_distribution

  # Socio-Economic Database for Latin America and the Caribbean (SEDLAC)
  data://meadow/cedlas/2025-04-01/sedlac:
    - snapshot://cedlas/2025-04-01/sedlac_poverty.xlsx
    - snapshot://cedlas/2025-04-01/sedlac_incomes.xlsx
    - snapshot://cedlas/2025-04-01/sedlac_inequality.xlsx
  data://garden/cedlas/2025-04-01/sedlac:
    - data://meadow/cedlas/2025-04-01/sedlac
  data://grapher/cedlas/2025-04-01/sedlac:
    - data://garden/cedlas/2025-04-01/sedlac

  # OECD Affordable Housing Database - Homelessness
  data://meadow/oecd/2024-04-30/affordable_housing_database:
    - snapshot://oecd/2024-04-30/affordable_housing_database_homelessness.xlsx
  data://garden/oecd/2024-04-30/affordable_housing_database:
    - data://meadow/oecd/2024-04-30/affordable_housing_database
  data://grapher/oecd/2024-04-30/affordable_housing_database:
    - data://garden/oecd/2024-04-30/affordable_housing_database

  # Institute of Global Homelessness - Better Data Project
  data://meadow/igh/2024-07-05/better_data_homelessness:
    - snapshot://igh/2024-07-05/better_data_homelessness.xlsx
  data://garden/igh/2024-07-05/better_data_homelessness:
    - data://meadow/igh/2024-07-05/better_data_homelessness
  data://grapher/igh/2024-07-05/better_data_homelessness:
    - data://garden/igh/2024-07-05/better_data_homelessness

<<<<<<< HEAD
  # Poverty projections from the Poverty, Prosperity and Planet Report 2024
  data://meadow/wb/2025-01-15/poverty_projections:
    - snapshot://wb/2025-01-15/reproducibility_package_poverty_prosperity_planet.zip
  data://garden/wb/2025-01-15/poverty_projections:
    - data://meadow/wb/2025-01-15/poverty_projections
  data://grapher/wb/2025-01-15/poverty_projections:
    - data://garden/wb/2025-01-15/poverty_projections
  # World Bank Poverty and Inequality Platform
  data://meadow/wb/2025-06-05/world_bank_pip:
    - snapshot://wb/2025-06-05/world_bank_pip.csv
    - snapshot://wb/2025-06-05/world_bank_pip_regions.csv
    - snapshot://wb/2025-06-05/world_bank_pip_percentiles.csv
  # Dimensional PIP pipeline
  data://garden/wb/2025-06-05/world_bank_pip:
    - data://meadow/wb/2025-06-05/world_bank_pip
  # Legacy PIP pipeline
  data://garden/wb/2025-06-05/world_bank_pip_legacy:
    - data://meadow/wb/2025-06-05/world_bank_pip
  data://grapher/wb/2025-06-05/world_bank_pip:
    - data://garden/wb/2025-06-05/world_bank_pip
=======
  #
  # Poverty projections from the World Bank's Global Poverty Revisited report (2021 PPPs)
  #
  data://meadow/wb/2025-06-18/poverty_projections:
    - snapshot://wb/2025-06-18/poverty_projections.dta
    - snapshot://wb/2025-06-18/poverty_aggregates.dta
  data://garden/wb/2025-06-18/poverty_projections:
    - data://meadow/wb/2025-06-18/poverty_projections
  data://grapher/wb/2025-06-18/poverty_projections:
    - data://garden/wb/2025-06-18/poverty_projections
>>>>>>> 434c779d
<|MERGE_RESOLUTION|>--- conflicted
+++ resolved
@@ -139,7 +139,6 @@
   data://grapher/igh/2024-07-05/better_data_homelessness:
     - data://garden/igh/2024-07-05/better_data_homelessness
 
-<<<<<<< HEAD
   # Poverty projections from the Poverty, Prosperity and Planet Report 2024
   data://meadow/wb/2025-01-15/poverty_projections:
     - snapshot://wb/2025-01-15/reproducibility_package_poverty_prosperity_planet.zip
@@ -160,7 +159,6 @@
     - data://meadow/wb/2025-06-05/world_bank_pip
   data://grapher/wb/2025-06-05/world_bank_pip:
     - data://garden/wb/2025-06-05/world_bank_pip
-=======
   #
   # Poverty projections from the World Bank's Global Poverty Revisited report (2021 PPPs)
   #
@@ -170,5 +168,4 @@
   data://garden/wb/2025-06-18/poverty_projections:
     - data://meadow/wb/2025-06-18/poverty_projections
   data://grapher/wb/2025-06-18/poverty_projections:
-    - data://garden/wb/2025-06-18/poverty_projections
->>>>>>> 434c779d
+    - data://garden/wb/2025-06-18/poverty_projections