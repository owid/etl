--- conflicted
+++ resolved
@@ -5,17 +5,6 @@
     - data://explorers/wid/latest/world_inequality_database
     - data://explorers/lis/latest/luxembourg_income_study
 
-<<<<<<< HEAD
-  # Poverty and inequality file for Joe's PhD
-  data://explorers/poverty_inequality/latest/poverty_inequality_export:
-    - data://garden/wb/2024-10-07/world_bank_pip
-    - data://garden/wid/2024-11-19/world_inequality_database
-    - data://garden/lis/2024-06-13/luxembourg_income_study
-    - data://garden/wb/2024-01-22/thousand_bins_distribution
-    - data://garden/worldbank_wdi/2024-05-20/wdi
-
-=======
->>>>>>> d8781876
   # World Bank Poverty and Inequality Platform
   data://meadow/wb/2024-10-07/world_bank_pip:
     - snapshot://wb/2024-10-07/world_bank_pip.csv
