--- conflicted
+++ resolved
@@ -151,15 +151,6 @@
   data://grapher/igh/2024-07-05/better_data_homelessness:
     - data://garden/igh/2024-07-05/better_data_homelessness
 
-  # Poverty projections from the Poverty, Prosperity and Planet Report 2024
-  data://meadow/wb/2025-01-15/poverty_projections:
-    - snapshot://wb/2025-01-15/reproducibility_package_poverty_prosperity_planet.zip
-  data://garden/wb/2025-01-15/poverty_projections:
-    - data://meadow/wb/2025-01-15/poverty_projections
-  data://grapher/wb/2025-01-15/poverty_projections:
-    - data://garden/wb/2025-01-15/poverty_projections
-<<<<<<< HEAD
-
   #
   # Harmonized national poverty lines (for 2021 PPPs poverty lines)
   #
@@ -179,20 +170,6 @@
     - data://meadow/wb/2025-06-11/harmonized_national_poverty_lines
   data://grapher/wb/2025-06-11/harmonized_national_poverty_lines:
     - data://garden/wb/2025-06-11/harmonized_national_poverty_lines
-=======
-  # World Bank Poverty and Inequality Platform
-  data://meadow/wb/2025-06-05/world_bank_pip:
-    - snapshot://wb/2025-06-05/world_bank_pip.csv
-    - snapshot://wb/2025-06-05/world_bank_pip_regions.csv
-    - snapshot://wb/2025-06-05/world_bank_pip_percentiles.csv
-  # Dimensional PIP pipeline
-  data://garden/wb/2025-06-05/world_bank_pip:
-    - data://meadow/wb/2025-06-05/world_bank_pip
-  # Legacy PIP pipeline
-  data://garden/wb/2025-06-05/world_bank_pip_legacy:
-    - data://meadow/wb/2025-06-05/world_bank_pip
-  data://grapher/wb/2025-06-05/world_bank_pip:
-    - data://garden/wb/2025-06-05/world_bank_pip
   #
   # Poverty projections from the World Bank's Global Poverty Revisited report (2021 PPPs)
   #
@@ -202,5 +179,4 @@
   data://garden/wb/2025-06-18/poverty_projections:
     - data://meadow/wb/2025-06-18/poverty_projections
   data://grapher/wb/2025-06-18/poverty_projections:
-    - data://garden/wb/2025-06-18/poverty_projections
->>>>>>> cde12afb
+    - data://garden/wb/2025-06-18/poverty_projections