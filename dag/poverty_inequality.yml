steps:
  # Poverty and inequality dataset for comparison explorers (check steps for updating tables)
  data://explorers/poverty_inequality/latest/poverty_inequality:
    - data://explorers/wb/latest/world_bank_pip
    - data://explorers/wid/latest/world_inequality_database
    - data://explorers/lis/latest/luxembourg_income_study

  # World Bank Poverty and Inequality Platform
  data://meadow/wb/2025-08-07/world_bank_pip:
    - snapshot://wb/2025-08-07/world_bank_pip.csv
    - snapshot://wb/2025-08-07/world_bank_pip_percentiles.csv
    - snapshot://wb/2025-08-07/world_bank_pip_regions.csv
  # Dimensional PIP pipeline
  data://garden/wb/2025-08-07/world_bank_pip:
    - data://meadow/wb/2025-08-07/world_bank_pip
  data://grapher/wb/2025-08-07/world_bank_pip:
    - data://garden/wb/2025-08-07/world_bank_pip
  export://multidim/wb/latest/world_bank_pip:
    - data://grapher/wb/2025-08-07/world_bank_pip
  # Legacy PIP pipeline
  data://garden/wb/2025-08-07/world_bank_pip_legacy:
    - data://meadow/wb/2025-08-07/world_bank_pip
  data://explorers/wb/latest/world_bank_pip:
    - data://garden/wb/2025-08-07/world_bank_pip_legacy

  # PREVIOUS VERSION (TO KEEP 2011 PRICES and 2017 PRICES BEFORE THE CHANGES IN SURVEYS)
  data://meadow/wb/2025-04-08/world_bank_pip:
    - snapshot://wb/2025-04-08/world_bank_pip.csv
    - snapshot://wb/2025-04-08/world_bank_pip_percentiles.csv
    - snapshot://wb/2025-04-08/world_bank_pip_regions.csv
  data://garden/wb/2025-04-14/world_bank_pip:
    - data://meadow/wb/2025-04-08/world_bank_pip
  data://grapher/wb/2025-04-14/world_bank_pip:
    - data://garden/wb/2025-04-14/world_bank_pip

  # World Inequality Database
  data://meadow/wid/2025-03-14/world_inequality_database:
    - snapshot://wid/2025-03-14/world_inequality_database_with_extrapolations.csv
    - snapshot://wid/2025-03-14/world_inequality_database_distribution.csv
    - snapshot://wid/2025-03-14/world_inequality_database_distribution_with_extrapolations.csv
    - snapshot://wid/2025-03-14/world_inequality_database.csv
    - snapshot://wid/2025-03-14/world_inequality_database_fiscal.csv
    - data://garden/regions/2023-01-01/regions
  data://garden/wid/2025-03-14/world_inequality_database:
    - data://meadow/wid/2025-03-14/world_inequality_database
  data://grapher/wid/2025-03-14/world_inequality_database:
    - data://garden/wid/2025-03-14/world_inequality_database
  data://explorers/wid/latest/world_inequality_database:
    - data://garden/wid/2025-03-14/world_inequality_database

    # Luxembourg Income Study
  data://meadow/lis/2025-07-23/luxembourg_income_study:
    - snapshot://lis/2025-07-23/lis_keyvars.csv
    - snapshot://lis/2025-07-23/lis_abs_poverty.csv
    - snapshot://lis/2025-07-23/lis_distribution.csv
    - snapshot://lis/2025-07-23/lis_keyvars_adults.csv
    - snapshot://lis/2025-07-23/lis_abs_poverty_adults.csv
    - snapshot://lis/2025-07-23/lis_distribution_adults.csv
    - snapshot://lis/2024-06-13/lis_percentiles.csv
    - snapshot://lis/2024-06-13/lis_percentiles_adults.csv
    - data://garden/regions/2023-01-01/regions
  data://garden/lis/2025-07-23/luxembourg_income_study:
    - data://meadow/lis/2025-07-23/luxembourg_income_study
  data://grapher/lis/2025-07-23/luxembourg_income_study:
    - data://garden/lis/2025-07-23/luxembourg_income_study
  data://explorers/lis/latest/luxembourg_income_study:
    - data://garden/lis/2025-07-23/luxembourg_income_study

  # Poverty and inequality file for inequality comparisons at OWID
  data://garden/poverty_inequality/2025-01-22/poverty_inequality_file:
    - data://garden/wb/2025-08-07/world_bank_pip_legacy
    - data://garden/wid/2025-03-14/world_inequality_database
    - data://garden/lis/2025-07-23/luxembourg_income_study
<<<<<<< HEAD
    - data://garden/wb/2025-06-11/thousand_bins_distribution
=======
>>>>>>> 156e8d48
    - data://garden/worldbank_wdi/2025-09-08/wdi

  # Inequality comparison data
  data://garden/poverty_inequality/2025-01-22/inequality_comparison:
    - data://garden/poverty_inequality/2025-01-22/poverty_inequality_file
    - data://garden/demography/2024-07-15/population
    - data://garden/regions/2023-01-01/regions
    - data://garden/wb/2025-08-07/world_bank_pip_legacy
    - data://garden/wid/2025-03-14/world_inequality_database
    - data://garden/lis/2025-07-23/luxembourg_income_study
  data://grapher/poverty_inequality/2025-01-22/inequality_comparison:
    - data://garden/poverty_inequality/2025-01-22/inequality_comparison

  # Global Multidimensional Poverty Index
  data://meadow/ophi/2024-10-28/multidimensional_poverty_index:
    - snapshot://ophi/2024-10-28/multidimensional_poverty_index_cme.csv
    - snapshot://ophi/2024-10-28/multidimensional_poverty_index_hot.csv
  data://garden/ophi/2024-10-28/multidimensional_poverty_index:
    - data://meadow/ophi/2024-10-28/multidimensional_poverty_index
  data://grapher/ophi/2024-10-28/multidimensional_poverty_index:
    - data://garden/ophi/2024-10-28/multidimensional_poverty_index

  # # OECD Income Distribution Database
  data://meadow/oecd/2025-04-16/income_distribution_database:
    - snapshot://oecd/2025-04-16/income_distribution_database.csv
  data://garden/oecd/2025-04-16/income_distribution_database:
    - data://meadow/oecd/2025-04-16/income_distribution_database
  data://grapher/oecd/2025-04-16/income_distribution_database:
    - data://garden/oecd/2025-04-16/income_distribution_database

  # Historical poverty data - Moatsos (2021)
  data://meadow/moatsos/2023-10-09/moatsos_historical_poverty:
    - snapshot://moatsos/2023-10-09/moatsos_historical_poverty_oecd.csv
    - snapshot://moatsos/2023-10-09/moatsos_historical_poverty_oecd_countries_share.xlsx
    - snapshot://moatsos/2023-10-09/moatsos_historical_poverty_oecd_regions_number.xlsx
    - snapshot://moatsos/2023-10-09/moatsos_historical_poverty_5.csv
    - snapshot://moatsos/2023-10-09/moatsos_historical_poverty_10.csv
    - snapshot://moatsos/2023-10-09/moatsos_historical_poverty_30.csv
  data://garden/moatsos/2023-10-09/moatsos_historical_poverty:
    - data://meadow/moatsos/2023-10-09/moatsos_historical_poverty
  data://grapher/moatsos/2023-10-09/moatsos_historical_poverty:
    - data://garden/moatsos/2023-10-09/moatsos_historical_poverty

  # 1000 Binned Global Distribution (World Bank PIP)
  data://meadow/wb/2025-10-13/thousand_bins_distribution:
    - snapshot://wb/2025-10-13/thousand_bins_distribution.dta
  data://garden/wb/2025-10-13/thousand_bins_distribution:
    - data://meadow/wb/2025-10-13/thousand_bins_distribution
  # Socio-Economic Database for Latin America and the Caribbean (SEDLAC)
  data://meadow/cedlas/2025-04-01/sedlac:
    - snapshot://cedlas/2025-04-01/sedlac_poverty.xlsx
    - snapshot://cedlas/2025-04-01/sedlac_incomes.xlsx
    - snapshot://cedlas/2025-04-01/sedlac_inequality.xlsx
  data://garden/cedlas/2025-04-01/sedlac:
    - data://meadow/cedlas/2025-04-01/sedlac
  data://grapher/cedlas/2025-04-01/sedlac:
    - data://garden/cedlas/2025-04-01/sedlac

  # OECD Affordable Housing Database - Homelessness
  data://meadow/oecd/2024-04-30/affordable_housing_database:
    - snapshot://oecd/2024-04-30/affordable_housing_database_homelessness.xlsx
  data://garden/oecd/2024-04-30/affordable_housing_database:
    - data://meadow/oecd/2024-04-30/affordable_housing_database
  data://grapher/oecd/2024-04-30/affordable_housing_database:
    - data://garden/oecd/2024-04-30/affordable_housing_database

  # Institute of Global Homelessness - Better Data Project
  data://meadow/igh/2024-07-05/better_data_homelessness:
    - snapshot://igh/2024-07-05/better_data_homelessness.xlsx
  data://garden/igh/2024-07-05/better_data_homelessness:
    - data://meadow/igh/2024-07-05/better_data_homelessness
  data://grapher/igh/2024-07-05/better_data_homelessness:
    - data://garden/igh/2024-07-05/better_data_homelessness
  #
  # Harmonized national poverty lines (for 2021 PPPs poverty lines)
  #
  data://meadow/wb/2025-06-11/harmonized_national_poverty_lines:
    - snapshot://wb/2025-06-11/harmonized_national_poverty_lines.dta
  data://garden/wb/2025-06-11/harmonized_national_poverty_lines:
    - data://meadow/wb/2025-06-11/harmonized_national_poverty_lines
  data://grapher/wb/2025-06-11/harmonized_national_poverty_lines:
    - data://garden/wb/2025-06-11/harmonized_national_poverty_lines

  #
  # Poverty projections in 2021 prices up to 2050
  #
  data://meadow/wb/2025-07-02/poverty_projections:
    - snapshot://wb/2025-07-02/poverty_projections.dta
  data://garden/wb/2025-07-02/poverty_projections:
    - data://meadow/wb/2025-07-02/poverty_projections
  data://grapher/wb/2025-07-02/poverty_projections:
    - data://garden/wb/2025-07-02/poverty_projections<|MERGE_RESOLUTION|>--- conflicted
+++ resolved
@@ -71,10 +71,6 @@
     - data://garden/wb/2025-08-07/world_bank_pip_legacy
     - data://garden/wid/2025-03-14/world_inequality_database
     - data://garden/lis/2025-07-23/luxembourg_income_study
-<<<<<<< HEAD
-    - data://garden/wb/2025-06-11/thousand_bins_distribution
-=======
->>>>>>> 156e8d48
     - data://garden/worldbank_wdi/2025-09-08/wdi
 
   # Inequality comparison data
