--- conflicted
+++ resolved
@@ -87,14 +87,8 @@
     - data://garden/un/2025-03-18/migration_stock_flows
     - data://garden/regions/2023-01-01/regions
 
-<<<<<<< HEAD
-
-  # UN DESA multidim migration flows (2024)
-  export://multidim/migration/latest/migration_flows:
-=======
   # UN DESA multidim migration flows (2024)
   export://multidim/migration/latest/migration_flows:
     - data://grapher/un/2025-03-18/migration_stock_flows
   export://explorers/migration/latest/migration_flows:
->>>>>>> 9f30e34d
     - data://grapher/un/2025-03-18/migration_stock_flows