steps:
  # Health
  data://garden/owid/latest/covid:
    - etag://raw.githubusercontent.com/owid/covid-19-data/master/public/data/owid-covid-data.csv
  # Death completion (Karlinsky,2023)
  data://meadow/health/2023-08-16/deaths_karlinsky:
    - snapshot://health/2023-08-16/deaths_karlinsky.csv
  data://garden/health/2023-08-16/deaths_karlinsky:
    - data://meadow/health/2023-08-16/deaths_karlinsky
    - data://garden/demography/2023-03-31/population
  data://grapher/health/2023-08-16/deaths_karlinsky:
    - data://garden/health/2023-08-16/deaths_karlinsky

  # WHO Vaccination data
  data://meadow/who/2022-07-17/who_vaccination:
    - walden://who/2022-07-17/who_vaccination
  data://garden/who/2022-07-17/who_vaccination:
    - data://meadow/who/2022-07-17/who_vaccination
    - data://garden/un/2022-07-11/un_wpp
  data://grapher/who/2022-07-17/who_vaccination:
    - data://garden/who/2022-07-17/who_vaccination

  # WHO Global Health Estimates
  data://meadow/who/2021-07-01/ghe:
    - walden://who/2021-07-01/ghe
  data://meadow/who/2022-09-30/ghe:
    - walden://who/2022-09-30/ghe
  data://garden/who/2021-07-01/ghe:
    - data://meadow/who/2021-07-01/ghe
    - data://garden/regions/2023-01-01/regions
  data://garden/who/2022-09-30/ghe:
    - data://meadow/who/2022-09-30/ghe
    - data://garden/un/2022-07-11/un_wpp
    - data://garden/regions/2023-01-01/regions
    - snapshot://who/2023-07-14/standard_age_distribution.csv
  data://grapher/who/2022-09-30/ghe:
    - data://garden/who/2022-09-30/ghe

  #WHO - Global Health Observatory (Incomplete; waiting for WHO API update)
  data://meadow/who/2021-07-01/gho:
    - walden://who/2021-07-01/gho
  # WHO - Global Health Observatory (only suicides variable)
  data://meadow/who/2023-03-09/gho_suicides:
    - snapshot://who/2023-03-09/gho_suicides.json
  data://garden/who/2023-03-09/gho_suicides:
    - data://meadow/who/2023-03-09/gho_suicides
  data://grapher/who/2023-03-09/gho_suicides:
    - data://garden/who/2023-03-09/gho_suicides

  # IHME Global Burden of Disease - Child mortality long run
  data://meadow/ihme_gbd/2020-12-19/child_mortality:
    - walden://ihme_gbd/2020-12-19/child_mortality
  data://garden/ihme_gbd/2020-12-19/child_mortality:
    - data://meadow/ihme_gbd/2020-12-19/child_mortality
  data://grapher/ihme_gbd/2020-12-19/child_mortality:
    - data://garden/ihme_gbd/2020-12-19/child_mortality

  # IHME Global Burden of Disease - Deaths and DALYs
  data://meadow/ihme_gbd/2019/gbd_cause:
    - walden://ihme_gbd/2019/gbd_cause
  data://garden/ihme_gbd/2019/gbd_cause:
    - data://meadow/ihme_gbd/2019/gbd_cause
  data://grapher/ihme_gbd/2019/gbd_cause:
    - data://garden/ihme_gbd/2019/gbd_cause

  # IHME Global Burden of Disease - Child mortality
  data://meadow/ihme_gbd/2019/gbd_child_mortality:
    - walden://ihme_gbd/2019/gbd_child_mortality
  data://garden/ihme_gbd/2019/gbd_child_mortality:
    - data://meadow/ihme_gbd/2019/gbd_child_mortality
  data://grapher/ihme_gbd/2019/gbd_child_mortality:
    - data://garden/ihme_gbd/2019/gbd_child_mortality

  # IHME Global Burden of Disease - Mental health
  data://meadow/ihme_gbd/2019/gbd_mental_health:
    - walden://ihme_gbd/2019/gbd_mental_health
  data://garden/ihme_gbd/2019/gbd_mental_health:
    - data://meadow/ihme_gbd/2019/gbd_mental_health
  data://grapher/ihme_gbd/2019/gbd_mental_health:
    - data://garden/ihme_gbd/2019/gbd_mental_health

  # IHME Global Burden of Disease - Risk factors
  data://meadow/ihme_gbd/2019/gbd_risk:
    - walden://ihme_gbd/2019/gbd_risk
  data://garden/ihme_gbd/2019/gbd_risk:
    - data://meadow/ihme_gbd/2019/gbd_risk
  data://grapher/ihme_gbd/2019/gbd_risk:
    - data://garden/ihme_gbd/2019/gbd_risk

  # IHME Global Burden of Disease - Prevalence and incidence
  data://meadow/ihme_gbd/2019/gbd_prevalence:
    - walden://ihme_gbd/2019/gbd_prevalence
  data://garden/ihme_gbd/2019/gbd_prevalence:
    - data://meadow/ihme_gbd/2019/gbd_prevalence
  data://grapher/ihme_gbd/2019/gbd_prevalence:
    - data://garden/ihme_gbd/2019/gbd_prevalence

  # IHME GBD Mental Health Prevalence
  data://meadow/ihme_gbd/2023-05-15/gbd_mental_health_prevalence_rate:
    - snapshot://ihme_gbd/2023-05-15/gbd_mental_health_prevalence_rate.zip
  data://garden/ihme_gbd/2023-05-15/gbd_mental_health_prevalence_rate:
    - data://meadow/ihme_gbd/2023-05-15/gbd_mental_health_prevalence_rate
  data://grapher/ihme_gbd/2023-05-15/gbd_mental_health_prevalence_rate:
    - data://garden/ihme_gbd/2023-05-15/gbd_mental_health_prevalence_rate

  # IHME GBD Mental Health DALYs vs Prevalence
  data://garden/ihme_gbd/2023-06-14/prevalence_dalys_world:
    - data://garden/ihme_gbd/2023-05-15/gbd_mental_health_prevalence_rate
    - data://garden/ihme_gbd/2019/gbd_cause
  data://grapher/ihme_gbd/2023-06-14/prevalence_dalys_world:
    - data://garden/ihme_gbd/2023-06-14/prevalence_dalys_world

  # IHME GBD Leading cause of child deaths
  data://garden/ihme_gbd/2023-10-04/leading_causes_child_deaths:
    - data://garden/ihme_gbd/2019/gbd_cause
    - data://meadow/ihme_gbd/2023-10-04/cause_hierarchy
  data://grapher/ihme_gbd/2023-10-04/leading_causes_child_deaths:
    - data://garden/ihme_gbd/2023-10-04/leading_causes_child_deaths

  # IHME GBD Cause hierarchy
  data://meadow/ihme_gbd/2023-10-04/cause_hierarchy:
    - snapshot://ihme_gbd/2023-10-04/cause_hierarchy.csv

  # Postnatal care coverage - World Bank (2022)
  data://meadow/postnatal_care/2022-09-19/postnatal_care:
    - walden://postnatal_care/2022-09-19/postnatal_care
  data://garden/postnatal_care/2022-09-19/postnatal_care:
    - data://meadow/postnatal_care/2022-09-19/postnatal_care
  data://grapher/postnatal_care/2022-09-19/postnatal_care:
    - data://garden/postnatal_care/2022-09-19/postnatal_care

  # FluNet and FluID - WHO Flu Databases
  data://meadow/who/latest/flunet:
    - snapshot://who/latest/flunet.csv
  data://garden/who/latest/flunet:
    - data://meadow/who/latest/flunet
  data://meadow/who/latest/fluid:
    - snapshot://who/latest/fluid.csv
  data://garden/who/latest/fluid:
    - data://meadow/who/latest/fluid
  data://explorers/who/latest/flu:
    - data://garden/who/latest/fluid
    - data://garden/who/latest/flunet

  # Flu vaccine policy - https://immunizationdata.who.int/pages/indicators-by-category/influenza.html?YEAR=
  data://meadow/who/2023-04-03/flu_vaccine_policy:
    - snapshot://who/2023-04-03/flu_vaccine_policy.xlsx
  data://garden/who/2023-04-03/flu_vaccine_policy:
    - data://meadow/who/2023-04-03/flu_vaccine_policy
  data://grapher/who/2023-04-03/flu_vaccine_policy:
    - data://garden/who/2023-04-03/flu_vaccine_policy

  # WHO flu vaccination of elderly - https://immunizationdata.who.int/pages/coverage/flu.html?ANTIGEN=FLU_ELDERLY&YEAR=
  data://meadow/who/2023-04-03/flu_elderly:
    - snapshot://who/2023-04-03/flu_elderly.xlsx
  data://garden/who/2023-04-03/flu_elderly:
    - data://meadow/who/2023-04-03/flu_elderly
  data://grapher/who/2023-04-03/flu_elderly:
    - data://garden/who/2023-04-03/flu_elderly

  # Registered vehicles per 1000 people
  data://garden/who/2023-03-13/vehicles:
    - data://garden/owid/latest/key_indicators
    - backport://backport/owid/latest/dataset_5676_global_health_observatory__world_health_organization__2022_08
  data://grapher/who/2023-03-13/vehicles:
    - data://garden/who/2023-03-13/vehicles

  # WGM 2020
  data://meadow/health/2023-04-18/wgm_mental_health:
    - snapshot://health/2023-04-18/wgm_mental_health.zip
  data://garden/health/2023-04-18/wgm_mental_health:
    - data://meadow/health/2023-04-18/wgm_mental_health
    - data://garden/regions/2023-01-01/regions
    - data://garden/wb/2021-07-01/wb_income
  data://grapher/health/2023-04-19/wgm_mental_health:
    - data://garden/health/2023-04-18/wgm_mental_health
  # WGM 2018
  data://meadow/health/2023-04-25/wgm_2018:
    - snapshot://health/2023-04-25/wgm_2018.xlsx
  data://garden/health/2023-04-25/wgm_2018:
    - data://meadow/health/2023-04-25/wgm_2018
    - data://garden/regions/2023-01-01/regions
    - data://garden/wb/2021-07-01/wb_income
  data://grapher/health/2023-04-26/wgm_2018:
    - data://garden/health/2023-04-25/wgm_2018

  # OECD: Pharmaceutical Market
  data://meadow/oecd/2023-05-01/health_pharma_market:
    - snapshot://oecd/2023-05-01/health_pharma_market.csv
  data://garden/oecd/2023-05-01/health_pharma_market:
    - data://meadow/oecd/2023-05-01/health_pharma_market
  data://grapher/oecd/2023-05-01/health_pharma_market:
    - data://garden/oecd/2023-05-01/health_pharma_market

  # Global Wellbeing Initiative (2020)
  data://meadow/health/2023-05-04/global_wellbeing:
    - snapshot://health/2023-05-04/global_wellbeing.xlsx
  data://garden/health/2023-05-04/global_wellbeing:
    - data://meadow/health/2023-05-04/global_wellbeing
  data://grapher/health/2023-05-04/global_wellbeing:
    - data://garden/health/2023-05-04/global_wellbeing

  # Cholera
  data://garden/who/2023-06-01/cholera:
    - backport://backport/owid/latest/dataset_5676_global_health_observatory__world_health_organization__2022_08
    - snapshot://fasttrack/2023-05-31/cholera.csv
    - data://garden/regions/2023-01-01/regions
    - data://garden/wb/2021-07-01/wb_income
  data://grapher/who/2023-06-01/cholera:
    - data://garden/who/2023-06-01/cholera

  # Diarrhea treatment
  data://meadow/unicef/2023-06-16/diarrhea:
    - snapshot://unicef/2023-06-16/diarrhea.xlsx
  data://garden/unicef/2023-06-16/diarrhea:
    - data://meadow/unicef/2023-06-16/diarrhea
  data://grapher/unicef/2023-06-16/diarrhea:
    - data://garden/unicef/2023-06-16/diarrhea

  # Guinea worm
  data://meadow/who/2023-06-29/guinea_worm:
    - snapshot://who/2023-06-29/guinea_worm.csv
  data://garden/who/2023-06-29/guinea_worm:
    - data://meadow/who/2023-06-29/guinea_worm
    - data://grapher/fasttrack/2023-06-28/guinea_worm
  data://grapher/who/2023-06-30/guinea_worm:
    - data://garden/who/2023-06-29/guinea_worm

  # Autopsies WHO-Europe
  data://meadow/who/2023-07-13/autopsy:
    - snapshot://who/2022-09-01/autopsy.csv
  data://garden/who/2023-07-13/autopsy:
    - data://meadow/who/2023-07-13/autopsy
  data://grapher/who/2023-07-13/autopsy:
    - data://garden/who/2023-07-13/autopsy
    - snapshot://fasttrack/2023-04-30/paratz.csv

  # UN Comtrade
  data://meadow/un/2023-08-02/comtrade_pandemics:
    - snapshot://un/2023-08-02/comtrade_pandemics_1987_1998.csv
    - snapshot://un/2023-08-02/comtrade_pandemics_1999_2010.csv
    - snapshot://un/2023-08-02/comtrade_pandemics_2011_2022.csv
  data://garden/un/2023-08-02/comtrade_pandemics:
    - data://meadow/un/2023-08-02/comtrade_pandemics
    - data://garden/regions/2023-01-01/regions
    - data://garden/demography/2023-03-31/population
  data://grapher/un/2023-08-10/comtrade_pandemics:
    - data://garden/un/2023-08-02/comtrade_pandemics

  # WHO Mortality Database - 1st level causes
  data://meadow/who/2023-08-01/mortality_database:
    - snapshot://who/2023-08-01/mortality_database.csv
  data://garden/who/2023-08-01/mortality_database:
    - data://meadow/who/2023-08-01/mortality_database
  data://grapher/who/2023-08-01/mortality_database:
    - data://garden/who/2023-08-01/mortality_database

  # WHO Mortality DB - ICD Codes
  data://meadow/who/2023-08-04/icd_codes:
    - snapshot://who/2023-08-04/icd_codes.zip
  data://garden/who/2023-08-04/icd_codes:
    - data://meadow/who/2023-08-04/icd_codes
  data://grapher/who/2023-08-04/icd_codes:
    - data://garden/who/2023-08-04/icd_codes

  # UNAIDS
  data://meadow/health/2023-08-09/unaids:
    - snapshot://health/2023-08-09/unaids.csv
  data://meadow/health/2023-08-11/unaids_hiv_children:
    - snapshot://health/2023-08-11/unaids_hiv_children.xlsx
  data://meadow/health/2023-08-22/unaids_deaths_averted_art:
    - snapshot://health/2023-08-22/unaids_deaths_averted_art.xlsx
  data://meadow/health/2023-08-22/unaids_gap_art:
    - snapshot://health/2023-08-22/unaids_gap_art.xlsx
  data://meadow/health/2023-08-22/unaids_condom_msm:
    - snapshot://health/2023-08-22/unaids_condom_msm.xlsx

  data://garden/health/2023-08-09/unaids:
    - data://meadow/health/2023-08-09/unaids
    - data://meadow/health/2023-08-11/unaids_hiv_children
    - data://meadow/health/2023-08-22/unaids_condom_msm
    - data://meadow/health/2023-08-22/unaids_gap_art
    - data://meadow/health/2023-08-22/unaids_deaths_averted_art
    - data://garden/demography/2023-03-31/population
    - data://garden/regions/2023-01-01/regions
    - data://garden/wb/2023-04-30/income_groups

  data://grapher/health/2023-08-09/unaids:
    - data://garden/health/2023-08-09/unaids

  # OECD Road accidents
  data://meadow/oecd/2023-08-11/road_accidents:
    - snapshot://oecd/2023-08-11/road_accidents.csv
  data://garden/oecd/2023-08-11/road_accidents:
    - data://meadow/oecd/2023-08-11/road_accidents
    - data://garden/oecd/2018-03-11/road_deaths_and_injuries
  data://grapher/oecd/2023-08-11/road_accidents:
    - data://garden/oecd/2023-08-11/road_accidents

  # WHO Avian Influenza H5N1

  data://meadow/who/2023-08-14/avian_influenza_ah5n1:
    - snapshot://who/2023-08-14/avian_influenza_ah5n1.csv
  data://garden/who/2023-08-14/avian_influenza_ah5n1:
    - data://meadow/who/2023-08-14/avian_influenza_ah5n1
    - data://garden/regions/2023-01-01/regions
  data://grapher/who/2023-08-14/avian_influenza_ah5n1:
    - data://garden/who/2023-08-14/avian_influenza_ah5n1

  # Kucharski
  data://meadow/health/2023-08-14/avian_influenza_h5n1_kucharski:
    - snapshot://health/2023-08-14/avian_influenza_h5n1_kucharski.xlsx
  data://garden/health/2023-08-14/avian_influenza_h5n1_kucharski:
    - data://meadow/health/2023-08-14/avian_influenza_h5n1_kucharski
    - data://garden/regions/2023-01-01/regions
  data://grapher/health/2023-08-14/avian_influenza_h5n1_kucharski:
    - data://garden/health/2023-08-14/avian_influenza_h5n1_kucharski

  # European Society for Cardiology datasets
  data://meadow/cardiovascular_diseases/2023-10-10/esc:
    - snapshot://cardiovascular_diseases/2023-10-10/esc.csv
  data://garden/cardiovascular_diseases/2023-10-10/esc:
    - data://meadow/cardiovascular_diseases/2023-10-10/esc
  data://grapher/cardiovascular_diseases/2023-10-10/esc:
    - data://garden/cardiovascular_diseases/2023-10-10/esc

  # WHO Medical Devices Atlas
  data://meadow/who/2023-10-13/medical_devices_atlas:
    - snapshot://who/2023-10-13/medical_devices_atlas_mri.csv
    - snapshot://who/2023-10-13/medical_devices_atlas_ct.csv
    - snapshot://who/2023-10-13/medical_devices_atlas_pet.csv
    - snapshot://who/2023-10-13/medical_devices_atlas_gc_nm.csv
  data://garden/who/2023-10-13/medical_devices_atlas:
    - data://meadow/who/2023-10-13/medical_devices_atlas
  data://grapher/who/2023-10-13/medical_devices_atlas:
    - data://garden/who/2023-10-13/medical_devices_atlas

  # WHO Cardiovascular diseases deaths
  data://garden/cardiovascular_diseases/2023-11-01/deaths_from_cardiovascular_diseases_vs_other:
    - data://garden/who/2023-08-01/mortality_database
  data://grapher/cardiovascular_diseases/2023-11-01/deaths_from_cardiovascular_diseases_vs_other:
    - data://garden/cardiovascular_diseases/2023-11-01/deaths_from_cardiovascular_diseases_vs_other

  # WHO Medical Devices Atlas
  data://meadow/who/2023-11-01/who_statins:
    - snapshot://who/2023-11-01/who_statins.csv
  data://garden/who/2023-11-01/who_statins:
    - data://meadow/who/2023-11-01/who_statins
  data://grapher/who/2023-11-01/who_statins:
    - data://garden/who/2023-11-01/who_statins

  # Tuberculosis burden estimates - WHO
  data://meadow/tuberculosis/2023-11-27/burden_estimates:
    - snapshot://tuberculosis/2023-11-27/burden_estimates.csv
  data://garden/tuberculosis/2023-11-27/burden_estimates:
    - data://meadow/tuberculosis/2023-11-27/burden_estimates
    - snapshot://tuberculosis/2023-11-27/data_dictionary.csv
    - data://garden/regions/2023-01-01/regions
    - data://garden/wb/2023-04-30/income_groups
    - data://garden/demography/2023-03-31/population
  data://grapher/tuberculosis/2023-11-27/burden_estimates:
    - data://garden/tuberculosis/2023-11-27/burden_estimates

  # Tuberculosis budget - WHO
  data://meadow/tuberculosis/2023-12-01/budget:
    - snapshot://tuberculosis/2023-12-01/budget.csv
  data://garden/tuberculosis/2023-11-27/budget:
    - data://meadow/tuberculosis/2023-12-01/budget
    - snapshot://tuberculosis/2023-11-27/data_dictionary.csv
    - data://garden/regions/2023-01-01/regions
    - data://garden/wb/2023-04-30/income_groups
  data://grapher/tuberculosis/2023-11-27/budget:
    - data://garden/tuberculosis/2023-11-27/budget

  # Tuberculosis burden disaggregated - WHO
  data://meadow/tuberculosis/2023-12-04/burden_disaggregated:
    - snapshot://tuberculosis/2023-12-04/burden_disaggregated.csv
  data://garden/tuberculosis/2023-11-27/burden_disaggregated:
    - data://meadow/tuberculosis/2023-12-04/burden_disaggregated
    - snapshot://tuberculosis/2023-11-27/data_dictionary.csv
    - data://garden/regions/2023-01-01/regions
    - data://garden/wb/2023-04-30/income_groups
    - data://garden/demography/2023-03-31/population
    - data://garden/un/2022-07-11/un_wpp
  data://grapher/tuberculosis/2023-11-27/burden_disaggregated:
    - data://garden/tuberculosis/2023-11-27/burden_disaggregated

  # Tuberculosis laboratories - WHO
  data://meadow/tuberculosis/2023-12-06/laboratories:
    - snapshot://tuberculosis/2023-12-06/laboratories.csv
  data://garden/tuberculosis/2023-11-27/laboratories:
    - data://meadow/tuberculosis/2023-12-06/laboratories
    - snapshot://tuberculosis/2023-11-27/data_dictionary.csv
    - data://garden/un/2022-07-11/un_wpp
    - data://garden/regions/2023-01-01/regions
    - data://garden/wb/2023-04-30/income_groups
  data://grapher/tuberculosis/2023-11-27/laboratories:
    - data://garden/tuberculosis/2023-11-27/laboratories

  # Tuberculosis latent - WHO
  data://meadow/tuberculosis/2023-12-06/latent:
    - snapshot://tuberculosis/2023-12-06/latent.csv
  data://garden/tuberculosis/2023-11-27/latent:
    - data://meadow/tuberculosis/2023-12-06/latent
  data://grapher/tuberculosis/2023-11-27/latent:
    - data://garden/tuberculosis/2023-11-27/latent

  # Tuberculosis resistance surveillance - WHO
  data://meadow/tuberculosis/2023-12-04/drug_resistance_surveillance:
    - snapshot://tuberculosis/2023-12-04/drug_resistance_surveillance.csv
  data://garden/tuberculosis/2023-11-27/drug_resistance_surveillance:
    - data://meadow/tuberculosis/2023-12-04/drug_resistance_surveillance
    - snapshot://tuberculosis/2023-11-27/data_dictionary.csv
    - data://garden/regions/2023-01-01/regions
    - data://garden/wb/2023-04-30/income_groups
  data://grapher/tuberculosis/2023-11-27/drug_resistance_surveillance:
    - data://garden/tuberculosis/2023-11-27/drug_resistance_surveillance

  # Tuberculosis outcomes - WHO
  data://meadow/tuberculosis/2023-12-11/outcomes:
    - snapshot://tuberculosis/2023-12-11/outcomes.csv
  data://garden/tuberculosis/2023-11-27/outcomes:
    - data://meadow/tuberculosis/2023-12-11/outcomes
    - snapshot://tuberculosis/2023-11-27/data_dictionary.csv
  data://grapher/tuberculosis/2023-11-27/outcomes:
    - data://garden/tuberculosis/2023-11-27/outcomes

  # Tuberculosis expenditure - WHO
  data://meadow/tuberculosis/2023-12-05/expenditure:
    - snapshot://tuberculosis/2023-12-05/expenditure.csv
  data://garden/tuberculosis/2023-11-27/expenditure:
    - data://meadow/tuberculosis/2023-12-05/expenditure
    - snapshot://tuberculosis/2023-11-27/data_dictionary.csv
  data://grapher/tuberculosis/2023-11-27/expenditure:
    - data://garden/tuberculosis/2023-11-27/expenditure

  # Tuberculosis notifications - WHO
  data://meadow/tuberculosis/2023-12-11/notifications:
    - snapshot://tuberculosis/2023-12-11/notifications.csv
  data://garden/tuberculosis/2023-11-27/notifications:
    - data://meadow/tuberculosis/2023-12-11/notifications
    - snapshot://tuberculosis/2023-11-27/data_dictionary.csv
    - data://garden/regions/2023-01-01/regions
    - data://garden/wb/2023-04-30/income_groups
  data://grapher/tuberculosis/2023-11-27/notifications:
    - data://garden/tuberculosis/2023-11-27/notifications

  # Tuberculosis treatment UN High-Level Meeting commitments - WHO
  data://meadow/tuberculosis/2023-12-12/unhlm_commitments:
    - snapshot://tuberculosis/2023-12-12/unhlm_commitments.csv
  data://garden/tuberculosis/2023-11-27/unhlm_commitments:
    - data://meadow/tuberculosis/2023-12-12/unhlm_commitments
    - snapshot://tuberculosis/2023-11-27/data_dictionary.csv
  data://grapher/tuberculosis/2023-11-27/unhlm_commitments:
    - data://garden/tuberculosis/2023-11-27/unhlm_commitments

  # Tuberculosis outcomes disaggregated - WHO
  data://meadow/tuberculosis/2023-12-12/outcomes_disagg:
    - snapshot://tuberculosis/2023-12-12/outcomes_disagg.csv
  data://garden/tuberculosis/2023-11-27/outcomes_disagg:
    - data://meadow/tuberculosis/2023-12-12/outcomes_disagg
    - data://garden/regions/2023-01-01/regions
    - data://garden/wb/2023-04-30/income_groups
  data://grapher/tuberculosis/2023-11-27/outcomes_disagg:
    - data://garden/tuberculosis/2023-11-27/outcomes_disagg

  # OECD Health Expenditure and Financing Database
  data://meadow/oecd/2024-02-23/health_expenditure:
    - snapshot://oecd/2024-02-23/health_expenditure.csv
  data://garden/oecd/2024-02-23/health_expenditure:
    - data://meadow/oecd/2024-02-23/health_expenditure
  data://grapher/oecd/2024-02-23/health_expenditure:
    - data://garden/oecd/2024-02-23/health_expenditure

  # Global Health Observatory (GHO) from WHO
  data://meadow/who/2024-01-03/gho:
    - snapshot://who/2024-01-03/gho.zip
  data://garden/who/2024-01-03/gho:
    - data://meadow/who/2024-01-03/gho
    - data://garden/demography/2023-03-31/population
    - data://garden/regions/2023-01-01/regions
  data://grapher/who/2024-01-03/gho:
    - data://garden/who/2024-01-03/gho

  # Suicides based on GHO dataset
  data://garden/who/2024-02-14/gho_suicides:
    - data://garden/who/2024-01-03/gho
  data://grapher/who/2024-02-14/gho_suicides:
    - data://garden/who/2024-02-14/gho_suicides

  # Suicides based on WHO Mortality Database
  data://meadow/who/2024-03-24/self_inflicted_injuries:
    - snapshot://who/2024-03-24/self_inflicted_injuries.csv
  data://garden/who/2024-03-24/self_inflicted_injuries:
    - data://meadow/who/2024-03-24/self_inflicted_injuries
  data://grapher/who/2024-03-24/self_inflicted_injuries:
    - data://garden/who/2024-03-24/self_inflicted_injuries

  # Global Mental Health Countdown
  data://meadow/health/2024-03-21/gmh_countdown:
    - snapshot://health/2024-03-21/gmh_countdown.xlsx
  data://garden/health/2024-03-21/gmh_countdown:
    - data://meadow/health/2024-03-21/gmh_countdown
  data://grapher/health/2024-03-21/gmh_countdown:
    - data://garden/health/2024-03-21/gmh_countdown

  # Global data on organ donation and transplantation
  data://meadow/health/2024-04-02/organ_donation_and_transplantation:
    - snapshot://health/2024-04-02/organ_donation_and_transplantation.xlsx
  data://garden/health/2024-04-02/organ_donation_and_transplantation:
    - data://meadow/health/2024-04-02/organ_donation_and_transplantation
    - data://garden/demography/2023-03-31/population
  data://grapher/health/2024-04-02/organ_donation_and_transplantation:
    - data://garden/health/2024-04-02/organ_donation_and_transplantation

  # Polio AFP surveillance
  data://meadow/who/2024-04-08/polio_afp:
    - snapshot://who/2024-04-08/polio_afp.csv

  # Polio historical data
  data://meadow/who/2024-04-09/polio_historical:
    - snapshot://who/2024-04-09/polio_historical.xls
  data://garden/who/2024-04-09/polio_historical:
    - data://meadow/who/2024-04-09/polio_historical

  # Combining polio datasets
  data://garden/who/2024-04-08/polio:
    - data://meadow/who/2024-04-08/polio_afp
    - data://garden/who/2024-04-09/polio_historical
    - data://garden/wb/2023-04-30/income_groups
    - data://garden/regions/2023-01-01/regions
    - data://garden/demography/2023-03-31/population
    - snapshot://fasttrack/latest/gpei.csv
    - snapshot://health/2024-04-12/polio_status.csv
  data://grapher/who/2024-04-08/polio:
    - data://garden/who/2024-04-08/polio

  # Polio certification status
  data://meadow/health/2024-04-12/polio_status:
    - snapshot://health/2024-04-12/polio_status.csv

  # Polio free countries
  data://meadow/health/2024-04-12/polio_free_countries:
    - snapshot://health/2024-04-12/polio_free_countries.csv
  data://garden/health/2024-04-12/polio_free_countries:
    - data://meadow/health/2024-04-12/polio_status
    - data://meadow/health/2024-04-12/polio_free_countries
    - data://garden/regions/2023-01-01/regions
  data://grapher/health/2024-04-12/polio_free_countries:
    - data://garden/health/2024-04-12/polio_free_countries

  # Polio vaccine schedule
  data://meadow/who/2024-04-22/polio_vaccine_schedule:
    - snapshot://who/2024-04-22/polio_vaccine_schedule.xlsx
  data://garden/who/2024-04-22/polio_vaccine_schedule:
    - data://meadow/who/2024-04-22/polio_vaccine_schedule
  data://grapher/who/2024-04-22/polio_vaccine_schedule:
    - data://garden/who/2024-04-22/polio_vaccine_schedule

<<<<<<< HEAD
  # Polio GPEI funding
  data://meadow/health/2024-04-22/gpei_funding:
    - snapshot://health/2024-04-22/gpei_funding.xlsx
  data://garden/health/2024-04-22/gpei_funding:
    - data://meadow/health/2024-04-22/gpei_funding
    - data://garden/worldbank_wdi/2023-05-29/wdi
  data://grapher/health/2024-04-22/gpei_funding:
    - data://garden/health/2024-04-22/gpei_funding
=======
    # WHO Avian Influenza H5N1
  data://meadow/who/2024-04-26/avian_influenza_ah5n1:
    - snapshot://who/2024-04-26/avian_influenza_ah5n1.csv
  data://garden/who/2024-04-26/avian_influenza_ah5n1:
    - data://garden/regions/2023-01-01/regions
    - data://meadow/who/2024-04-26/avian_influenza_ah5n1
  data://grapher/who/2024-04-26/avian_influenza_ah5n1:
    - data://garden/who/2024-04-26/avian_influenza_ah5n1
>>>>>>> b03e7fd8
<|MERGE_RESOLUTION|>--- conflicted
+++ resolved
@@ -557,7 +557,6 @@
   data://grapher/who/2024-04-22/polio_vaccine_schedule:
     - data://garden/who/2024-04-22/polio_vaccine_schedule
 
-<<<<<<< HEAD
   # Polio GPEI funding
   data://meadow/health/2024-04-22/gpei_funding:
     - snapshot://health/2024-04-22/gpei_funding.xlsx
@@ -566,7 +565,6 @@
     - data://garden/worldbank_wdi/2023-05-29/wdi
   data://grapher/health/2024-04-22/gpei_funding:
     - data://garden/health/2024-04-22/gpei_funding
-=======
     # WHO Avian Influenza H5N1
   data://meadow/who/2024-04-26/avian_influenza_ah5n1:
     - snapshot://who/2024-04-26/avian_influenza_ah5n1.csv
@@ -574,5 +572,4 @@
     - data://garden/regions/2023-01-01/regions
     - data://meadow/who/2024-04-26/avian_influenza_ah5n1
   data://grapher/who/2024-04-26/avian_influenza_ah5n1:
-    - data://garden/who/2024-04-26/avian_influenza_ah5n1
->>>>>>> b03e7fd8
+    - data://garden/who/2024-04-26/avian_influenza_ah5n1