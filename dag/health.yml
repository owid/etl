--- conflicted
+++ resolved
@@ -19,27 +19,6 @@
     - data://garden/un/2022-07-11/un_wpp
   data://grapher/who/2022-07-17/who_vaccination:
     - data://garden/who/2022-07-17/who_vaccination
-
-<<<<<<< HEAD
-  # WHO Global Health Estimates
-  data://meadow/who/2022-09-30/ghe:
-    - snapshot://who/2022-09-30/ghe.feather
-  data://garden/who/2022-09-30/ghe:
-    - data://meadow/who/2022-09-30/ghe
-    - data://garden/un/2022-07-11/un_wpp
-    - data://garden/regions/2023-01-01/regions
-    - snapshot://who/2023-07-14/standard_age_distribution.csv
-  data://grapher/who/2022-09-30/ghe:
-    - data://garden/who/2022-09-30/ghe
-=======
-  # WHO - Global Health Observatory (only suicides variable)
-  data://meadow/who/2023-03-09/gho_suicides:
-    - snapshot://who/2023-03-09/gho_suicides.json
-  data://garden/who/2023-03-09/gho_suicides:
-    - data://meadow/who/2023-03-09/gho_suicides
-  data://grapher/who/2023-03-09/gho_suicides:
-    - data://garden/who/2023-03-09/gho_suicides
->>>>>>> 503f6273
 
   # IHME GBD Leading cause of  deaths - update
   data-private://meadow/ihme_gbd/2024-06-10/cause_hierarchy:
