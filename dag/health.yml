--- conflicted
+++ resolved
@@ -1283,11 +1283,7 @@
     - data://garden/demography/2024-07-15/population
   data://grapher/who/2025-07-15/vaccination_coverage:
     - data://garden/who/2025-07-15/vaccination_coverage
-<<<<<<< HEAD
-
-=======
-    
->>>>>>> 9ce29efd
+
   # WHO Vaccine Introductions
   data://meadow/who/2025-07-15/vaccination_introductions:
     - snapshot://who/2025-07-15/vaccination_introductions.xlsx
