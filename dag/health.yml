steps:
  # Health
  data://garden/owid/latest/covid:
    - etag://raw.githubusercontent.com/owid/covid-19-data/master/public/data/owid-covid-data.csv
  # Death completion (Karlinsky,2023)
  data://meadow/health/2023-08-16/deaths_karlinsky:
    - snapshot://health/2023-08-16/deaths_karlinsky.csv
  data://garden/health/2023-08-16/deaths_karlinsky:
    - data://meadow/health/2023-08-16/deaths_karlinsky
    - data://garden/demography/2023-03-31/population
  data://grapher/health/2023-08-16/deaths_karlinsky:
    - data://garden/health/2023-08-16/deaths_karlinsky

  # WHO Vaccination data
  data://meadow/who/2022-07-17/who_vaccination:
    - walden://who/2022-07-17/who_vaccination
  data://garden/who/2022-07-17/who_vaccination:
    - data://meadow/who/2022-07-17/who_vaccination
    - data://garden/un/2022-07-11/un_wpp
  data://grapher/who/2022-07-17/who_vaccination:
    - data://garden/who/2022-07-17/who_vaccination

  # WHO Global Health Estimates
  data://meadow/who/2022-09-30/ghe:
    - snapshot://who/2022-09-30/ghe.feather
  data://garden/who/2022-09-30/ghe:
    - data://meadow/who/2022-09-30/ghe
    - data://garden/un/2022-07-11/un_wpp
    - data://garden/regions/2023-01-01/regions
    - snapshot://who/2023-07-14/standard_age_distribution.csv
  data://grapher/who/2022-09-30/ghe:
    - data://garden/who/2022-09-30/ghe

  # WHO - Global Health Observatory (only suicides variable)
  data://meadow/who/2023-03-09/gho_suicides:
    - snapshot://who/2023-03-09/gho_suicides.json
  data://garden/who/2023-03-09/gho_suicides:
    - data://meadow/who/2023-03-09/gho_suicides
  data://grapher/who/2023-03-09/gho_suicides:
    - data://garden/who/2023-03-09/gho_suicides


  # IHME Global Burden of Disease - Risk factors
  data://meadow/ihme_gbd/2019/gbd_risk:
    - walden://ihme_gbd/2019/gbd_risk
  data://garden/ihme_gbd/2019/gbd_risk:
    - data://meadow/ihme_gbd/2019/gbd_risk
  data://grapher/ihme_gbd/2019/gbd_risk:
    - data://garden/ihme_gbd/2019/gbd_risk



  # IHME GBD Leading cause of  deaths - update
  data-private://meadow/ihme_gbd/2024-06-10/cause_hierarchy:
    - snapshot-private://ihme_gbd/2024-06-10/cause_hierarchy.csv
  data-private://garden/ihme_gbd/2024-06-10/leading_causes_deaths:
    - data-private://garden/ihme_gbd/2024-05-20/gbd_cause
    - data-private://meadow/ihme_gbd/2024-06-10/cause_hierarchy
  data-private://grapher/ihme_gbd/2024-06-10/leading_causes_deaths:
    - data-private://garden/ihme_gbd/2024-06-10/leading_causes_deaths

  # Postnatal care coverage - World Bank (2022)
  data://meadow/postnatal_care/2022-09-19/postnatal_care:
    - walden://postnatal_care/2022-09-19/postnatal_care
  data://garden/postnatal_care/2022-09-19/postnatal_care:
    - data://meadow/postnatal_care/2022-09-19/postnatal_care
  data://grapher/postnatal_care/2022-09-19/postnatal_care:
    - data://garden/postnatal_care/2022-09-19/postnatal_care

  # FluNet and FluID - WHO Flu Databases
  data://meadow/who/latest/flunet:
    - snapshot://who/latest/flunet.csv
  data://garden/who/latest/flunet:
    - data://meadow/who/latest/flunet
  data://meadow/who/latest/fluid:
    - snapshot://who/latest/fluid.csv
  data://garden/who/latest/fluid:
    - data://meadow/who/latest/fluid
  data://explorers/who/latest/flu:
    - data://garden/who/latest/fluid
    - data://garden/who/latest/flunet

  # Flu vaccine policy - https://immunizationdata.who.int/pages/indicators-by-category/influenza.html?YEAR=
  data://meadow/who/2023-04-03/flu_vaccine_policy:
    - snapshot://who/2023-04-03/flu_vaccine_policy.xlsx
  data://garden/who/2023-04-03/flu_vaccine_policy:
    - data://meadow/who/2023-04-03/flu_vaccine_policy
  data://grapher/who/2023-04-03/flu_vaccine_policy:
    - data://garden/who/2023-04-03/flu_vaccine_policy

  # WHO flu vaccination of elderly - https://immunizationdata.who.int/pages/coverage/flu.html?ANTIGEN=FLU_ELDERLY&YEAR=
  data://meadow/who/2023-04-03/flu_elderly:
    - snapshot://who/2023-04-03/flu_elderly.xlsx
  data://garden/who/2023-04-03/flu_elderly:
    - data://meadow/who/2023-04-03/flu_elderly
  data://grapher/who/2023-04-03/flu_elderly:
    - data://garden/who/2023-04-03/flu_elderly

  # Registered vehicles per 1000 people
  data://garden/who/2024-05-20/vehicles:
    - data://garden/who/2024-01-03/gho
    - data://garden/demography/2024-07-15/population
  data://grapher/who/2024-05-20/vehicles:
    - data://garden/who/2024-05-20/vehicles

  # WGM 2020
  data://meadow/health/2023-04-18/wgm_mental_health:
    - snapshot://health/2023-04-18/wgm_mental_health.zip
  data://garden/health/2023-04-18/wgm_mental_health:
    - data://meadow/health/2023-04-18/wgm_mental_health
    - data://garden/regions/2023-01-01/regions
    - data://garden/wb/2021-07-01/wb_income
  data://grapher/health/2023-04-19/wgm_mental_health:
    - data://garden/health/2023-04-18/wgm_mental_health
  # WGM 2018
  data://meadow/health/2023-04-25/wgm_2018:
    - snapshot://health/2023-04-25/wgm_2018.xlsx
  data://garden/health/2023-04-25/wgm_2018:
    - data://meadow/health/2023-04-25/wgm_2018
    - data://garden/regions/2023-01-01/regions
    - data://garden/wb/2021-07-01/wb_income
  data://grapher/health/2023-04-26/wgm_2018:
    - data://garden/health/2023-04-25/wgm_2018

  # OECD: Pharmaceutical Market
  data://meadow/oecd/2023-05-01/health_pharma_market:
    - snapshot://oecd/2023-05-01/health_pharma_market.csv
  data://garden/oecd/2023-05-01/health_pharma_market:
    - data://meadow/oecd/2023-05-01/health_pharma_market
  data://grapher/oecd/2023-05-01/health_pharma_market:
    - data://garden/oecd/2023-05-01/health_pharma_market

  # Global Wellbeing Initiative (2020)
  data://meadow/health/2023-05-04/global_wellbeing:
    - snapshot://health/2023-05-04/global_wellbeing.xlsx
  data://garden/health/2023-05-04/global_wellbeing:
    - data://meadow/health/2023-05-04/global_wellbeing
  data://grapher/health/2023-05-04/global_wellbeing:
    - data://garden/health/2023-05-04/global_wellbeing

  # Cholera
  data://garden/who/2023-06-01/cholera:
    - data://garden/who/2024-01-03/gho
    - snapshot://fasttrack/2023-05-31/cholera.csv
    - data://garden/regions/2023-01-01/regions
    - data://garden/wb/2021-07-01/wb_income
  data://grapher/who/2023-06-01/cholera:
    - data://garden/who/2023-06-01/cholera

  # Diarrhea treatment
  data://meadow/unicef/2023-06-16/diarrhea:
    - snapshot://unicef/2023-06-16/diarrhea.xlsx
  data://garden/unicef/2023-06-16/diarrhea:
    - data://meadow/unicef/2023-06-16/diarrhea
  data://grapher/unicef/2023-06-16/diarrhea:
    - data://garden/unicef/2023-06-16/diarrhea

  # Guinea worm
  data://meadow/who/2023-06-29/guinea_worm:
    - snapshot://who/2023-06-29/guinea_worm.csv
  data://garden/who/2023-06-29/guinea_worm:
    - data://meadow/who/2023-06-29/guinea_worm
    - data://grapher/fasttrack/2023-06-28/guinea_worm
  data://grapher/who/2023-06-30/guinea_worm:
    - data://garden/who/2023-06-29/guinea_worm

  data://garden/who/2024-06-17/guinea_worm:
    - data://garden/who/2023-06-29/guinea_worm
    - snapshot://fasttrack/2024-06-17/guinea_worm.csv
  data://grapher/who/2024-06-17/guinea_worm:
    - data://garden/who/2024-06-17/guinea_worm

  # Autopsies WHO-Europe
  data://meadow/who/2023-07-13/autopsy:
    - snapshot://who/2022-09-01/autopsy.csv
  data://garden/who/2023-07-13/autopsy:
    - data://meadow/who/2023-07-13/autopsy
  data://grapher/who/2023-07-13/autopsy:
    - data://garden/who/2023-07-13/autopsy
    - snapshot://fasttrack/2023-04-30/paratz.csv

  # UN Comtrade
  data://meadow/un/2023-08-02/comtrade_pandemics:
    - snapshot://un/2023-08-02/comtrade_pandemics_1987_1998.csv
    - snapshot://un/2023-08-02/comtrade_pandemics_1999_2010.csv
    - snapshot://un/2023-08-02/comtrade_pandemics_2011_2022.csv
  data://garden/un/2023-08-02/comtrade_pandemics:
    - data://meadow/un/2023-08-02/comtrade_pandemics
    - data://garden/regions/2023-01-01/regions
    - data://garden/demography/2023-03-31/population
    - data://garden/owid/latest/key_indicators
  data://grapher/un/2023-08-10/comtrade_pandemics:
    - data://garden/un/2023-08-02/comtrade_pandemics


  # UNAIDS
  data://meadow/health/2023-08-09/unaids:
    - snapshot://health/2023-08-09/unaids.csv
  data://meadow/health/2023-08-11/unaids_hiv_children:
    - snapshot://health/2023-08-11/unaids_hiv_children.xlsx
  data://meadow/health/2023-08-22/unaids_deaths_averted_art:
    - snapshot://health/2023-08-22/unaids_deaths_averted_art.xlsx
  data://meadow/health/2023-08-22/unaids_gap_art:
    - snapshot://health/2023-08-22/unaids_gap_art.xlsx
  data://meadow/health/2023-08-22/unaids_condom_msm:
    - snapshot://health/2023-08-22/unaids_condom_msm.xlsx

  data://garden/health/2023-08-09/unaids:
    - data://meadow/health/2023-08-09/unaids
    - data://meadow/health/2023-08-11/unaids_hiv_children
    - data://meadow/health/2023-08-22/unaids_condom_msm
    - data://meadow/health/2023-08-22/unaids_gap_art
    - data://meadow/health/2023-08-22/unaids_deaths_averted_art
    - data://garden/demography/2023-03-31/population
    - data://garden/regions/2023-01-01/regions
    - data://garden/wb/2023-04-30/income_groups

  data://grapher/health/2023-08-09/unaids:
    - data://garden/health/2023-08-09/unaids

  # OECD Road accidents & passenger travel
  data://meadow/oecd/2024-07-01/road_accidents:
    - snapshot://oecd/2024-07-01/road_accidents.csv
  data://meadow/oecd/2024-07-01/passenger_travel:
    - snapshot://oecd/2024-07-01/passenger_travel.csv

  data://garden/oecd/2024-07-01/road_accidents:
    - data://meadow/oecd/2024-07-01/road_accidents
    - data://garden/oecd/2018-03-11/road_deaths_and_injuries
    - data://meadow/oecd/2024-07-01/passenger_travel
    - data://garden/demography/2023-03-31/population
  data://grapher/oecd/2024-07-01/road_accidents:
    - data://garden/oecd/2024-07-01/road_accidents


  # Kucharski
  data://meadow/health/2023-08-14/avian_influenza_h5n1_kucharski:
    - snapshot://health/2023-08-14/avian_influenza_h5n1_kucharski.xlsx
  data://garden/health/2023-08-14/avian_influenza_h5n1_kucharski:
    - data://meadow/health/2023-08-14/avian_influenza_h5n1_kucharski
    - data://garden/regions/2023-01-01/regions
  data://grapher/health/2023-08-14/avian_influenza_h5n1_kucharski:
    - data://garden/health/2023-08-14/avian_influenza_h5n1_kucharski

  # European Society for Cardiology datasets
  data://meadow/cardiovascular_diseases/2023-10-10/esc:
    - snapshot://cardiovascular_diseases/2023-10-10/esc.csv
  data://garden/cardiovascular_diseases/2023-10-10/esc:
    - data://meadow/cardiovascular_diseases/2023-10-10/esc
  data://grapher/cardiovascular_diseases/2023-10-10/esc:
    - data://garden/cardiovascular_diseases/2023-10-10/esc

  # WHO Medical Devices Atlas
  data://meadow/who/2023-10-13/medical_devices_atlas:
    - snapshot://who/2023-10-13/medical_devices_atlas_mri.csv
    - snapshot://who/2023-10-13/medical_devices_atlas_ct.csv
    - snapshot://who/2023-10-13/medical_devices_atlas_pet.csv
    - snapshot://who/2023-10-13/medical_devices_atlas_gc_nm.csv
  data://garden/who/2023-10-13/medical_devices_atlas:
    - data://meadow/who/2023-10-13/medical_devices_atlas
  data://grapher/who/2023-10-13/medical_devices_atlas:
    - data://garden/who/2023-10-13/medical_devices_atlas

  # WHO Cardiovascular diseases deaths
  data://garden/cardiovascular_diseases/2023-11-01/deaths_from_cardiovascular_diseases_vs_other:
    - data://garden/who/2024-07-26/mortality_database
  data://grapher/cardiovascular_diseases/2023-11-01/deaths_from_cardiovascular_diseases_vs_other:
    - data://garden/cardiovascular_diseases/2023-11-01/deaths_from_cardiovascular_diseases_vs_other

  # WHO Medical Devices Atlas
  data://meadow/who/2023-11-01/who_statins:
    - snapshot://who/2023-11-01/who_statins.csv
  data://garden/who/2023-11-01/who_statins:
    - data://meadow/who/2023-11-01/who_statins
  data://grapher/who/2023-11-01/who_statins:
    - data://garden/who/2023-11-01/who_statins

  # Tuberculosis burden estimates - WHO
  data://meadow/tuberculosis/2023-11-27/burden_estimates:
    - snapshot://tuberculosis/2023-11-27/burden_estimates.csv
  data://garden/tuberculosis/2023-11-27/burden_estimates:
    - data://meadow/tuberculosis/2023-11-27/burden_estimates
    - snapshot://tuberculosis/2023-11-27/data_dictionary.csv
    - data://garden/regions/2023-01-01/regions
    - data://garden/wb/2023-04-30/income_groups
    - data://garden/demography/2023-03-31/population
  data://grapher/tuberculosis/2023-11-27/burden_estimates:
    - data://garden/tuberculosis/2023-11-27/burden_estimates

  # Tuberculosis budget - WHO
  data://meadow/tuberculosis/2023-12-01/budget:
    - snapshot://tuberculosis/2023-12-01/budget.csv
  data://garden/tuberculosis/2023-11-27/budget:
    - data://meadow/tuberculosis/2023-12-01/budget
    - snapshot://tuberculosis/2023-11-27/data_dictionary.csv
    - data://garden/regions/2023-01-01/regions
    - data://garden/wb/2023-04-30/income_groups
  data://grapher/tuberculosis/2023-11-27/budget:
    - data://garden/tuberculosis/2023-11-27/budget

  # Tuberculosis burden disaggregated - WHO
  data://meadow/tuberculosis/2023-12-04/burden_disaggregated:
    - snapshot://tuberculosis/2023-12-04/burden_disaggregated.csv
  data://garden/tuberculosis/2023-11-27/burden_disaggregated:
    - data://meadow/tuberculosis/2023-12-04/burden_disaggregated
    - snapshot://tuberculosis/2023-11-27/data_dictionary.csv
    - data://garden/regions/2023-01-01/regions
    - data://garden/wb/2023-04-30/income_groups
    - data://garden/demography/2023-03-31/population
    - data://garden/un/2022-07-11/un_wpp
  data://grapher/tuberculosis/2023-11-27/burden_disaggregated:
    - data://garden/tuberculosis/2023-11-27/burden_disaggregated

  # Tuberculosis laboratories - WHO
  data://meadow/tuberculosis/2023-12-06/laboratories:
    - snapshot://tuberculosis/2023-12-06/laboratories.csv
  data://garden/tuberculosis/2023-11-27/laboratories:
    - data://meadow/tuberculosis/2023-12-06/laboratories
    - snapshot://tuberculosis/2023-11-27/data_dictionary.csv
    - data://garden/un/2022-07-11/un_wpp
    - data://garden/regions/2023-01-01/regions
    - data://garden/wb/2023-04-30/income_groups
  data://grapher/tuberculosis/2023-11-27/laboratories:
    - data://garden/tuberculosis/2023-11-27/laboratories

  # Tuberculosis latent - WHO
  data://meadow/tuberculosis/2023-12-06/latent:
    - snapshot://tuberculosis/2023-12-06/latent.csv
  data://garden/tuberculosis/2023-11-27/latent:
    - data://meadow/tuberculosis/2023-12-06/latent
  data://grapher/tuberculosis/2023-11-27/latent:
    - data://garden/tuberculosis/2023-11-27/latent

  # Tuberculosis resistance surveillance - WHO
  data://meadow/tuberculosis/2023-12-04/drug_resistance_surveillance:
    - snapshot://tuberculosis/2023-12-04/drug_resistance_surveillance.csv
  data://garden/tuberculosis/2023-11-27/drug_resistance_surveillance:
    - data://meadow/tuberculosis/2023-12-04/drug_resistance_surveillance
    - snapshot://tuberculosis/2023-11-27/data_dictionary.csv
    - data://garden/regions/2023-01-01/regions
    - data://garden/wb/2023-04-30/income_groups
  data://grapher/tuberculosis/2023-11-27/drug_resistance_surveillance:
    - data://garden/tuberculosis/2023-11-27/drug_resistance_surveillance

  # Tuberculosis outcomes - WHO
  data://meadow/tuberculosis/2023-12-11/outcomes:
    - snapshot://tuberculosis/2023-12-11/outcomes.csv
  data://garden/tuberculosis/2023-11-27/outcomes:
    - data://meadow/tuberculosis/2023-12-11/outcomes
    - snapshot://tuberculosis/2023-11-27/data_dictionary.csv
  data://grapher/tuberculosis/2023-11-27/outcomes:
    - data://garden/tuberculosis/2023-11-27/outcomes

  # Tuberculosis expenditure - WHO
  data://meadow/tuberculosis/2023-12-05/expenditure:
    - snapshot://tuberculosis/2023-12-05/expenditure.csv
  data://garden/tuberculosis/2023-11-27/expenditure:
    - data://meadow/tuberculosis/2023-12-05/expenditure
    - snapshot://tuberculosis/2023-11-27/data_dictionary.csv
  data://grapher/tuberculosis/2023-11-27/expenditure:
    - data://garden/tuberculosis/2023-11-27/expenditure

  # Tuberculosis notifications - WHO
  data://meadow/tuberculosis/2023-12-11/notifications:
    - snapshot://tuberculosis/2023-12-11/notifications.csv
  data://garden/tuberculosis/2023-11-27/notifications:
    - data://meadow/tuberculosis/2023-12-11/notifications
    - snapshot://tuberculosis/2023-11-27/data_dictionary.csv
    - data://garden/regions/2023-01-01/regions
    - data://garden/wb/2023-04-30/income_groups
  data://grapher/tuberculosis/2023-11-27/notifications:
    - data://garden/tuberculosis/2023-11-27/notifications

  # Tuberculosis treatment UN High-Level Meeting commitments - WHO
  data://meadow/tuberculosis/2023-12-12/unhlm_commitments:
    - snapshot://tuberculosis/2023-12-12/unhlm_commitments.csv
  data://garden/tuberculosis/2023-11-27/unhlm_commitments:
    - data://meadow/tuberculosis/2023-12-12/unhlm_commitments
    - snapshot://tuberculosis/2023-11-27/data_dictionary.csv
  data://grapher/tuberculosis/2023-11-27/unhlm_commitments:
    - data://garden/tuberculosis/2023-11-27/unhlm_commitments

  # Tuberculosis outcomes disaggregated - WHO
  data://meadow/tuberculosis/2023-12-12/outcomes_disagg:
    - snapshot://tuberculosis/2023-12-12/outcomes_disagg.csv
  data://garden/tuberculosis/2023-11-27/outcomes_disagg:
    - data://meadow/tuberculosis/2023-12-12/outcomes_disagg
    - data://garden/regions/2023-01-01/regions
    - data://garden/wb/2023-04-30/income_groups
  data://grapher/tuberculosis/2023-11-27/outcomes_disagg:
    - data://garden/tuberculosis/2023-11-27/outcomes_disagg

  # OECD Health Expenditure and Financing Database
  data://meadow/oecd/2024-02-23/health_expenditure:
    - snapshot://oecd/2024-02-23/health_expenditure.csv
  data://garden/oecd/2024-02-23/health_expenditure:
    - data://meadow/oecd/2024-02-23/health_expenditure
  data://grapher/oecd/2024-02-23/health_expenditure:
    - data://garden/oecd/2024-02-23/health_expenditure

  # Global Health Observatory (GHO) from WHO
  data://meadow/who/2024-01-03/gho:
    - snapshot://who/2024-01-03/gho.zip
  data://garden/who/2024-01-03/gho:
    - data://meadow/who/2024-01-03/gho
    - data://garden/demography/2023-03-31/population
    - data://garden/regions/2023-01-01/regions
  data://grapher/who/2024-01-03/gho:
    - data://garden/who/2024-01-03/gho

  # Suicides based on GHO dataset
  data://garden/who/2024-02-14/gho_suicides:
    - data://garden/who/2024-01-03/gho
  data://grapher/who/2024-02-14/gho_suicides:
    - data://garden/who/2024-02-14/gho_suicides

  # Suicides based on WHO Mortality Database
  data://meadow/who/2024-03-24/self_inflicted_injuries:
    - snapshot://who/2024-03-24/self_inflicted_injuries.csv
  data://garden/who/2024-03-24/self_inflicted_injuries:
    - data://meadow/who/2024-03-24/self_inflicted_injuries
  data://grapher/who/2024-03-24/self_inflicted_injuries:
    - data://garden/who/2024-03-24/self_inflicted_injuries

  # Global Mental Health Countdown
  data://meadow/health/2024-03-21/gmh_countdown:
    - snapshot://health/2024-03-21/gmh_countdown.xlsx
  data://garden/health/2024-03-21/gmh_countdown:
    - data://meadow/health/2024-03-21/gmh_countdown
  data://grapher/health/2024-03-21/gmh_countdown:
    - data://garden/health/2024-03-21/gmh_countdown

  # Global data on organ donation and transplantation
  data://meadow/health/2024-04-02/organ_donation_and_transplantation:
    - snapshot://health/2024-04-02/organ_donation_and_transplantation.xlsx
  data://garden/health/2024-04-02/organ_donation_and_transplantation:
    - data://meadow/health/2024-04-02/organ_donation_and_transplantation
    - data://garden/demography/2023-03-31/population
  data://grapher/health/2024-04-02/organ_donation_and_transplantation:
    - data://garden/health/2024-04-02/organ_donation_and_transplantation

  # Polio AFP surveillance
  data://meadow/who/2024-04-08/polio_afp:
    - snapshot://who/2024-04-08/polio_afp.csv

  # Polio historical data
  data://meadow/who/2024-04-09/polio_historical:
    - snapshot://who/2024-04-09/polio_historical.xls
  data://garden/who/2024-04-09/polio_historical:
    - data://meadow/who/2024-04-09/polio_historical

  # Combining polio datasets
  data://garden/who/2024-04-08/polio:
    - data://meadow/who/2024-04-08/polio_afp
    - data://garden/who/2024-04-09/polio_historical
    - data://garden/wb/2023-04-30/income_groups
    - data://garden/regions/2023-01-01/regions
    - data://garden/demography/2023-03-31/population
    - snapshot://fasttrack/latest/gpei.csv
    - snapshot://health/2024-04-12/polio_status.csv
  data://grapher/who/2024-04-08/polio:
    - data://garden/who/2024-04-08/polio

  # Polio certification status
  data://meadow/health/2024-04-12/polio_status:
    - snapshot://health/2024-04-12/polio_status.csv

  # Polio free countries
  data://meadow/health/2024-04-12/polio_free_countries:
    - snapshot://health/2024-04-12/polio_free_countries.csv
  data://garden/health/2024-04-12/polio_free_countries:
    - data://meadow/health/2024-04-12/polio_status
    - data://meadow/health/2024-04-12/polio_free_countries
    - data://garden/regions/2023-01-01/regions
  data://grapher/health/2024-04-12/polio_free_countries:
    - data://garden/health/2024-04-12/polio_free_countries

  # Polio vaccine schedule
  data://meadow/who/2024-04-22/polio_vaccine_schedule:
    - snapshot://who/2024-04-22/polio_vaccine_schedule.xlsx
  data://garden/who/2024-04-22/polio_vaccine_schedule:
    - data://meadow/who/2024-04-22/polio_vaccine_schedule
  data://grapher/who/2024-04-22/polio_vaccine_schedule:
    - data://garden/who/2024-04-22/polio_vaccine_schedule

  # Polio GPEI funding
  data://meadow/health/2024-04-22/gpei_funding:
    - snapshot://health/2024-04-22/gpei_funding.xlsx
  data://garden/health/2024-04-22/gpei_funding:
    - data://meadow/health/2024-04-22/gpei_funding
    - data://garden/worldbank_wdi/2024-05-20/wdi
  data://grapher/health/2024-04-22/gpei_funding:
    - data://garden/health/2024-04-22/gpei_funding

  # IHME GBD - Burden of Disease (2021) - Impairments from NTDs
  data-private://meadow/ihme_gbd/2024-05-20/impairments:
    - snapshot-private://ihme_gbd/2024-05-20/impairments.feather
  data-private://garden/ihme_gbd/2024-05-20/impairments:
    - data-private://meadow/ihme_gbd/2024-05-20/impairments
    - data://garden/regions/2023-01-01/regions
    - data://garden/demography/2023-03-31/population
  data-private://grapher/ihme_gbd/2024-05-20/impairments:
    - data-private://garden/ihme_gbd/2024-05-20/impairments

  # WHO Preventive Chemotherapy - Neglected Tropical Diseases
  # Lymphatic filariasis
  data://meadow/neglected_tropical_diseases/2024-05-02/lymphatic_filariasis:
    - snapshot://neglected_tropical_diseases/2024-05-02/lymphatic_filariasis.xlsx
  data://garden/neglected_tropical_diseases/2024-05-02/lymphatic_filariasis:
    - data://meadow/neglected_tropical_diseases/2024-05-02/lymphatic_filariasis
    - data://garden/regions/2023-01-01/regions
  data://grapher/neglected_tropical_diseases/2024-05-02/lymphatic_filariasis:
    - data://garden/neglected_tropical_diseases/2024-05-02/lymphatic_filariasis

  # Schistosomiasis
  data://meadow/neglected_tropical_diseases/2024-05-02/schistosomiasis:
    - snapshot://neglected_tropical_diseases/2024-05-02/schistosomiasis.xlsx
  data://garden/neglected_tropical_diseases/2024-05-02/schistosomiasis:
    - data://meadow/neglected_tropical_diseases/2024-05-02/schistosomiasis
    - data://garden/regions/2023-01-01/regions
  data://grapher/neglected_tropical_diseases/2024-05-02/schistosomiasis:
    - data://garden/neglected_tropical_diseases/2024-05-02/schistosomiasis

    # Soil-transmitted helminthiases
  data://meadow/neglected_tropical_diseases/2024-05-02/soil_transmitted_helminthiases:
    - snapshot://neglected_tropical_diseases/2024-05-02/soil_transmitted_helminthiases.xlsx

  # Neglected Tropical Diseases Funding
  data://meadow/neglected_tropical_diseases/2024-05-18/funding:
    - snapshot://neglected_tropical_diseases/2024-05-18/funding.xlsx
  data://garden/neglected_tropical_diseases/2024-05-18/funding:
    - data://meadow/neglected_tropical_diseases/2024-05-18/funding
  data://grapher/neglected_tropical_diseases/2024-05-18/funding:
    - data://garden/neglected_tropical_diseases/2024-05-18/funding

  # GBD 2021 - GBD Deaths and DALYs
  data-private://meadow/ihme_gbd/2024-05-20/gbd_cause:
    - snapshot-private://ihme_gbd/2024-05-20/gbd_cause.feather
  data-private://garden/ihme_gbd/2024-05-20/gbd_cause:
    - data-private://meadow/ihme_gbd/2024-05-20/gbd_cause
    - data://garden/regions/2023-01-01/regions
    - data://garden/un/2022-07-11/un_wpp
  data-private://grapher/ihme_gbd/2024-05-20/gbd_cause:
    - data-private://garden/ihme_gbd/2024-05-20/gbd_cause

  # GBD 2021 - GBD Prevalence
  data-private://meadow/ihme_gbd/2024-05-20/gbd_prevalence:
    - snapshot-private://ihme_gbd/2024-05-20/gbd_prevalence.feather
  data-private://garden/ihme_gbd/2024-05-20/gbd_prevalence:
    - data-private://meadow/ihme_gbd/2024-05-20/gbd_prevalence
    - data://garden/regions/2023-01-01/regions
  data-private://grapher/ihme_gbd/2024-05-20/gbd_prevalence:
    - data-private://garden/ihme_gbd/2024-05-20/gbd_prevalence
  data-private://grapher/ihme_gbd/2024-05-20/gbd_incidence:
    - data-private://garden/ihme_gbd/2024-05-20/gbd_prevalence

  # GBD 2021 - GBD Mental Health
  data-private://meadow/ihme_gbd/2024-05-20/gbd_mental_health:
    - snapshot-private://ihme_gbd/2024-05-20/gbd_mental_health.feather
  data-private://garden/ihme_gbd/2024-05-20/gbd_mental_health:
    - data-private://meadow/ihme_gbd/2024-05-20/gbd_mental_health
    - data://garden/regions/2023-01-01/regions
    - data://garden/un/2022-07-11/un_wpp
  data-private://grapher/ihme_gbd/2024-05-20/gbd_mental_health:
    - data-private://garden/ihme_gbd/2024-05-20/gbd_mental_health

    # GBD 2021 - GBD Mental Health Burden
  data-private://meadow/ihme_gbd/2024-05-20/gbd_mental_health_burden:
    - snapshot-private://ihme_gbd/2024-05-20/gbd_mental_health_burden.feather
  data-private://garden/ihme_gbd/2024-05-20/gbd_mental_health_burden:
    - data-private://meadow/ihme_gbd/2024-05-20/gbd_mental_health_burden
    - data://garden/un/2022-07-11/un_wpp
  #data-private://grapher/ihme_gbd/2024-05-20/gbd_mental_health_burden_entities:
  #  - data-private://garden/ihme_gbd/2024-05-20/gbd_mental_health_burden
  data-private://grapher/ihme_gbd/2024-05-20/gbd_mental_health_burden_dalys:
    - data-private://garden/ihme_gbd/2024-05-20/gbd_mental_health_burden


  # GBD 2021 - GBD Risk Factors
  data-private://meadow/ihme_gbd/2024-05-20/gbd_risk:
    - snapshot-private://ihme_gbd/2024-05-20/gbd_risk.feather
  data-private://garden/ihme_gbd/2024-05-20/gbd_risk:
    - data-private://meadow/ihme_gbd/2024-05-20/gbd_risk
    - data://garden/regions/2023-01-01/regions
    - data://garden/un/2022-07-11/un_wpp
  data-private://grapher/ihme_gbd/2024-05-20/gbd_risk:
    - data-private://garden/ihme_gbd/2024-05-20/gbd_risk

  # GBD 2021 - GBD Risk Factors - Drugs (downloaded separately due errors in the source that were fixed after initial gbd_risk import)
  data-private://meadow/ihme_gbd/2024-05-20/gbd_drug_risk:
    - snapshot-private://ihme_gbd/2024-05-20/gbd_drug_risk.feather
  data-private://garden/ihme_gbd/2024-05-20/gbd_drug_risk:
    - data-private://meadow/ihme_gbd/2024-05-20/gbd_drug_risk
    - data://garden/regions/2023-01-01/regions
    - data://garden/un/2022-07-11/un_wpp
  data-private://grapher/ihme_gbd/2024-05-20/gbd_drug_risk:
    - data-private://garden/ihme_gbd/2024-05-20/gbd_drug_risk


  # GBD 2021 - GBD Child Mortality
  data-private://meadow/ihme_gbd/2024-05-20/gbd_child_mortality:
    - snapshot-private://ihme_gbd/2024-05-20/gbd_child_mortality.feather
  data-private://garden/ihme_gbd/2024-05-20/gbd_child_mortality:
    - data-private://meadow/ihme_gbd/2024-05-20/gbd_child_mortality
    - data://garden/regions/2023-01-01/regions
    - data://garden/un/2022-07-11/un_wpp
  data-private://grapher/ihme_gbd/2024-05-20/gbd_child_mortality:
    - data-private://garden/ihme_gbd/2024-05-20/gbd_child_mortality


  # GBD 2021 - GBD Health-adjusted Life Expectancy and Life Expectancy
  data-private://meadow/ihme_gbd/2024-07-02/gbd_life_expectancy:
    - snapshot-private://ihme_gbd/2024-07-02/gbd_life_expectancy.zip
  data-private://meadow/ihme_gbd/2024-07-02/gbd_healthy_life_expectancy:
    - snapshot-private://ihme_gbd/2024-07-02/gbd_healthy_life_expectancy.zip
  data-private://garden/ihme_gbd/2024-07-02/gbd_healthy_life_expectancy:
    - data-private://meadow/ihme_gbd/2024-07-02/gbd_life_expectancy
    - data-private://meadow/ihme_gbd/2024-07-02/gbd_healthy_life_expectancy
  data-private://grapher/ihme_gbd/2024-07-02/gbd_healthy_life_expectancy:
    - data-private://garden/ihme_gbd/2024-07-02/gbd_healthy_life_expectancy

  # WHO Avian Influenza H5N1
  data://meadow/who/latest/avian_influenza_ah5n1:
    - snapshot://who/latest/avian_influenza_ah5n1.csv
  data://garden/who/latest/avian_influenza_ah5n1:
    - data://meadow/who/latest/avian_influenza_ah5n1
    - data://garden/regions/2023-01-01/regions
  data://grapher/who/latest/avian_influenza_ah5n1:
    - data://garden/who/latest/avian_influenza_ah5n1

  # International Smoking Statistics cigarette sales data
  data://meadow/smoking/2024-05-30/cigarette_sales:
    - snapshot://smoking/2024-05-30/cigarette_sales.zip
  data://garden/smoking/2024-05-30/cigarette_sales:
    - data://meadow/smoking/2024-05-30/cigarette_sales
    - data://garden/demography/2023-03-31/population
  data://grapher/smoking/2024-05-30/cigarette_sales:
    - data://garden/smoking/2024-05-30/cigarette_sales

  # ISAPS, Plastic Surgery (2010-2022)
  data://meadow/health/2024-06-11/isaps_plastic_surgery:
    - snapshot://health/2024-06-11/isaps_plastic_surgery.xlsx
  data://garden/health/2024-06-11/isaps_plastic_surgery:
    - data://meadow/health/2024-06-11/isaps_plastic_surgery
  data://grapher/health/2024-06-11/isaps_plastic_surgery:
    - data://garden/health/2024-06-11/isaps_plastic_surgery

  # Gapminder Maternal Mortality (long run dataset)
  data://meadow/gapminder/2024-07-08/maternal_mortality:
    - snapshot://gapminder/2024-07-08/maternal_mortality.xlsx
  data://garden/gapminder/2024-07-08/maternal_mortality:
    - data://meadow/gapminder/2024-07-08/maternal_mortality

  # UN MMEIG Maternal Mortality (1985-2020)
  data://meadow/un/2024-07-08/maternal_mortality:
    - snapshot://un/2024-07-08/maternal_mortality.zip
  data://garden/un/2024-07-08/maternal_mortality:
    - data://meadow/un/2024-07-08/maternal_mortality
    - data://garden/regions/2023-01-01/regions
    - data://garden/wb/2023-04-30/income_groups
  data://grapher/un/2024-07-08/maternal_mortality:
    - data://garden/un/2024-07-08/maternal_mortality

  # Maternal Mortality long run data set (OWID OMM)
  data://garden/maternal_mortality/2024-07-08/maternal_mortality:
    - data://garden/gapminder/2024-07-08/maternal_mortality
    - data://garden/un/2024-07-08/maternal_mortality
    - data://garden/who/2024-07-26/mortality_database
    - data://garden/regions/2023-01-01/regions
    - data://garden/wb/2023-04-30/income_groups
    - data://garden/un/2024-07-12/un_wpp
    - data://garden/demography/2024-07-15/population
  data://grapher/maternal_mortality/2024-07-08/maternal_mortality:
    - data://garden/maternal_mortality/2024-07-08/maternal_mortality

  # WHO Mortality Database
  data://meadow/who/2024-07-26/mortality_database:
    - snapshot://who/2024-07-26/mortality_database.feather
  data://garden/who/2024-07-26/mortality_database:
    - data://meadow/who/2024-07-26/mortality_database
  data://grapher/who/2024-07-26/mortality_database:
    - data://garden/who/2024-07-26/mortality_database

  # WHO ICD codes
  data://meadow/who/2024-07-29/icd_codes:
    - snapshot://who/2024-07-29/icd_codes.zip
  data://garden/who/2024-07-29/icd_codes:
    - data://meadow/who/2024-07-29/icd_codes
  data://grapher/who/2024-07-29/icd_codes:
    - data://garden/who/2024-07-29/icd_codes

  # WHO Global Health Estimates
  data://meadow/who/2024-07-30/ghe:
    - snapshot://who/2024-07-30/ghe.feather
  data://garden/who/2024-07-30/ghe:
    - data://garden/regions/2023-01-01/regions
    - data://meadow/who/2024-07-30/ghe
    - data://garden/un/2022-07-11/un_wpp
    - snapshot://who/2023-07-14/standard_age_distribution.csv
  data://grapher/who/2024-07-30/ghe:
    - data://garden/who/2024-07-30/ghe

  # WHO Mortality Database - Cancer specific
  data://meadow/who/2024-08-06/mortality_database_cancer:
    - snapshot://who/2024-08-06/mortality_database_cancer.csv
  data://garden/who/2024-08-06/mortality_database_cancer:
    - data://meadow/who/2024-08-06/mortality_database_cancer
  data://grapher/who/2024-08-06/mortality_database_cancer:
    - data://garden/who/2024-08-06/mortality_database_cancer

  data://garden/who/2024-08-06/mortality_database_cancer_most_common:
    - data://garden/who/2024-08-06/mortality_database_cancer
  data://grapher/who/2024-08-06/mortality_database_cancer_most_common:
    - data://garden/who/2024-08-06/mortality_database_cancer_most_common


  data://meadow/who/latest/monkeypox:
    - snapshot://who/latest/monkeypox.csv
  data://garden/who/latest/monkeypox:
    - data://meadow/who/latest/monkeypox
    - data://garden/demography/2023-03-31/population
    - data://garden/regions/2023-01-01/regions
    - data://garden/health/latest/global_health_mpox
  data://grapher/who/latest/monkeypox:
    - data://garden/who/latest/monkeypox
  data://explorers/who/latest/monkeypox:
    - data://garden/who/latest/monkeypox
  export://github/who/latest/monkeypox:
    - data://garden/who/latest/monkeypox
<<<<<<< HEAD
# Mpox - Global.health
  data://meadow/health/latest/global_health_mpox:
    - snapshot://health/latest/global_health_mpox.csv
  data://garden/health/latest/global_health_mpox:
    - data://meadow/health/latest/global_health_mpox

  # Eurostat cancer
=======

   # Eurostat Cancer Screening
>>>>>>> bf1a6459
  data://meadow/health/2024-08-23/eurostat_cancer:
    - snapshot://health/2024-08-23/eurostat_cancer.csv
  data://garden/health/2024-08-23/eurostat_cancer:
    - data://meadow/health/2024-08-23/eurostat_cancer
  data://grapher/health/2024-08-23/eurostat_cancer:
    - data://garden/health/2024-08-23/eurostat_cancer


  # Multi-dim indicators
  export://multidim/health/latest/causes_of_death:
    - grapher://grapher/ihme_gbd/2024-05-20/gbd_cause

<<<<<<< HEAD
=======

  # GBD 2021 - GBD Risk Factors cancer specific
  data-private://meadow/ihme_gbd/2024-08-26/gbd_risk_cancer:
    - snapshot-private://ihme_gbd/2024-08-26/gbd_risk_cancer.feather
  data-private://garden/ihme_gbd/2024-08-26/gbd_risk_cancer:
    - data-private://meadow/ihme_gbd/2024-08-26/gbd_risk_cancer
    - data://garden/regions/2023-01-01/regions
    - data://garden/un/2022-07-11/un_wpp
  data-private://grapher/ihme_gbd/2024-08-26/gbd_risk_cancer:
    - data-private://garden/ihme_gbd/2024-08-26/gbd_risk_cancer
  data://meadow/health/2024-09-05/seattle_pathogens:
    - snapshot://health/2024-09-05/seattle_pathogens.csv
  data://garden/health/2024-09-05/seattle_pathogens:
    - data://meadow/health/2024-09-05/seattle_pathogens
  data://grapher/health/2024-09-05/seattle_pathogens:
    - data://garden/health/2024-09-05/seattle_pathogens

  # International Agency for Research on Cancer
  data://meadow/cancer/2024-08-30/gco_alcohol:
    - snapshot://cancer/2024-08-30/gco_alcohol.csv
  data://garden/cancer/2024-08-30/gco_alcohol:
    - data://meadow/cancer/2024-08-30/gco_alcohol
  data://grapher/cancer/2024-08-30/gco_alcohol:
    - data://garden/cancer/2024-08-30/gco_alcohol
>>>>>>> bf1a6459
<|MERGE_RESOLUTION|>--- conflicted
+++ resolved
@@ -727,7 +727,6 @@
     - data://garden/who/latest/monkeypox
   export://github/who/latest/monkeypox:
     - data://garden/who/latest/monkeypox
-<<<<<<< HEAD
 # Mpox - Global.health
   data://meadow/health/latest/global_health_mpox:
     - snapshot://health/latest/global_health_mpox.csv
@@ -735,10 +734,8 @@
     - data://meadow/health/latest/global_health_mpox
 
   # Eurostat cancer
-=======
 
    # Eurostat Cancer Screening
->>>>>>> bf1a6459
   data://meadow/health/2024-08-23/eurostat_cancer:
     - snapshot://health/2024-08-23/eurostat_cancer.csv
   data://garden/health/2024-08-23/eurostat_cancer:
@@ -751,8 +748,6 @@
   export://multidim/health/latest/causes_of_death:
     - grapher://grapher/ihme_gbd/2024-05-20/gbd_cause
 
-<<<<<<< HEAD
-=======
 
   # GBD 2021 - GBD Risk Factors cancer specific
   data-private://meadow/ihme_gbd/2024-08-26/gbd_risk_cancer:
@@ -776,5 +771,4 @@
   data://garden/cancer/2024-08-30/gco_alcohol:
     - data://meadow/cancer/2024-08-30/gco_alcohol
   data://grapher/cancer/2024-08-30/gco_alcohol:
-    - data://garden/cancer/2024-08-30/gco_alcohol
->>>>>>> bf1a6459
+    - data://garden/cancer/2024-08-30/gco_alcohol