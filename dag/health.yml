steps:
  # Health
  data://garden/owid/latest/covid:
    - etag://raw.githubusercontent.com/owid/covid-19-data/master/public/data/owid-covid-data.csv
  # Death completion (Karlinsky,2021)
  data://meadow/health/2022-12-28/deaths_karlinsky:
    - snapshot://health/2022-12-28/deaths_karlinsky.csv
  data://garden/health/2022-12-28/deaths_karlinsky:
    - data://meadow/health/2022-12-28/deaths_karlinsky
    - data://garden/owid/latest/key_indicators
  data://grapher/health/2022-12-28/deaths_karlinsky:
    - data://garden/health/2022-12-28/deaths_karlinsky

  # WHO Vaccination data
  data://meadow/who/2022-07-17/who_vaccination:
    - walden://who/2022-07-17/who_vaccination
  data://garden/who/2022-07-17/who_vaccination:
    - data://meadow/who/2022-07-17/who_vaccination
    - data://garden/un/2022-07-11/un_wpp
  data://grapher/who/2022-07-17/who_vaccination:
    - data://garden/who/2022-07-17/who_vaccination

  # WHO Global Health Estimates
  data://meadow/who/2021-07-01/ghe:
    - walden://who/2021-07-01/ghe
  data://meadow/who/2022-09-30/ghe:
    - walden://who/2022-09-30/ghe
  data://garden/who/2021-07-01/ghe:
    - data://meadow/who/2021-07-01/ghe
    - data://garden/reference
  data://garden/who/2022-09-30/ghe:
    - data://meadow/who/2022-09-30/ghe
    - data://garden/un/2022-07-11/un_wpp
    - data://garden/reference
  data://grapher/who/2022-09-30/ghe:
    - data://garden/who/2022-09-30/ghe

  #WHO - Global Health Observatory (Incomplete; waiting for WHO API update)
  data://meadow/who/2021-07-01/gho:
    - walden://who/2021-07-01/gho
  # WHO - Global Health Observatory (only suicides variable)
  data://meadow/who/2023-03-09/gho_suicides:
    - snapshot://who/2023-03-09/gho_suicides.json
  data://garden/who/2023-03-09/gho_suicides:
    - data://meadow/who/2023-03-09/gho_suicides
  data://grapher/who/2023-03-09/gho_suicides:
    - data://garden/who/2023-03-09/gho_suicides

  # IHME Global Burden of Disease
  data://meadow/ihme_gbd/2020-12-19/child_mortality:
    - walden://ihme_gbd/2020-12-19/child_mortality
  data://garden/ihme_gbd/2020-12-19/child_mortality:
    - data://meadow/ihme_gbd/2020-12-19/child_mortality
  data://grapher/ihme_gbd/2020-12-19/child_mortality:
    - data://garden/ihme_gbd/2020-12-19/child_mortality
  data://meadow/ihme_gbd/2019/gbd_cause:
    - walden://ihme_gbd/2019/gbd_cause
  data://meadow/ihme_gbd/2019/gbd_child_mortality:
    - walden://ihme_gbd/2019/gbd_child_mortality
  data://meadow/ihme_gbd/2019/gbd_mental_health:
    - walden://ihme_gbd/2019/gbd_mental_health
  data://meadow/ihme_gbd/2019/gbd_risk:
    - walden://ihme_gbd/2019/gbd_risk
  data://meadow/ihme_gbd/2019/gbd_prevalence:
    - walden://ihme_gbd/2019/gbd_prevalence
  data://garden/ihme_gbd/2019/gbd_cause:
    - data://meadow/ihme_gbd/2019/gbd_cause
  data://garden/ihme_gbd/2019/gbd_risk:
    - data://meadow/ihme_gbd/2019/gbd_risk
  data://garden/ihme_gbd/2019/gbd_child_mortality:
    - data://meadow/ihme_gbd/2019/gbd_child_mortality
  data://garden/ihme_gbd/2019/gbd_mental_health:
    - data://meadow/ihme_gbd/2019/gbd_mental_health
  data://garden/ihme_gbd/2019/gbd_prevalence:
    - data://meadow/ihme_gbd/2019/gbd_prevalence
  data://grapher/ihme_gbd/2019/gbd_cause:
    - data://garden/ihme_gbd/2019/gbd_cause
  data://grapher/ihme_gbd/2019/gbd_prevalence:
    - data://garden/ihme_gbd/2019/gbd_prevalence
  data://grapher/ihme_gbd/2019/gbd_child_mortality:
    - data://garden/ihme_gbd/2019/gbd_child_mortality

  # Temporary additional to add Drug Disorders to grapher
  data-private://meadow/ihme_gbd/2023-03-29/gbd_drug_disorders:
    - snapshot-private://ihme_gbd/2023-03-29/gbd_drug_disorders.csv
  data-private://garden/ihme_gbd/2023-03-29/gbd_drug_disorders:
    - data-private://meadow/ihme_gbd/2023-03-29/gbd_drug_disorders
  data-private://grapher/ihme_gbd/2023-03-29/gbd_drug_disorders:
    - data-private://garden/ihme_gbd/2023-03-29/gbd_drug_disorders

  # Postnatal care coverage - World Bank (2022)
  data://meadow/postnatal_care/2022-09-19/postnatal_care:
    - walden://postnatal_care/2022-09-19/postnatal_care
  data://garden/postnatal_care/2022-09-19/postnatal_care:
    - data://meadow/postnatal_care/2022-09-19/postnatal_care
  data://grapher/postnatal_care/2022-09-19/postnatal_care:
    - data://garden/postnatal_care/2022-09-19/postnatal_care

  # FluNet and FluID - WHO Flu Databases
  data://meadow/who/latest/flunet:
    - snapshot://who/latest/flunet.csv
  data://garden/who/latest/flunet:
    - data://meadow/who/latest/flunet
  data://meadow/who/latest/fluid:
    - snapshot://who/latest/fluid.csv
  data://garden/who/latest/fluid:
    - data://meadow/who/latest/fluid
  data://explorers/who/latest/flu:
    - data://garden/who/latest/fluid
    - data://garden/who/latest/flunet

  # Flu vaccine policy - https://immunizationdata.who.int/pages/indicators-by-category/influenza.html?YEAR=
  data://meadow/who/2023-04-03/flu_vaccine_policy:
    - snapshot://who/2023-04-03/flu_vaccine_policy.xlsx
  data://garden/who/2023-04-03/flu_vaccine_policy:
    - data://meadow/who/2023-04-03/flu_vaccine_policy
  data://grapher/who/2023-04-03/flu_vaccine_policy:
    - data://garden/who/2023-04-03/flu_vaccine_policy

  # WHO flu vaccination of elderly - https://immunizationdata.who.int/pages/coverage/flu.html?ANTIGEN=FLU_ELDERLY&YEAR=
  data://meadow/who/2023-04-03/flu_elderly:
    - snapshot://who/2023-04-03/flu_elderly.xlsx
  data://garden/who/2023-04-03/flu_elderly:
    - data://meadow/who/2023-04-03/flu_elderly
  data://grapher/who/2023-04-03/flu_elderly:
    - data://garden/who/2023-04-03/flu_elderly

  # Registered vehicles per 1000 people
  data://garden/who/2023-03-13/vehicles:
    - data://garden/owid/latest/key_indicators
    - backport://backport/owid/latest/dataset_5676_global_health_observatory__world_health_organization__2022_08
  data://grapher/who/2023-03-13/vehicles:
<<<<<<< HEAD
  - data://garden/who/2023-03-13/vehicles

  # WGM 2018
  data://meadow/health/2023-04-25/wgm_2018:
    - snapshot://health/2023-04-25/wgm_2018.xlsx
=======
    - data://garden/who/2023-03-13/vehicles

  # WGM 2020
  data://meadow/health/2023-04-18/wgm_mental_health:
    - snapshot://health/2023-04-18/wgm_mental_health.zip
  data://garden/health/2023-04-18/wgm_mental_health:
    - data://meadow/health/2023-04-18/wgm_mental_health
    - data://garden/reference
    - data://garden/wb/2021-07-01/wb_income
  data://grapher/health/2023-04-19/wgm_mental_health:
    - data://garden/health/2023-04-18/wgm_mental_health
>>>>>>> 16ee3e36
<|MERGE_RESOLUTION|>--- conflicted
+++ resolved
@@ -130,13 +130,6 @@
     - data://garden/owid/latest/key_indicators
     - backport://backport/owid/latest/dataset_5676_global_health_observatory__world_health_organization__2022_08
   data://grapher/who/2023-03-13/vehicles:
-<<<<<<< HEAD
-  - data://garden/who/2023-03-13/vehicles
-
-  # WGM 2018
-  data://meadow/health/2023-04-25/wgm_2018:
-    - snapshot://health/2023-04-25/wgm_2018.xlsx
-=======
     - data://garden/who/2023-03-13/vehicles
 
   # WGM 2020
@@ -148,4 +141,9 @@
     - data://garden/wb/2021-07-01/wb_income
   data://grapher/health/2023-04-19/wgm_mental_health:
     - data://garden/health/2023-04-18/wgm_mental_health
->>>>>>> 16ee3e36
+  # WGM 2018
+  data://meadow/health/2023-04-25/wgm_2018:
+    - snapshot://health/2023-04-25/wgm_2018.xlsx
+  data://garden/health/2023-04-25/wgm_2018:
+    - data://meadow/health/2023-04-25/wgm_2018
+    - data://garden/reference