steps:
  # Health
  data://garden/owid/latest/covid:
    - etag://raw.githubusercontent.com/owid/covid-19-data/master/public/data/owid-covid-data.csv

  # Death completion (Karlinsky, 2024)
  data://meadow/health/2025-04-18/deaths_karlinsky:
    - snapshot://health/2025-04-18/deaths_karlinsky.csv
  data://garden/health/2025-04-18/deaths_karlinsky:
    - data://meadow/health/2025-04-18/deaths_karlinsky
    - data://garden/demography/2024-07-15/population
  data://grapher/health/2025-04-18/deaths_karlinsky:
    - data://garden/health/2025-04-18/deaths_karlinsky

  # IHME GBD Leading cause of  deaths - update
  data-private://meadow/ihme_gbd/2024-06-10/cause_hierarchy:
    - snapshot-private://ihme_gbd/2024-06-10/cause_hierarchy.csv
  data-private://garden/ihme_gbd/2024-06-10/leading_causes_deaths:
    - data-private://garden/ihme_gbd/2024-05-20/gbd_cause
    - data-private://meadow/ihme_gbd/2024-06-10/cause_hierarchy
  data-private://grapher/ihme_gbd/2024-06-10/leading_causes_deaths:
    - data-private://garden/ihme_gbd/2024-06-10/leading_causes_deaths

  # Postnatal care coverage - World Bank (2022)
  data://meadow/postnatal_care/2022-09-19/postnatal_care:
    - snapshot://postnatal_care/2022-09-19/postnatal_care.csv
  data://garden/postnatal_care/2022-09-19/postnatal_care:
    - data://meadow/postnatal_care/2022-09-19/postnatal_care
  data://grapher/postnatal_care/2022-09-19/postnatal_care:
    - data://garden/postnatal_care/2022-09-19/postnatal_care

  # FluNet and FluID - WHO Flu Databases
  data://meadow/who/latest/flunet:
    - snapshot://who/latest/flunet.csv
  data://garden/who/latest/flunet:
    - data://meadow/who/latest/flunet
  data://meadow/who/latest/fluid:
    - snapshot://who/latest/fluid.csv
  data://garden/who/latest/fluid:
    - data://meadow/who/latest/fluid
  data://grapher/who/latest/flu:
    - data://garden/who/latest/fluid
    - data://garden/who/latest/flunet
  export://explorers/who/latest/influenza:
    - data://grapher/who/latest/flu

  # Flu vaccine policy - https://immunizationdata.who.int/pages/indicators-by-category/influenza.html?YEAR=
  data://meadow/who/2023-04-03/flu_vaccine_policy:
    - snapshot://who/2023-04-03/flu_vaccine_policy.xlsx
  data://garden/who/2023-04-03/flu_vaccine_policy:
    - data://meadow/who/2023-04-03/flu_vaccine_policy
  data://grapher/who/2023-04-03/flu_vaccine_policy:
    - data://garden/who/2023-04-03/flu_vaccine_policy

  # WHO flu vaccination of elderly - https://immunizationdata.who.int/pages/coverage/flu.html?ANTIGEN=FLU_ELDERLY&YEAR=
  data://meadow/who/2023-04-03/flu_elderly:
    - snapshot://who/2023-04-03/flu_elderly.xlsx
  data://garden/who/2023-04-03/flu_elderly:
    - data://meadow/who/2023-04-03/flu_elderly
  data://grapher/who/2023-04-03/flu_elderly:
    - data://garden/who/2023-04-03/flu_elderly

  # WGM 2020
  data://meadow/health/2023-04-18/wgm_mental_health:
    - snapshot://health/2023-04-18/wgm_mental_health.zip
  data://garden/health/2023-04-18/wgm_mental_health:
    - data://meadow/health/2023-04-18/wgm_mental_health
    - data://garden/regions/2023-01-01/regions
    - data://garden/wb/2021-07-01/wb_income
  data://grapher/health/2023-04-19/wgm_mental_health:
    - data://garden/health/2023-04-18/wgm_mental_health
  # WGM 2018
  data://meadow/health/2023-04-25/wgm_2018:
    - snapshot://health/2023-04-25/wgm_2018.xlsx
  data://garden/health/2023-04-25/wgm_2018:
    - data://meadow/health/2023-04-25/wgm_2018
    - data://garden/regions/2023-01-01/regions
    - data://garden/wb/2021-07-01/wb_income
  data://grapher/health/2023-04-26/wgm_2018:
    - data://garden/health/2023-04-25/wgm_2018

  # OECD: Pharmaceutical Market
  data://meadow/oecd/2023-05-01/health_pharma_market:
    - snapshot://oecd/2023-05-01/health_pharma_market.csv
  data://garden/oecd/2023-05-01/health_pharma_market:
    - data://meadow/oecd/2023-05-01/health_pharma_market
  data://grapher/oecd/2023-05-01/health_pharma_market:
    - data://garden/oecd/2023-05-01/health_pharma_market

  # Global Wellbeing Initiative (2020)
  data://meadow/health/2023-05-04/global_wellbeing:
    - snapshot://health/2023-05-04/global_wellbeing.xlsx
  data://garden/health/2023-05-04/global_wellbeing:
    - data://meadow/health/2023-05-04/global_wellbeing
  data://grapher/health/2023-05-04/global_wellbeing:
    - data://garden/health/2023-05-04/global_wellbeing

  # Cholera
  data://garden/who/2023-06-01/cholera:
    - data://garden/who/2025-05-19/gho
    - snapshot://fasttrack/2023-05-31/cholera.csv
    - data://garden/regions/2023-01-01/regions
    - data://garden/wb/2021-07-01/wb_income
  data://grapher/who/2023-06-01/cholera:
    - data://garden/who/2023-06-01/cholera

  # Diarrhea treatment
  data://meadow/unicef/2023-06-16/diarrhea:
    - snapshot://unicef/2023-06-16/diarrhea.xlsx
  data://garden/unicef/2023-06-16/diarrhea:
    - data://meadow/unicef/2023-06-16/diarrhea
  data://grapher/unicef/2023-06-16/diarrhea:
    - data://garden/unicef/2023-06-16/diarrhea

  # Guinea worm
  data://meadow/who/2023-06-29/guinea_worm_certification:
    - snapshot://who/2023-06-29/guinea_worm.csv
  data://garden/who/2023-06-29/guinea_worm_certification:
    - data://meadow/who/2023-06-29/guinea_worm_certification

  data://garden/who/2024-06-17/guinea_worm:
    - data://garden/who/2023-06-29/guinea_worm_certification
    - snapshot://fasttrack/2024-06-17/guinea_worm.csv
  data://grapher/who/2024-06-17/guinea_worm:
    - data://garden/who/2024-06-17/guinea_worm

  # Autopsies WHO-Europe
  data://meadow/who/2023-07-13/autopsy:
    - snapshot://who/2022-09-01/autopsy.csv
  data://garden/who/2023-07-13/autopsy:
    - data://meadow/who/2023-07-13/autopsy
  data://grapher/who/2023-07-13/autopsy:
    - data://garden/who/2023-07-13/autopsy
    - snapshot://fasttrack/2023-04-30/paratz.csv

  # UN Comtrade
  data://meadow/un/2023-08-02/comtrade_pandemics:
    - snapshot://un/2023-08-02/comtrade_pandemics_1987_1998.csv
    - snapshot://un/2023-08-02/comtrade_pandemics_1999_2010.csv
    - snapshot://un/2023-08-02/comtrade_pandemics_2011_2022.csv
  data://garden/un/2023-08-02/comtrade_pandemics:
    - data://meadow/un/2023-08-02/comtrade_pandemics
    - data://garden/regions/2023-01-01/regions
    - data://garden/demography/2023-03-31/population
  data://grapher/un/2023-08-10/comtrade_pandemics:
    - data://garden/un/2023-08-02/comtrade_pandemics

  # UNAIDS
  data://meadow/health/2025-01-22/unaids:
    - snapshot://health/2025-01-22/unaids_kpa.csv
    - snapshot://health/2025-01-22/unaids_gam.csv
    - snapshot://health/2025-01-22/unaids_epi.csv
    - snapshot://health/2025-01-22/unaids_ncpi.csv
  data://meadow/health/2023-08-22/unaids_deaths_averted_art:
    - snapshot://health/2023-08-22/unaids_deaths_averted_art.xlsx

  data://garden/health/2025-01-22/unaids:
    - data://garden/regions/2023-01-01/regions
    - data://meadow/health/2025-01-22/unaids
    - data://meadow/health/2023-08-22/unaids_deaths_averted_art
    - data://garden/wb/2025-07-01/income_groups

  data://grapher/health/2025-01-22/unaids:
    - data://garden/health/2025-01-22/unaids

  # OECD Road accidents & passenger travel
  data://meadow/oecd/2024-07-01/road_accidents:
    - snapshot://oecd/2024-07-01/road_accidents.csv
  data://meadow/oecd/2024-07-01/passenger_travel:
    - snapshot://oecd/2024-07-01/passenger_travel.csv

  data://garden/oecd/2024-07-01/road_accidents:
    - data://meadow/oecd/2024-07-01/road_accidents
    - data://garden/oecd/2018-03-11/road_deaths_and_injuries
    - data://meadow/oecd/2024-07-01/passenger_travel
    - data://garden/demography/2023-03-31/population
  data://grapher/oecd/2024-07-01/road_accidents:
    - data://garden/oecd/2024-07-01/road_accidents

  data://garden/oecd/2018-03-11/road_deaths_and_injuries:
    - snapshot://oecd/2018-03-11/road_deaths_and_injuries.feather

  # European Society for Cardiology datasets
  data://meadow/cardiovascular_diseases/2023-10-10/esc:
    - snapshot://cardiovascular_diseases/2023-10-10/esc.csv
  data://garden/cardiovascular_diseases/2023-10-10/esc:
    - data://meadow/cardiovascular_diseases/2023-10-10/esc
  data://grapher/cardiovascular_diseases/2023-10-10/esc:
    - data://garden/cardiovascular_diseases/2023-10-10/esc

  # WHO Medical Devices Atlas
  data://meadow/who/2023-10-13/medical_devices_atlas:
    - snapshot://who/2023-10-13/medical_devices_atlas_mri.csv
    - snapshot://who/2023-10-13/medical_devices_atlas_ct.csv
    - snapshot://who/2023-10-13/medical_devices_atlas_pet.csv
    - snapshot://who/2023-10-13/medical_devices_atlas_gc_nm.csv
  data://garden/who/2023-10-13/medical_devices_atlas:
    - data://meadow/who/2023-10-13/medical_devices_atlas
  data://grapher/who/2023-10-13/medical_devices_atlas:
    - data://garden/who/2023-10-13/medical_devices_atlas

  # WHO Cardiovascular diseases deaths
  data://garden/cardiovascular_diseases/2023-11-01/deaths_from_cardiovascular_diseases_vs_other:
    - data://garden/who/2024-07-26/mortality_database
  data://grapher/cardiovascular_diseases/2023-11-01/deaths_from_cardiovascular_diseases_vs_other:
    - data://garden/cardiovascular_diseases/2023-11-01/deaths_from_cardiovascular_diseases_vs_other

  # Global Health Observatory (GHO) from WHO
  data://meadow/who/2024-01-03/gho:
    - snapshot://who/2024-01-03/gho.zip
  data://garden/who/2024-01-03/gho:
    - data://meadow/who/2024-01-03/gho
    - data://garden/demography/2023-03-31/population
    - data://garden/regions/2023-01-01/regions
  # Suicides based on WHO Mortality Database
  data://meadow/who/2024-03-24/self_inflicted_injuries:
    - snapshot://who/2024-03-24/self_inflicted_injuries.csv
  data://garden/who/2024-03-24/self_inflicted_injuries:
    - data://meadow/who/2024-03-24/self_inflicted_injuries
  data://grapher/who/2024-03-24/self_inflicted_injuries:
    - data://garden/who/2024-03-24/self_inflicted_injuries

  # Global Mental Health Countdown
  data://meadow/health/2024-03-21/gmh_countdown:
    - snapshot://health/2024-03-21/gmh_countdown.xlsx
  data://garden/health/2024-03-21/gmh_countdown:
    - data://meadow/health/2024-03-21/gmh_countdown
  data://grapher/health/2024-03-21/gmh_countdown:
    - data://garden/health/2024-03-21/gmh_countdown

  # Global data on organ donation and transplantation
  data://meadow/health/2024-04-02/organ_donation_and_transplantation:
    - snapshot://health/2024-04-02/organ_donation_and_transplantation.xlsx
  data://garden/health/2024-04-02/organ_donation_and_transplantation:
    - data://meadow/health/2024-04-02/organ_donation_and_transplantation
    - data://garden/demography/2023-03-31/population
  data://grapher/health/2024-04-02/organ_donation_and_transplantation:
    - data://garden/health/2024-04-02/organ_donation_and_transplantation

  # Polio AFP surveillance
  data://meadow/who/2024-04-08/polio_afp:
    - snapshot://who/2024-04-08/polio_afp.csv

  # Polio historical data
  data://meadow/who/2024-04-09/polio_historical:
    - snapshot://who/2024-04-09/polio_historical.xls
  data://garden/who/2024-04-09/polio_historical:
    - data://meadow/who/2024-04-09/polio_historical

  # Combining polio datasets
  data://garden/who/2024-04-08/polio:
    - data://meadow/who/2024-04-08/polio_afp
    - data://garden/who/2024-04-09/polio_historical
    - data://garden/wb/2025-07-01/income_groups
    - data://garden/regions/2023-01-01/regions
    - data://garden/demography/2023-03-31/population
    - snapshot://fasttrack/latest/gpei.csv
    - snapshot://health/2024-04-12/polio_status.csv
  data://grapher/who/2024-04-08/polio:
    - data://garden/who/2024-04-08/polio

  # Polio certification status
  data://meadow/health/2024-04-12/polio_status:
    - snapshot://health/2024-04-12/polio_status.csv

  # Polio free countries
  data://meadow/health/2024-04-12/polio_free_countries:
    - snapshot://health/2024-04-12/polio_free_countries.csv
  data://garden/health/2024-04-12/polio_free_countries:
    - data://meadow/health/2024-04-12/polio_status
    - data://meadow/health/2024-04-12/polio_free_countries
    - data://garden/regions/2023-01-01/regions
  data://grapher/health/2024-04-12/polio_free_countries:
    - data://garden/health/2024-04-12/polio_free_countries

    # Polio vaccine schedule - update
  data://meadow/who/2025-01-13/polio_vaccine_schedule:
    - snapshot://who/2025-01-13/polio_vaccine_schedule.xlsx
  data://garden/who/2025-01-13/polio_vaccine_schedule:
    - data://meadow/who/2025-01-13/polio_vaccine_schedule
  data://grapher/who/2025-01-13/polio_vaccine_schedule:
    - data://garden/who/2025-01-13/polio_vaccine_schedule

  # Polio GPEI funding
  data://meadow/health/2024-04-22/gpei_funding:
    - snapshot://health/2024-04-22/gpei_funding.xlsx
  data://garden/health/2024-04-22/gpei_funding:
    - data://meadow/health/2024-04-22/gpei_funding
    - data://garden/worldbank_wdi/2024-05-20/wdi
  data://grapher/health/2024-04-22/gpei_funding:
    - data://garden/health/2024-04-22/gpei_funding

  # IHME GBD - Burden of Disease (2021) - Impairments from NTDs
  data-private://meadow/ihme_gbd/2024-05-20/impairments:
    - snapshot-private://ihme_gbd/2024-05-20/impairments.feather
  data-private://garden/ihme_gbd/2024-05-20/impairments:
    - data-private://meadow/ihme_gbd/2024-05-20/impairments
    - data://garden/regions/2023-01-01/regions
    - data://garden/demography/2023-03-31/population
  data-private://grapher/ihme_gbd/2024-05-20/impairments:
    - data-private://garden/ihme_gbd/2024-05-20/impairments

  # WHO Preventive Chemotherapy - Neglected Tropical Diseases
  # Lymphatic filariasis
  data://meadow/neglected_tropical_diseases/2024-05-02/lymphatic_filariasis:
    - snapshot://neglected_tropical_diseases/2024-05-02/lymphatic_filariasis.xlsx
  data://garden/neglected_tropical_diseases/2024-05-02/lymphatic_filariasis:
    - data://meadow/neglected_tropical_diseases/2024-05-02/lymphatic_filariasis
    - data://garden/regions/2023-01-01/regions
  data://grapher/neglected_tropical_diseases/2024-05-02/lymphatic_filariasis:
    - data://garden/neglected_tropical_diseases/2024-05-02/lymphatic_filariasis

  # Schistosomiasis
  data://meadow/neglected_tropical_diseases/2024-05-02/schistosomiasis:
    - snapshot://neglected_tropical_diseases/2024-05-02/schistosomiasis.xlsx
  data://garden/neglected_tropical_diseases/2024-05-02/schistosomiasis:
    - data://meadow/neglected_tropical_diseases/2024-05-02/schistosomiasis
    - data://garden/regions/2023-01-01/regions
  data://grapher/neglected_tropical_diseases/2024-05-02/schistosomiasis:
    - data://garden/neglected_tropical_diseases/2024-05-02/schistosomiasis

  # Neglected Tropical Diseases Funding
  data://meadow/neglected_tropical_diseases/2024-05-18/funding:
    - snapshot://neglected_tropical_diseases/2024-05-18/funding.xlsx
  data://garden/neglected_tropical_diseases/2024-05-18/funding:
    - data://meadow/neglected_tropical_diseases/2024-05-18/funding
  data://grapher/neglected_tropical_diseases/2024-05-18/funding:
    - data://garden/neglected_tropical_diseases/2024-05-18/funding

  # GBD 2021 - GBD Deaths and DALYs
  data-private://meadow/ihme_gbd/2024-05-20/gbd_cause:
    - snapshot-private://ihme_gbd/2024-05-20/gbd_cause.feather
  data-private://garden/ihme_gbd/2024-05-20/gbd_cause:
    - data-private://meadow/ihme_gbd/2024-05-20/gbd_cause
    - data://garden/regions/2023-01-01/regions
    - data://garden/un/2022-07-11/un_wpp
  data-private://grapher/ihme_gbd/2024-05-20/gbd_cause:
    - data-private://garden/ihme_gbd/2024-05-20/gbd_cause
  data-private://grapher/ihme_gbd/2024-05-20/gbd_cause_dalys:
    - data-private://garden/ihme_gbd/2024-05-20/gbd_cause

  # GBD 2021 - GBD Prevalence
  data-private://meadow/ihme_gbd/2024-05-20/gbd_prevalence:
    - snapshot-private://ihme_gbd/2024-05-20/gbd_prevalence.feather
  data-private://garden/ihme_gbd/2024-05-20/gbd_prevalence:
    - data-private://meadow/ihme_gbd/2024-05-20/gbd_prevalence
    - data://garden/regions/2023-01-01/regions
    - data://garden/un/2022-07-11/un_wpp
  data-private://grapher/ihme_gbd/2024-05-20/gbd_prevalence:
    - data-private://garden/ihme_gbd/2024-05-20/gbd_prevalence
  data-private://grapher/ihme_gbd/2024-05-20/gbd_incidence:
    - data-private://garden/ihme_gbd/2024-05-20/gbd_prevalence

  # GBD 2021 - GBD Mental Health
  data-private://meadow/ihme_gbd/2024-05-20/gbd_mental_health:
    - snapshot-private://ihme_gbd/2024-05-20/gbd_mental_health.feather
  data-private://garden/ihme_gbd/2024-05-20/gbd_mental_health:
    - data-private://meadow/ihme_gbd/2024-05-20/gbd_mental_health
    - data://garden/regions/2023-01-01/regions
    - data://garden/un/2022-07-11/un_wpp
  data-private://grapher/ihme_gbd/2024-05-20/gbd_mental_health:
    - data-private://garden/ihme_gbd/2024-05-20/gbd_mental_health

    # GBD 2021 - GBD Mental Health Burden
  data-private://meadow/ihme_gbd/2024-05-20/gbd_mental_health_burden:
    - snapshot-private://ihme_gbd/2024-05-20/gbd_mental_health_burden.feather
  data-private://garden/ihme_gbd/2024-05-20/gbd_mental_health_burden:
    - data-private://meadow/ihme_gbd/2024-05-20/gbd_mental_health_burden
    - data://garden/un/2022-07-11/un_wpp
  #data-private://grapher/ihme_gbd/2024-05-20/gbd_mental_health_burden_entities:
  #  - data-private://garden/ihme_gbd/2024-05-20/gbd_mental_health_burden
  data-private://grapher/ihme_gbd/2024-05-20/gbd_mental_health_burden_dalys:
    - data-private://garden/ihme_gbd/2024-05-20/gbd_mental_health_burden

  # GBD 2021 - GBD Risk Factors
  data-private://meadow/ihme_gbd/2024-05-20/gbd_risk:
    - snapshot-private://ihme_gbd/2024-05-20/gbd_risk.feather
  data-private://garden/ihme_gbd/2024-05-20/gbd_risk:
    - data-private://meadow/ihme_gbd/2024-05-20/gbd_risk
    - data://garden/regions/2023-01-01/regions
    - data://garden/un/2022-07-11/un_wpp
  data-private://grapher/ihme_gbd/2024-05-20/gbd_risk:
    - data-private://garden/ihme_gbd/2024-05-20/gbd_risk

  # GBD 2021 - GBD Risk Factors - Drugs (downloaded separately due errors in the source that were fixed after initial gbd_risk import)
  data-private://meadow/ihme_gbd/2024-05-20/gbd_drug_risk:
    - snapshot-private://ihme_gbd/2024-05-20/gbd_drug_risk.feather
  data-private://garden/ihme_gbd/2024-05-20/gbd_drug_risk:
    - data-private://meadow/ihme_gbd/2024-05-20/gbd_drug_risk
    - data://garden/regions/2023-01-01/regions
    - data://garden/un/2022-07-11/un_wpp
  data-private://grapher/ihme_gbd/2024-05-20/gbd_drug_risk:
    - data-private://garden/ihme_gbd/2024-05-20/gbd_drug_risk

  # GBD 2021 - GBD Child Mortality
  data-private://meadow/ihme_gbd/2024-05-20/gbd_child_mortality:
    - snapshot-private://ihme_gbd/2024-05-20/gbd_child_mortality.feather
  data-private://garden/ihme_gbd/2024-05-20/gbd_child_mortality:
    - data-private://meadow/ihme_gbd/2024-05-20/gbd_child_mortality
    - data://garden/regions/2023-01-01/regions
    - data://garden/un/2022-07-11/un_wpp
  data-private://grapher/ihme_gbd/2024-05-20/gbd_child_mortality:
    - data-private://garden/ihme_gbd/2024-05-20/gbd_child_mortality

  # GBD 2021 - GBD Child Mortality Leading Causes
  data-private://garden/ihme_gbd/2025-03-31/gbd_child_mortality_leading_causes:
    - data-private://garden/ihme_gbd/2024-05-20/gbd_cause
  data-private://grapher/ihme_gbd/2025-03-31/gbd_child_mortality_leading_causes:
    - data-private://garden/ihme_gbd/2025-03-31/gbd_child_mortality_leading_causes

  # GBD 2021 - GBD Health-adjusted Life Expectancy and Life Expectancy
  data-private://meadow/ihme_gbd/2024-07-02/gbd_life_expectancy:
    - snapshot-private://ihme_gbd/2024-07-02/gbd_life_expectancy.zip
  data-private://meadow/ihme_gbd/2024-07-02/gbd_healthy_life_expectancy:
    - snapshot-private://ihme_gbd/2024-07-02/gbd_healthy_life_expectancy.zip
  data-private://garden/ihme_gbd/2024-07-02/gbd_healthy_life_expectancy:
    - data-private://meadow/ihme_gbd/2024-07-02/gbd_life_expectancy
    - data-private://meadow/ihme_gbd/2024-07-02/gbd_healthy_life_expectancy
  data-private://grapher/ihme_gbd/2024-07-02/gbd_healthy_life_expectancy:
    - data-private://garden/ihme_gbd/2024-07-02/gbd_healthy_life_expectancy

  # WHO Avian Influenza H5N1
  data://meadow/who/latest/avian_influenza_ah5n1:
    - snapshot://who/latest/avian_influenza_ah5n1.csv
  data://garden/who/latest/avian_influenza_ah5n1:
    - data://meadow/who/latest/avian_influenza_ah5n1
    - data://garden/regions/2023-01-01/regions
  data://grapher/who/latest/avian_influenza_ah5n1:
    - data://garden/who/latest/avian_influenza_ah5n1

  # International Smoking Statistics cigarette sales data
  data://meadow/smoking/2024-05-30/cigarette_sales:
    - snapshot://smoking/2024-05-30/cigarette_sales.zip
  data://garden/smoking/2024-05-30/cigarette_sales:
    - data://meadow/smoking/2024-05-30/cigarette_sales
    - data://garden/demography/2023-03-31/population
  data://grapher/smoking/2024-05-30/cigarette_sales:
    - data://garden/smoking/2024-05-30/cigarette_sales

  # ISAPS, Plastic Surgery (2010-2022)
  data://meadow/health/2024-12-29/isaps_plastic_surgery:
    - snapshot://health/2024-12-29/isaps_plastic_surgery.xlsx
  data://garden/health/2024-12-29/isaps_plastic_surgery:
    - data://meadow/health/2024-12-29/isaps_plastic_surgery
    - data://garden/un/2024-07-12/un_wpp
  data://grapher/health/2024-12-29/isaps_plastic_surgery:
    - data://garden/health/2024-12-29/isaps_plastic_surgery

  # Gapminder Maternal Mortality (long run dataset)
  data://meadow/gapminder/2024-07-08/maternal_mortality:
    - snapshot://gapminder/2024-07-08/maternal_mortality.xlsx
  data://garden/gapminder/2024-07-08/maternal_mortality:
    - data://meadow/gapminder/2024-07-08/maternal_mortality

  # UN MMEIG Maternal Mortality (1985-2020)
  data://meadow/un/2024-07-08/maternal_mortality:
    - snapshot://un/2024-07-08/maternal_mortality.zip
  data://garden/un/2024-07-08/maternal_mortality:
    - data://meadow/un/2024-07-08/maternal_mortality
    - data://garden/regions/2023-01-01/regions
    - data://garden/wb/2025-07-01/income_groups
  data://grapher/un/2024-07-08/maternal_mortality:
    - data://garden/un/2024-07-08/maternal_mortality

  # Maternal Mortality long run data set (OWID OMM)
  data://garden/maternal_mortality/2024-07-08/maternal_mortality:
    - data://garden/gapminder/2024-07-08/maternal_mortality
    - data://garden/un/2024-07-08/maternal_mortality
    - data://garden/who/2024-07-26/mortality_database
    - data://garden/regions/2023-01-01/regions
    - data://garden/wb/2025-07-01/income_groups
    - data://garden/un/2024-07-12/un_wpp
    - data://garden/demography/2024-07-15/population
  data://grapher/maternal_mortality/2024-07-08/maternal_mortality:
    - data://garden/maternal_mortality/2024-07-08/maternal_mortality

  # WHO Mortality Database
  data://meadow/who/2024-07-26/mortality_database:
    - snapshot://who/2024-07-26/mortality_database.feather
  data://garden/who/2024-07-26/mortality_database:
    - data://meadow/who/2024-07-26/mortality_database
  data://grapher/who/2024-07-26/mortality_database:
    - data://garden/who/2024-07-26/mortality_database

  # WHO ICD codes
  data://meadow/who/2024-07-29/icd_codes:
    - snapshot://who/2024-07-29/icd_codes.zip
  data://garden/who/2024-07-29/icd_codes:
    - data://meadow/who/2024-07-29/icd_codes
  data://grapher/who/2024-07-29/icd_codes:
    - data://garden/who/2024-07-29/icd_codes

  # WHO Global Health Estimates
  data://meadow/who/2024-07-30/ghe:
    - snapshot://who/2024-07-30/ghe.feather
  data://garden/who/2024-07-30/ghe:
    - data://garden/regions/2023-01-01/regions
    - data://meadow/who/2024-07-30/ghe
    - data://garden/un/2022-07-11/un_wpp
    - snapshot://who/2023-07-14/standard_age_distribution.csv
  data://grapher/who/2024-07-30/ghe:
    - data://garden/who/2024-07-30/ghe

  # WHO Mortality Database - Cancer specific
  data://meadow/who/2024-08-06/mortality_database_cancer:
    - snapshot://who/2024-08-06/mortality_database_cancer.csv
  data://garden/who/2024-08-06/mortality_database_cancer:
    - data://meadow/who/2024-08-06/mortality_database_cancer
  data://grapher/who/2024-08-06/mortality_database_cancer:
    - data://garden/who/2024-08-06/mortality_database_cancer

  data://garden/who/2024-08-06/mortality_database_cancer_most_common:
    - data://garden/who/2024-08-06/mortality_database_cancer
  data://grapher/who/2024-08-06/mortality_database_cancer_most_common:
    - data://garden/who/2024-08-06/mortality_database_cancer_most_common
  data://meadow/who/latest/monkeypox:
    - snapshot://who/latest/monkeypox.csv
  data://garden/who/latest/monkeypox:
    - data://meadow/who/latest/monkeypox
    - data://garden/demography/2023-03-31/population
    - data://garden/regions/2023-01-01/regions
    - data://garden/health/latest/global_health_mpox

  data://grapher/who/latest/monkeypox:
    - data://garden/who/latest/monkeypox
  export://explorers/who/latest/monkeypox:
    - data://grapher/who/latest/monkeypox
  export://github/who/latest/monkeypox:
    - data://garden/who/latest/monkeypox
  # Mpox - Global.health
  data://meadow/health/latest/global_health_mpox:
    - snapshot://health/latest/global_health_mpox.csv
  data://garden/health/latest/global_health_mpox:
    - data://meadow/health/latest/global_health_mpox

  # Eurostat cancer

  # Eurostat Cancer Screening
  data://meadow/health/2024-08-23/eurostat_cancer:
    - snapshot://health/2024-08-23/eurostat_cancer.csv
  data://garden/health/2024-08-23/eurostat_cancer:
    - data://meadow/health/2024-08-23/eurostat_cancer
  data://grapher/health/2024-08-23/eurostat_cancer:
    - data://garden/health/2024-08-23/eurostat_cancer

  # NOTE: this was just a proof of concept for multi-dims, it'd have to be revisited.
  #   We commented it because there were too many indicators and rendering thumbnail
  #   was freezing Cloudflare Workers and crashing staging servers
  # Multi-dim indicators
  export://multidim/health/latest/causes_of_death:
    - data-private://grapher/ihme_gbd/2024-05-20/gbd_cause

  # GBD 2021 - GBD Risk Factors cancer specific
  data-private://meadow/ihme_gbd/2024-08-26/gbd_risk_cancer:
    - snapshot-private://ihme_gbd/2024-08-26/gbd_risk_cancer.feather
  data-private://garden/ihme_gbd/2024-08-26/gbd_risk_cancer:
    - data-private://meadow/ihme_gbd/2024-08-26/gbd_risk_cancer
    - data://garden/regions/2023-01-01/regions
    - data://garden/un/2022-07-11/un_wpp
  data-private://grapher/ihme_gbd/2024-08-26/gbd_risk_cancer:
    - data-private://garden/ihme_gbd/2024-08-26/gbd_risk_cancer

  # GBD data on share of deaths from total cancers
  data-private://garden/ihme_gbd/2024-09-16/gbd_cancers_deaths:
    - data-private://garden/ihme_gbd/2024-05-20/gbd_cause
  data-private://grapher/ihme_gbd/2024-09-16/gbd_cancers_deaths:
    - data-private://garden/ihme_gbd/2024-09-16/gbd_cancers_deaths

  # Data on pathogens
  data://meadow/health/2024-09-05/seattle_pathogens:
    - snapshot://health/2024-09-05/seattle_pathogens.csv
  data://garden/health/2024-09-05/seattle_pathogens:
    - data://meadow/health/2024-09-05/seattle_pathogens
  data://grapher/health/2024-09-05/seattle_pathogens:
    - data://garden/health/2024-09-05/seattle_pathogens

  # International Agency for Research on Cancer
  data://meadow/cancer/2024-08-30/gco_alcohol:
    - snapshot://cancer/2024-08-30/gco_alcohol.csv
  data://garden/cancer/2024-08-30/gco_alcohol:
    - data://meadow/cancer/2024-08-30/gco_alcohol
  data://grapher/cancer/2024-08-30/gco_alcohol:
    - data://garden/cancer/2024-08-30/gco_alcohol
  data://meadow/cancer/2024-09-06/gco_infections:
    - snapshot://cancer/2024-09-06/gco_infections.csv
  data://garden/cancer/2024-09-06/gco_infections:
    - data://meadow/cancer/2024-09-06/gco_infections
    - data://garden/regions/2023-01-01/regions
  data://grapher/cancer/2024-09-06/gco_infections:
    - data://garden/cancer/2024-09-06/gco_infections

  # Cancer diagnosis routes and survival rates
  data://meadow/cancer/2024-09-13/diagnosis_routes_by_route:
    - snapshot://cancer/2024-09-13/diagnosis_routes_by_route.csv
  data://garden/cancer/2024-09-13/diagnosis_routes_by_route:
    - data://meadow/cancer/2024-09-13/diagnosis_routes_by_route
  data://grapher/cancer/2024-09-13/diagnosis_routes_by_route:
    - data://garden/cancer/2024-09-13/diagnosis_routes_by_route

  data://meadow/cancer/2024-09-13/diagnosis_routes_by_stage:
    - snapshot://cancer/2024-09-13/diagnosis_routes_by_stage.csv
  data://garden/cancer/2024-09-13/diagnosis_routes_by_stage:
    - data://meadow/cancer/2024-09-13/diagnosis_routes_by_stage
  data://grapher/cancer/2024-09-13/diagnosis_routes_by_stage:
    - data://garden/cancer/2024-09-13/diagnosis_routes_by_stage

  data://meadow/cancer/2024-09-13/diagnosis_routes_survival:
    - snapshot://cancer/2024-09-13/diagnosis_routes_survival.csv
  data://garden/cancer/2024-09-13/diagnosis_routes_survival:
    - data://meadow/cancer/2024-09-13/diagnosis_routes_survival
  data://grapher/cancer/2024-09-13/diagnosis_routes_survival:
    - data://garden/cancer/2024-09-13/diagnosis_routes_survival

  #Antibiotics data
  data://meadow/antibiotics/2024-10-09/gram:
    - snapshot://antibiotics/2024-10-09/gram.csv
  data://garden/antibiotics/2024-10-09/gram:
    - data://meadow/antibiotics/2024-10-09/gram
    - data://garden/demography/2024-07-15/population
    - data://garden/regions/2023-01-01/regions
  data://grapher/antibiotics/2024-10-09/gram:
    - data://garden/antibiotics/2024-10-09/gram

  #Antibiotics data - by level
  data://meadow/antibiotics/2024-10-09/gram_level:
    - snapshot://antibiotics/2024-10-09/gram_level.csv
  data://garden/antibiotics/2024-10-09/gram_level:
    - data://meadow/antibiotics/2024-10-09/gram_level
    - data://garden/demography/2024-07-15/population
    - data://garden/regions/2023-01-01/regions
  data://grapher/antibiotics/2024-10-09/gram_level:
    - data://garden/antibiotics/2024-10-09/gram_level

  #Antibiotics data - children
  data://meadow/antibiotics/2024-10-09/gram_children:
    - snapshot://antibiotics/2024-10-09/gram_children.csv
  data://garden/antibiotics/2024-10-09/gram_children:
    - data://meadow/antibiotics/2024-10-09/gram_children
  data://grapher/antibiotics/2024-10-09/gram_children:
    - data://garden/antibiotics/2024-10-09/gram_children

  # Cervical cancer incidence rates GCO - Cancer Today (2022)
  data://meadow/cancer/2024-10-13/gco_cancer_today_cervical:
    - snapshot://cancer/2024-10-13/gco_cancer_today_cervical.csv
  data://garden/cancer/2024-10-13/gco_cancer_today_cervical:
    - data://meadow/cancer/2024-10-13/gco_cancer_today_cervical
  data://grapher/cancer/2024-10-13/gco_cancer_today_cervical:
    - data://garden/cancer/2024-10-13/gco_cancer_today_cervical

    # Antibiotic resistance data - WHO GLASS
  data://meadow/antibiotics/2024-10-18/who_glass_by_antibiotic:
    - snapshot://antibiotics/2024-10-18/who_glass_by_antibiotic.zip
  data://garden/antibiotics/2024-10-18/who_glass_by_antibiotic:
    - data://meadow/antibiotics/2024-10-18/who_glass_by_antibiotic
  data://grapher/antibiotics/2024-10-18/who_glass_by_antibiotic:
    - data://garden/antibiotics/2024-10-18/who_glass_by_antibiotic

    # ANIMUSE - antibiotic use in animals
  data://meadow/antibiotics/2024-10-23/animuse_year:
    - snapshot://antibiotics/2024-10-23/animuse_year.csv
  data://garden/antibiotics/2024-10-23/animuse_year:
    - data://meadow/antibiotics/2024-10-23/animuse_year
  data://grapher/antibiotics/2024-10-23/animuse_year:
    - data://garden/antibiotics/2024-10-23/animuse_year

  # ESVAC antimicrobial use in animals
  data://meadow/antibiotics/2024-10-25/esvac_sales:
    - snapshot://antibiotics/2024-10-25/esvac_sales.zip
  data://garden/antibiotics/2024-10-25/esvac_sales:
    - data://meadow/antibiotics/2024-10-25/esvac_sales
  data://grapher/antibiotics/2024-10-25/esvac_sales:
    - data://garden/antibiotics/2024-10-25/esvac_sales

  # ESVAC antimicrobial use in animals - corrected for animal size
  data://meadow/antibiotics/2024-10-25/esvac_sales_corrected:
    - snapshot://antibiotics/2024-10-25/esvac_sales_corrected.zip
  data://garden/antibiotics/2024-10-25/esvac_sales_corrected:
    - data://meadow/antibiotics/2024-10-25/esvac_sales_corrected
  data://grapher/antibiotics/2024-10-25/esvac_sales_corrected:
    - data://garden/antibiotics/2024-10-25/esvac_sales_corrected

  #Antibiotics TRACSS data
  data://meadow/antibiotics/2024-10-23/tracss:
    - snapshot://antibiotics/2024-10-23/tracss.xlsx
  data://garden/antibiotics/2024-10-23/tracss:
    - data://meadow/antibiotics/2024-10-23/tracss
  data://grapher/antibiotics/2024-10-23/tracss:
    - data://garden/antibiotics/2024-10-23/tracss
  # WHO Antimicrobial usage
  data://meadow/antibiotics/2024-11-12/antimicrobial_usage:
    - snapshot://antibiotics/2024-11-12/antimicrobial_usage.xlsx
  data://garden/antibiotics/2024-11-12/antimicrobial_usage:
    - data://meadow/antibiotics/2024-11-12/antimicrobial_usage
  data://grapher/antibiotics/2024-11-12/antimicrobial_usage:
    - data://garden/antibiotics/2024-11-12/antimicrobial_usage
  # WHO Antibiotic testing coverage
  data://meadow/antibiotics/2024-11-15/testing_coverage:
    - snapshot://antibiotics/2024-11-15/testing_coverage.zip
  data://garden/antibiotics/2024-11-15/testing_coverage:
    - data://meadow/antibiotics/2024-11-15/testing_coverage
  data://grapher/antibiotics/2024-11-15/testing_coverage:
    - data://garden/antibiotics/2024-11-15/testing_coverage

  # IHME Neonatal all infectious syndromes
  data-private://meadow/antibiotics/2024-11-20/microbe:
    - snapshot-private://antibiotics/2024-11-20/microbe.zip
  data-private://garden/antibiotics/2024-11-20/microbe:
    - data-private://meadow/antibiotics/2024-11-20/microbe
  data-private://grapher/antibiotics/2024-11-20/microbe:
    - data-private://garden/antibiotics/2024-11-20/microbe
  # IHME Neonatal bloodstream infections by pathogen
  data-private://meadow/antibiotics/2024-11-20/pathogen_bloodstream:
    - snapshot-private://antibiotics/2024-11-20/pathogen_bloodstream.csv
  data-private://garden/antibiotics/2024-11-20/pathogen_bloodstream:
    - data-private://meadow/antibiotics/2024-11-20/pathogen_bloodstream

  # IHME Neonatal infections by syndrome
  data-private://meadow/antibiotics/2024-11-24/total_syndrome:
    - snapshot-private://antibiotics/2024-11-24/total_syndrome.csv
  # IHME Neonatal infections by syndrome and amr resistance
  data-private://meadow/antibiotics/2024-12-02/microbe_amr:
    - snapshot-private://antibiotics/2024-12-02/microbe_amr.csv
  data-private://garden/antibiotics/2024-12-02/microbe_amr:
    - data-private://meadow/antibiotics/2024-12-02/microbe_amr
    - data-private://meadow/antibiotics/2024-11-24/total_syndrome
  data-private://grapher/antibiotics/2024-12-02/microbe_amr:
    - data-private://garden/antibiotics/2024-12-02/microbe_amr
  # IHME Neonatal infections and amr resistance
  data-private://meadow/antibiotics/2024-12-02/microbe_neonatal_amr:
    - snapshot-private://antibiotics/2024-12-02/microbe_neonatal_amr.csv
  data-private://garden/antibiotics/2024-12-02/microbe_neonatal_amr:
    - data-private://meadow/antibiotics/2024-12-02/microbe_neonatal_amr
    - data-private://meadow/antibiotics/2024-11-20/microbe
  data-private://grapher/antibiotics/2024-12-02/microbe_neonatal_amr:
    - data-private://garden/antibiotics/2024-12-02/microbe_neonatal_amr

  # MICROBE - total deaths by pathogen
  data-private://meadow/antibiotics/2024-12-02/total_pathogen_bloodstream:
    - snapshot-private://antibiotics/2024-12-02/total_pathogen_bloodstream.csv
  data-private://garden/antibiotics/2024-12-02/total_pathogen_bloodstream:
    - data-private://meadow/antibiotics/2024-12-02/total_pathogen_bloodstream

  # WHO GLASS Enrolment
  data://meadow/antibiotics/2024-12-03/glass_enrolment:
    - snapshot://antibiotics/2024-12-03/glass_enrolment.xlsx
  data://garden/antibiotics/2024-12-03/glass_enrolment:
    - data://meadow/antibiotics/2024-12-03/glass_enrolment
  data://grapher/antibiotics/2024-12-03/glass_enrolment:
    - data://garden/antibiotics/2024-12-03/glass_enrolment
  # MICROBE - total deaths by pathogen
  data-private://meadow/antibiotics/2024-12-04/microbe_total_pathogens:
    - snapshot-private://antibiotics/2024-12-04/microbe_total_pathogens.csv
  data-private://garden/antibiotics/2024-12-04/microbe_total_pathogens:
    - data-private://meadow/antibiotics/2024-12-04/microbe_total_pathogens
  # MICROBE - total deaths by pathogen and amr resistance
  data-private://meadow/antibiotics/2024-12-04/microbe_total_pathogens_amr:
    - snapshot-private://antibiotics/2024-12-04/microbe_total_pathogens_amr.csv
  data-private://garden/antibiotics/2024-12-04/microbe_total_pathogens_amr:
    - data-private://meadow/antibiotics/2024-12-04/microbe_total_pathogens_amr
    - data-private://garden/antibiotics/2024-12-04/microbe_total_pathogens
  data-private://grapher/antibiotics/2024-12-04/microbe_total_pathogens_amr:
    - data-private://garden/antibiotics/2024-12-04/microbe_total_pathogens_amr

    # MICROBE - total deaths by syndrome
  data-private://meadow/antibiotics/2024-12-05/microbe_total_deaths_by_syndrome:
    - snapshot-private://antibiotics/2024-12-05/microbe_total_deaths_by_syndrome.csv
  data-private://garden/antibiotics/2024-12-05/microbe_total_deaths_by_syndrome:
    - data-private://meadow/antibiotics/2024-12-05/microbe_total_deaths_by_syndrome

  # MICROBE - total deaths by syndrome and amr resistance
  data-private://meadow/antibiotics/2024-12-05/microbe_total_deaths_by_syndrome_amr:
    - snapshot-private://antibiotics/2024-12-05/microbe_total_deaths_by_syndrome_amr.csv
  data-private://garden/antibiotics/2024-12-05/microbe_total_deaths_by_syndrome_amr:
    - data-private://meadow/antibiotics/2024-12-05/microbe_total_deaths_by_syndrome_amr
    - data-private://garden/antibiotics/2024-12-05/microbe_total_deaths_by_syndrome
  data-private://grapher/antibiotics/2024-12-05/microbe_total_deaths_by_syndrome_amr:
    - data-private://garden/antibiotics/2024-12-05/microbe_total_deaths_by_syndrome_amr

  #
  # Human height
  #
  data://meadow/health/2024-12-31/height:
    - snapshot://health/2024-12-31/height.xlsx
  data://garden/health/2024-12-31/height:
    - data://meadow/health/2024-12-31/height
  data://grapher/health/2024-12-31/height:
    - data://garden/health/2024-12-31/height

  #

  # WHO vaccine stock out
  #
  data://meadow/who/2025-01-17/vaccine_stock_out:
    - snapshot://who/2025-01-17/vaccine_stock_out.xlsx
  data://garden/who/2025-01-17/vaccine_stock_out:
    - data://meadow/who/2025-01-17/vaccine_stock_out
  data://grapher/who/2025-01-17/vaccine_stock_out:
    - data://garden/who/2025-01-17/vaccine_stock_out

  #
  # WHO Mortality Database - Vaccine Preventable
  data://meadow/who/2025-01-17/mortality_database_vaccine_preventable:
    - snapshot://who/2025-01-17/mortality_database_vaccine_preventable.csv
  data://garden/who/2025-01-17/mortality_database_vaccine_preventable:
    - data://meadow/who/2025-01-17/mortality_database_vaccine_preventable
  data://grapher/who/2025-01-17/mortality_database_vaccine_preventable:
    - data://garden/who/2025-01-17/mortality_database_vaccine_preventable

  #
  # US Long-run measles
  #
  data://meadow/health/2025-01-22/measles_state_level:
    - snapshot://health/2025-01-22/measles_state_level.zip
  data://garden/health/2025-01-22/measles_state_level:
    - data://meadow/health/2025-01-22/measles_state_level
    - data://garden/demography/2025-01-23/us_state_population
    - data://garden/demography/2024-07-15/population
    - snapshot://fasttrack/latest/cdc_measles.csv
    - snapshot://fasttrack/latest/measles_cases.csv
    - data://garden/cdc/2025-01-26/measles_state_level
  data://external/health/latest/measles_state_level:
    - data://meadow/health/2025-01-22/measles_state_level
    - data://garden/demography/2025-01-23/us_state_population
    - data://garden/demography/2024-07-15/population
    - snapshot://fasttrack/latest/cdc_measles.csv
    - snapshot://fasttrack/latest/measles_cases.csv
    - data://garden/cdc/2025-01-26/measles_state_level
  data://grapher/health/2025-01-22/measles_state_level:
    - data://garden/health/2025-01-22/measles_state_level

  #
  # TODO: add step name (just something recognizable)
  #
  data://meadow/cdc/2025-01-26/measles_state_level:
    - snapshot://cdc/2025-01-26/measles_state_level.txt
  data://garden/cdc/2025-01-26/measles_state_level:
    - data://meadow/cdc/2025-01-26/measles_state_level
  #
  # WHO Vaccine Safety
  #
  data://meadow/who/2025-01-28/vaccine_safety:
    - snapshot://who/2025-01-28/vaccine_safety.xlsx
  data://garden/who/2025-01-28/vaccine_safety:
    - data://meadow/who/2025-01-28/vaccine_safety
  data://grapher/who/2025-01-28/vaccine_safety:
    - data://garden/who/2025-01-28/vaccine_safety

  #
  # GAVI Eligibility
  #
  data://meadow/gavi/2025-02-11/eligibility:
    - snapshot://gavi/2025-02-11/eligibility.csv
  data://garden/gavi/2025-02-11/eligibility:
    - data://meadow/gavi/2025-02-11/eligibility
    - data://garden/regions/2023-01-01/regions
  data://grapher/gavi/2025-02-11/eligibility:
    - data://garden/gavi/2025-02-11/eligibility

  # Vaccine confidence project
  data://meadow/vcp/2025-06-04/vaccine_confidence:
    - snapshot://vcp/2025-06-04/vaccine_confidence.xlsx
  data://garden/vcp/2025-06-04/vaccine_confidence:
    - data://meadow/vcp/2025-06-04/vaccine_confidence
  data://grapher/vcp/2025-06-04/vaccine_confidence:
    - data://garden/vcp/2025-06-04/vaccine_confidence

  # Historical measles data (1919-1984)
  #
  data://meadow/health/2025-02-19/measles_historical:
    - snapshot://health/2025-02-19/measles_historical.csv
  data://garden/health/2025-02-19/measles_historical:
    - data://meadow/health/2025-02-19/measles_historical

  # CDC Measles Cases 1985-present - autoupdate
  data://meadow/cdc/latest/measles_cases:
    - snapshot://cdc/latest/measles_cases.json
  data://garden/cdc/latest/measles_cases:
    - data://meadow/cdc/latest/measles_cases

  #
  # Long-run measles data (auto-updated)
  data://garden/health/latest/measles_long_run:
    - data://garden/cdc/latest/measles_cases
    - data://garden/health/2025-02-19/measles_historical
    - data://garden/demography/2024-07-15/population
  data://grapher/health/latest/measles_long_run:
    - data://garden/health/latest/measles_long_run

  #
  # Cancer survival rates (GCO)
  #
  data://meadow/cancer/2025-02-17/gco_cancer_survival:
    - snapshot://cancer/2025-02-17/gco_cancer_survival.csv
  data://garden/cancer/2025-02-17/gco_cancer_survival:
    - data://meadow/cancer/2025-02-17/gco_cancer_survival
  data://grapher/cancer/2025-02-17/gco_cancer_survival:
    - data://garden/cancer/2025-02-17/gco_cancer_survival

  # Measles deaths historical - Public health reports
  #
  data://meadow/health/2025-02-20/measles_deaths_public_health_reports:
    - snapshot://health/2025-02-20/measles_deaths_public_health_reports.csv
  data://garden/health/2025-02-20/measles_deaths_public_health_reports:
    - data://meadow/health/2025-02-20/measles_deaths_public_health_reports

  # Measles deaths historical - US Census Bureau
  data://meadow/health/2025-02-20/measles_deaths_census_bureau:
    - snapshot://health/2025-02-20/measles_deaths_census_bureau.csv
  data://garden/health/2025-02-20/measles_deaths_census_bureau:
    - data://meadow/health/2025-02-20/measles_deaths_census_bureau

  # Measles deaths long run
  data://garden/health/2025-02-20/measles_deaths_long_run:
    - data://garden/who/2025-01-17/mortality_database_vaccine_preventable
    - data://garden/health/2025-02-20/measles_deaths_census_bureau
    - data://garden/health/2025-02-20/measles_deaths_public_health_reports
    - data://garden/demography/2024-07-15/population
  data://grapher/health/2025-02-20/measles_deaths_long_run:
    - data://garden/health/2025-02-20/measles_deaths_long_run

  #
  # Diphtheria cases - US CDC
  #
  data://meadow/cdc/2025-02-25/diphtheria_cases:
    - snapshot://cdc/2025-02-24/diphtheria_cases.csv
  data://garden/cdc/2025-02-25/diphtheria_cases:
    - data://meadow/cdc/2025-02-25/diphtheria_cases

  #
  # Historical diphtheria cases - US Census Bureau
  #
  data://meadow/us_census_bureau/2025-02-25/diphtheria_cases:
    - snapshot://us_census_bureau/2025-02-25/diphtheria_cases.csv
  data://garden/us_census_bureau/2025-02-25/diphtheria_cases:
    - data://meadow/us_census_bureau/2025-02-25/diphtheria_cases

  #
  # US - reported diphtheria cases - long-run
  #
  data://garden/health/2025-02-25/diphtheria_cases:
    - data://garden/us_census_bureau/2025-02-25/diphtheria_cases
    - data://garden/cdc/2025-02-25/diphtheria_cases
    - data://garden/demography/2024-07-15/population
  data://grapher/health/2025-02-25/diphtheria_cases:
    - data://garden/health/2025-02-25/diphtheria_cases

  #
  # Polio cases - state level - Project Tycho
  #
  data://meadow/health/2025-02-26/polio_cases_state_level:
    - snapshot://project_tycho/2025-02-26/polio_cases_state_level.zip
  data://garden/health/2025-02-26/polio_cases_state_level:
    - data://meadow/health/2025-02-26/polio_cases_state_level
    - data://garden/demography/2025-01-23/us_state_population
  data://grapher/health/2025-02-26/polio_cases_state_level:
    - data://garden/health/2025-02-26/polio_cases_state_level

  #
  # Diphtheria cases - state level - Project Tycho
  #
  data://meadow/health/2025-02-27/diphtheria_cases_state_level:
    - snapshot://project_tycho/2025-02-27/diphtheria_cases_state_level.zip
  data://garden/health/2025-02-27/diphtheria_cases_state_level:
    - data://meadow/health/2025-02-27/diphtheria_cases_state_level
    - data://garden/demography/2025-01-23/us_state_population
  data://grapher/health/2025-02-27/diphtheria_cases_state_level:
    - data://garden/health/2025-02-27/diphtheria_cases_state_level

  # Pertussis cases - state level - Project Tycho
  #
  data://meadow/health/2025-02-27/pertussis_cases_state_level:
    - snapshot://project_tycho/2025-02-27/pertussis_cases_state_level.zip
  data://garden/health/2025-02-27/pertussis_cases_state_level:
    - data://meadow/health/2025-02-27/pertussis_cases_state_level
    - data://garden/demography/2025-01-23/us_state_population
  data://grapher/health/2025-02-27/pertussis_cases_state_level:
    - data://garden/health/2025-02-27/pertussis_cases_state_level

  # Typhoid fever cases - state level - Project Tycho
  #
  data://meadow/health/2025-02-27/typhoid_fever_cases_state_level:
    - snapshot://project_tycho/2025-02-27/typhoid_fever_cases_state_level.zip
  data://garden/health/2025-02-27/typhoid_fever_cases_state_level:
    - data://meadow/health/2025-02-27/typhoid_fever_cases_state_level
    - data://garden/demography/2025-01-23/us_state_population
  data://grapher/health/2025-02-27/typhoid_fever_cases_state_level:
    - data://garden/health/2025-02-27/typhoid_fever_cases_state_level

    # Tetanus cases - state level - Project Tycho
  #
  data://meadow/health/2025-02-27/tetanus_cases_state_level:
    - snapshot://project_tycho/2025-02-27/tetanus_cases_state_level.zip
  data://garden/health/2025-02-27/tetanus_cases_state_level:
    - data://meadow/health/2025-02-27/tetanus_cases_state_level
    - data://garden/demography/2025-01-23/us_state_population
  data://grapher/health/2025-02-27/tetanus_cases_state_level:
    - data://garden/health/2025-02-27/tetanus_cases_state_level

  #
  # US Public Health Reports - Diphtheria deaths
  #
  data://garden/public_health_reports/2025-03-04/diphtheria_deaths:
    - data://meadow/public_health_reports/2025-03-04/diphtheria_deaths
  data://meadow/public_health_reports/2025-03-04/diphtheria_deaths:
    - snapshot://public_health_reports/2025-02-26/diphtheria_deaths.csv

    #
  # US Census Bureau - Diphtheria deaths
  #
  data://garden/us_census_bureau/2025-03-04/diphtheria_deaths:
    - data://meadow/us_census_bureau/2025-03-04/diphtheria_deaths
  data://meadow/us_census_bureau/2025-03-04/diphtheria_deaths:
    - snapshot://us_census_bureau/2025-02-26/diphtheria_deaths.csv

  #
  # US diphtheria deaths - long run combined sources
  #
  data://garden/health/2025-03-04/diphtheria_deaths:
    - data://garden/public_health_reports/2025-03-04/diphtheria_deaths
    - data://garden/us_census_bureau/2025-03-04/diphtheria_deaths
    - data://garden/demography/2024-07-15/population
    - data://garden/who/2025-01-17/mortality_database_vaccine_preventable
  data://grapher/health/2025-03-04/diphtheria_deaths:
    - data://garden/health/2025-03-04/diphtheria_deaths

  # Multi-dim indicators - vaccination coverage
  export://multidim/health/latest/vaccination_coverage:
    - data://grapher/who/2025-07-15/vaccination_coverage
  export://multidim/health/latest/vaccination_introductions:
    - data://grapher/who/2025-07-15/vaccination_introductions

  # US Pertussis cases - CDC
  #
  data://meadow/cdc/2025-03-04/pertussis_cases:
    - snapshot://cdc/2025-03-04/pertussis_cases.csv
  data://garden/cdc/2025-03-04/pertussis_cases:
    - data://meadow/cdc/2025-03-04/pertussis_cases
    - data://garden/demography/2024-07-15/population
  data://grapher/cdc/2025-03-04/pertussis_cases:
    - data://garden/cdc/2025-03-04/pertussis_cases

  #
  # Pertussis deaths - US Census Bureau
  #
  data://meadow/us_census_bureau/2025-03-06/pertussis_deaths:
    - snapshot://us_census_bureau/2025-03-06/pertussis_deaths.csv
  data://garden/us_census_bureau/2025-03-06/pertussis_deaths:
    - data://meadow/us_census_bureau/2025-03-06/pertussis_deaths

  #
  # Pertussis deaths - combined
  #
  data://garden/health/2025-03-06/pertussis_deaths:
    - data://garden/us_census_bureau/2025-03-06/pertussis_deaths
    - data://garden/who/2025-01-17/mortality_database_vaccine_preventable
    - data://garden/demography/2024-07-15/population
  data://grapher/health/2025-03-06/pertussis_deaths:
    - data://garden/health/2025-03-06/pertussis_deaths

  #
  # Polio cases - Public Health Reports
  #
  data://meadow/public_health_reports/2025-03-12/polio_cases:
    - snapshot://public_health_reports/2025-03-12/polio_cases.csv

  #
  # Polio cases - US Census Bureau
  #
  data://meadow/us_census_bureau/2025-03-12/polio_cases:
    - snapshot://us_census_bureau/2025-03-12/polio_cases.csv

  #
  # Polio cases - CDC
  #
  data://meadow/cdc/2025-03-12/polio_cases:
    - snapshot://cdc/2025-03-12/polio_cases.csv

  #
  # Polio cases - combined
  #
  data://garden/health/2025-03-12/polio_cases:
    - data://meadow/cdc/2025-03-12/polio_cases
    - data://meadow/us_census_bureau/2025-03-12/polio_cases
    - data://meadow/public_health_reports/2025-03-12/polio_cases
    - data://garden/demography/2024-07-15/population
  data://grapher/health/2025-03-12/polio_cases:
    - data://garden/health/2025-03-12/polio_cases

  #
  # Polio deaths - Public Health Reports
  #
  data://meadow/public_health_reports/2025-03-14/polio_deaths:
    - snapshot://public_health_reports/2025-03-14/polio_deaths.csv

  #
  # Polio deaths - CDC
  #
  data://meadow/cdc/2025-03-14/polio_deaths:
    - snapshot://cdc/2025-03-14/polio_deaths.csv

  #
  # Polio deaths - combined
  data://garden/health/2025-03-14/polio_deaths:
    - data://meadow/cdc/2025-03-14/polio_deaths
    - data://meadow/public_health_reports/2025-03-14/polio_deaths
    - data://garden/demography/2024-07-15/population
  data://grapher/health/2025-03-14/polio_deaths:
    - data://garden/health/2025-03-14/polio_deaths

  #
  # Mumps cases - CDC
  #
  data://meadow/cdc/2025-03-17/mumps_cases:
    - snapshot://cdc/2025-03-17/mumps_cases.csv
  data://garden/cdc/2025-03-17/mumps_cases:
    - data://meadow/cdc/2025-03-17/mumps_cases
    - data://garden/demography/2024-07-15/population
  data://grapher/cdc/2025-03-17/mumps_cases:
    - data://garden/cdc/2025-03-17/mumps_cases

  #
  # Mumps deaths - CDC
  #
  data://meadow/cdc/2025-03-17/mumps_deaths:
    - snapshot://cdc/2025-03-17/mumps_deaths.csv
  data://garden/cdc/2025-03-17/mumps_deaths:
    - data://meadow/cdc/2025-03-17/mumps_deaths
    - data://garden/demography/2024-07-15/population
  data://grapher/cdc/2025-03-17/mumps_deaths:
    - data://garden/cdc/2025-03-17/mumps_deaths

  # Rubella cases - CDC
  #
  data://meadow/cdc/2025-03-19/rubella_cases:
    - snapshot://cdc/2025-03-19/rubella_cases.csv
  data://garden/cdc/2025-03-19/rubella_cases:
    - data://meadow/cdc/2025-03-19/rubella_cases
    - data://garden/demography/2024-07-15/population
  data://grapher/cdc/2025-03-19/rubella_cases:
    - data://garden/cdc/2025-03-19/rubella_cases

  #
  # B Yamagata flu strain - from Flunet
  #
  data://garden/who/2025-03-19/flu_yamagata:
    - data://garden/who/latest/flunet
  data://grapher/who/2025-03-19/flu_yamagata:
    - data://garden/who/2025-03-19/flu_yamagata

  # WHO Smoking data
  data://garden/who/2025-04-07/gho_smoking:
    - data://garden/who/2024-01-03/gho
    - data://garden/regions/2023-01-01/regions
    - data://garden/wb/2025-07-01/income_groups
    - data://garden/un/2024-07-12/un_wpp
  data://grapher/who/2025-04-07/gho_smoking:
    - data://garden/who/2025-04-07/gho_smoking

  #
  # Rinderpest
  #
  data://meadow/health/2025-04-22/rinderpest:
    - snapshot://health/2025-04-22/rinderpest.csv
  data://garden/health/2025-04-22/rinderpest:
    - data://meadow/health/2025-04-22/rinderpest
  data://grapher/health/2025-04-22/rinderpest:
    - data://garden/health/2025-04-22/rinderpest

  #
  # Tuberculosis - CDC
  #
  data://meadow/cdc/2025-05-19/tuberculosis:
    - snapshot://cdc/2025-05-19/tuberculosis.csv
  data://garden/cdc/2025-05-19/tuberculosis:
    - data://meadow/cdc/2025-05-19/tuberculosis
  data://grapher/cdc/2025-05-19/tuberculosis:
    - data://garden/cdc/2025-05-19/tuberculosis

  # Global Health Observatory (GHO) from WHO
  data://meadow/who/2025-05-19/gho:
    - snapshot://who/2025-05-19/gho.zip
  data://garden/who/2025-05-19/gho:
    - data://garden/regions/2023-01-01/regions
    - data://meadow/who/2025-05-19/gho
    - data://garden/demography/2024-07-15/population
  data://grapher/who/2025-05-19/gho:
    - data://garden/who/2025-05-19/gho

  # Tuberculosis burden estimates - WHO
  data://meadow/tuberculosis/2025-06-06/burden_estimates:
    - snapshot://tuberculosis/2025-06-06/burden_estimates.csv
  data://garden/tuberculosis/2025-06-06/burden_estimates:
    - data://meadow/tuberculosis/2025-06-06/burden_estimates
    - data://garden/demography/2024-07-15/population
    - snapshot://tuberculosis/2025-06-06/data_dictionary.csv
    - data://garden/wb/2025-07-01/income_groups
    - data://garden/regions/2023-01-01/regions
  data://grapher/tuberculosis/2025-06-06/burden_estimates:
    - data://garden/tuberculosis/2025-06-06/burden_estimates
  # Tuberculosis expenditure - WHO
  data://meadow/tuberculosis/2025-06-16/expenditure:
    - snapshot://tuberculosis/2025-06-16/expenditure.csv
  data://garden/tuberculosis/2025-06-16/expenditure:
    - data://meadow/tuberculosis/2025-06-16/expenditure
    - snapshot://tuberculosis/2025-06-06/data_dictionary.csv
  data://grapher/tuberculosis/2025-06-16/expenditure:
    - data://garden/tuberculosis/2025-06-16/expenditure
  # Tuberculosis burden disaggregated - WHO
  data://meadow/tuberculosis/2025-06-16/burden_disaggregated:
    - snapshot://tuberculosis/2025-06-16/burden_disaggregated.csv
  data://garden/tuberculosis/2025-06-16/burden_disaggregated:
    - data://meadow/tuberculosis/2025-06-16/burden_disaggregated
    - data://garden/demography/2024-07-15/population
    - snapshot://tuberculosis/2025-06-06/data_dictionary.csv
    - data://garden/wb/2025-07-01/income_groups
    - data://garden/regions/2023-01-01/regions
  data://grapher/tuberculosis/2025-06-16/burden_disaggregated:
    - data://garden/tuberculosis/2025-06-16/burden_disaggregated

    # Tuberculosis outcomes - WHO
  data://meadow/tuberculosis/2025-06-16/outcomes:
    - snapshot://tuberculosis/2025-06-16/outcomes.csv
  data://garden/tuberculosis/2025-06-16/outcomes:
    - data://meadow/tuberculosis/2025-06-16/outcomes
    - snapshot://tuberculosis/2025-06-06/data_dictionary.csv
  data://grapher/tuberculosis/2025-06-16/outcomes:
    - data://garden/tuberculosis/2025-06-16/outcomes

  # Tuberculosis resistance surveillance - WHO
  data://meadow/tuberculosis/2025-06-16/drug_resistance_surveillance:
    - snapshot://tuberculosis/2025-06-16/drug_resistance_surveillance.csv
  data://garden/tuberculosis/2025-06-16/drug_resistance_surveillance:
    - data://meadow/tuberculosis/2025-06-16/drug_resistance_surveillance
    - snapshot://tuberculosis/2025-06-06/data_dictionary.csv
    - data://garden/regions/2023-01-01/regions
    - data://garden/wb/2025-07-01/income_groups
  data://grapher/tuberculosis/2025-06-16/drug_resistance_surveillance:
    - data://garden/tuberculosis/2025-06-16/drug_resistance_surveillance

  # Tuberculosis budget - WHO
  data://meadow/tuberculosis/2025-06-16/budget:
    - snapshot://tuberculosis/2025-06-16/budget.csv
  data://garden/tuberculosis/2025-06-16/budget:
    - data://meadow/tuberculosis/2025-06-16/budget
    - data://garden/regions/2023-01-01/regions
    - snapshot://tuberculosis/2025-06-06/data_dictionary.csv
    - data://garden/wb/2025-07-01/income_groups
  data://grapher/tuberculosis/2025-06-16/budget:
    - data://garden/tuberculosis/2025-06-16/budget

  # Tuberculosis laboratories - WHO
  data://meadow/tuberculosis/2025-06-16/laboratories:
    - snapshot://tuberculosis/2025-06-16/laboratories.csv
  data://garden/tuberculosis/2025-06-16/laboratories:
    - data://meadow/tuberculosis/2025-06-16/laboratories
    - snapshot://tuberculosis/2025-06-06/data_dictionary.csv
    - data://garden/un/2024-07-12/un_wpp
    - data://garden/regions/2023-01-01/regions
    - data://garden/wb/2025-07-01/income_groups
  data://grapher/tuberculosis/2025-06-16/laboratories:
    - data://garden/tuberculosis/2025-06-16/laboratories

<<<<<<< HEAD
  #
  # Drug approvals - FDA (CDER Approvals & Purple Book (CBER Approvals))
  data://garden/health/2025-07-16/drug_approvals:
    - data://meadow/health/2025-07-16/cder_approvals
    - data://meadow/health/2025-07-16/purple_book
  data://grapher/health/2025-07-16/drug_approvals:
    - data://garden/health/2025-07-16/drug_approvals
  data://meadow/health/2025-07-16/cder_approvals:
    - snapshot://fda/2025-07-16/cder_approvals.csv

  data://meadow/health/2025-07-16/purple_book:
    - snapshot://fda/2025-07-16/purple_book.csv
=======
  # WHO Immunization coverage
  data://meadow/who/2025-07-15/vaccination_coverage:
    - snapshot://who/2025-07-15/vaccination_coverage.xlsx
  data://garden/who/2025-07-15/vaccination_coverage:
    - data://garden/un/2024-07-12/un_wpp
    - data://garden/wb/2025-07-01/income_groups
    - data://garden/regions/2023-01-01/regions
    - data://meadow/who/2025-07-15/vaccination_coverage
    - data://garden/demography/2024-07-15/population
  data://grapher/who/2025-07-15/vaccination_coverage:
    - data://garden/who/2025-07-15/vaccination_coverage
  # WHO Vaccine Introductions
  #
  data://meadow/who/2025-07-15/vaccination_introductions:
    - snapshot://who/2025-07-15/vaccination_introductions.xlsx
  data://garden/who/2025-07-15/vaccination_introductions:
    - data://meadow/who/2025-07-15/vaccination_introductions
  data://grapher/who/2025-07-15/vaccination_introductions:
    - data://garden/who/2025-07-15/vaccination_introductions
>>>>>>> d44d9942
<|MERGE_RESOLUTION|>--- conflicted
+++ resolved
@@ -1260,8 +1260,6 @@
   data://grapher/tuberculosis/2025-06-16/laboratories:
     - data://garden/tuberculosis/2025-06-16/laboratories
 
-<<<<<<< HEAD
-  #
   # Drug approvals - FDA (CDER Approvals & Purple Book (CBER Approvals))
   data://garden/health/2025-07-16/drug_approvals:
     - data://meadow/health/2025-07-16/cder_approvals
@@ -1273,7 +1271,7 @@
 
   data://meadow/health/2025-07-16/purple_book:
     - snapshot://fda/2025-07-16/purple_book.csv
-=======
+
   # WHO Immunization coverage
   data://meadow/who/2025-07-15/vaccination_coverage:
     - snapshot://who/2025-07-15/vaccination_coverage.xlsx
@@ -1285,12 +1283,11 @@
     - data://garden/demography/2024-07-15/population
   data://grapher/who/2025-07-15/vaccination_coverage:
     - data://garden/who/2025-07-15/vaccination_coverage
+    
   # WHO Vaccine Introductions
-  #
   data://meadow/who/2025-07-15/vaccination_introductions:
     - snapshot://who/2025-07-15/vaccination_introductions.xlsx
   data://garden/who/2025-07-15/vaccination_introductions:
     - data://meadow/who/2025-07-15/vaccination_introductions
   data://grapher/who/2025-07-15/vaccination_introductions:
-    - data://garden/who/2025-07-15/vaccination_introductions
->>>>>>> d44d9942
+    - data://garden/who/2025-07-15/vaccination_introductions