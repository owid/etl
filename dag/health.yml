steps:
  # Health
  data://garden/owid/latest/covid:
    - etag://raw.githubusercontent.com/owid/covid-19-data/master/public/data/owid-covid-data.csv
  # Death completion (Karlinsky,2023)
  data://meadow/health/2023-08-16/deaths_karlinsky:
    - snapshot://health/2023-08-16/deaths_karlinsky.csv
  data://garden/health/2023-08-16/deaths_karlinsky:
    - data://meadow/health/2023-08-16/deaths_karlinsky
    - data://garden/demography/2023-03-31/population
  data://grapher/health/2023-08-16/deaths_karlinsky:
    - data://garden/health/2023-08-16/deaths_karlinsky

  # WHO Vaccination data
  data://meadow/who/2022-07-17/who_vaccination:
    - walden://who/2022-07-17/who_vaccination
  data://garden/who/2022-07-17/who_vaccination:
    - data://meadow/who/2022-07-17/who_vaccination
    - data://garden/un/2022-07-11/un_wpp
  data://grapher/who/2022-07-17/who_vaccination:
    - data://garden/who/2022-07-17/who_vaccination

  # WHO Global Health Estimates
  data://meadow/who/2022-09-30/ghe:
    - snapshot://who/2022-09-30/ghe.feather
  data://garden/who/2022-09-30/ghe:
    - data://meadow/who/2022-09-30/ghe
    - data://garden/un/2022-07-11/un_wpp
    - data://garden/regions/2023-01-01/regions
    - snapshot://who/2023-07-14/standard_age_distribution.csv
  data://grapher/who/2022-09-30/ghe:
    - data://garden/who/2022-09-30/ghe

  # WHO - Global Health Observatory (only suicides variable)
  data://meadow/who/2023-03-09/gho_suicides:
    - snapshot://who/2023-03-09/gho_suicides.json
  data://garden/who/2023-03-09/gho_suicides:
    - data://meadow/who/2023-03-09/gho_suicides
  data://grapher/who/2023-03-09/gho_suicides:
    - data://garden/who/2023-03-09/gho_suicides


  # IHME Global Burden of Disease - Risk factors
  data://meadow/ihme_gbd/2019/gbd_risk:
    - walden://ihme_gbd/2019/gbd_risk
  data://garden/ihme_gbd/2019/gbd_risk:
    - data://meadow/ihme_gbd/2019/gbd_risk
  data://grapher/ihme_gbd/2019/gbd_risk:
    - data://garden/ihme_gbd/2019/gbd_risk




  # IHME GBD Leading cause of  deaths - update
  data-private://meadow/ihme_gbd/2024-06-10/cause_hierarchy:
    - snapshot-private://ihme_gbd/2024-06-10/cause_hierarchy.csv
  data-private://garden/ihme_gbd/2024-06-10/leading_causes_deaths:
    - data-private://garden/ihme_gbd/2024-05-20/gbd_cause
    - data-private://meadow/ihme_gbd/2024-06-10/cause_hierarchy
  data-private://grapher/ihme_gbd/2024-06-10/leading_causes_deaths:
    - data-private://garden/ihme_gbd/2024-06-10/leading_causes_deaths

  # Postnatal care coverage - World Bank (2022)
  data://meadow/postnatal_care/2022-09-19/postnatal_care:
    - walden://postnatal_care/2022-09-19/postnatal_care
  data://garden/postnatal_care/2022-09-19/postnatal_care:
    - data://meadow/postnatal_care/2022-09-19/postnatal_care
  data://grapher/postnatal_care/2022-09-19/postnatal_care:
    - data://garden/postnatal_care/2022-09-19/postnatal_care

  # FluNet and FluID - WHO Flu Databases
  data://meadow/who/latest/flunet:
    - snapshot://who/latest/flunet.csv
  data://garden/who/latest/flunet:
    - data://meadow/who/latest/flunet
  data://meadow/who/latest/fluid:
    - snapshot://who/latest/fluid.csv
  data://garden/who/latest/fluid:
    - data://meadow/who/latest/fluid
  data://explorers/who/latest/flu:
    - data://garden/who/latest/fluid
    - data://garden/who/latest/flunet

  # Flu vaccine policy - https://immunizationdata.who.int/pages/indicators-by-category/influenza.html?YEAR=
  data://meadow/who/2023-04-03/flu_vaccine_policy:
    - snapshot://who/2023-04-03/flu_vaccine_policy.xlsx
  data://garden/who/2023-04-03/flu_vaccine_policy:
    - data://meadow/who/2023-04-03/flu_vaccine_policy
  data://grapher/who/2023-04-03/flu_vaccine_policy:
    - data://garden/who/2023-04-03/flu_vaccine_policy

  # WHO flu vaccination of elderly - https://immunizationdata.who.int/pages/coverage/flu.html?ANTIGEN=FLU_ELDERLY&YEAR=
  data://meadow/who/2023-04-03/flu_elderly:
    - snapshot://who/2023-04-03/flu_elderly.xlsx
  data://garden/who/2023-04-03/flu_elderly:
    - data://meadow/who/2023-04-03/flu_elderly
  data://grapher/who/2023-04-03/flu_elderly:
    - data://garden/who/2023-04-03/flu_elderly

  # Registered vehicles per 1000 people
  data://garden/who/2024-05-20/vehicles:
    - data://garden/who/2024-01-03/gho
    - data://garden/demography/2024-07-15/population
  data://grapher/who/2024-05-20/vehicles:
    - data://garden/who/2024-05-20/vehicles

  # WGM 2020
  data://meadow/health/2023-04-18/wgm_mental_health:
    - snapshot://health/2023-04-18/wgm_mental_health.zip
  data://garden/health/2023-04-18/wgm_mental_health:
    - data://meadow/health/2023-04-18/wgm_mental_health
    - data://garden/regions/2023-01-01/regions
    - data://garden/wb/2021-07-01/wb_income
  data://grapher/health/2023-04-19/wgm_mental_health:
    - data://garden/health/2023-04-18/wgm_mental_health
  # WGM 2018
  data://meadow/health/2023-04-25/wgm_2018:
    - snapshot://health/2023-04-25/wgm_2018.xlsx
  data://garden/health/2023-04-25/wgm_2018:
    - data://meadow/health/2023-04-25/wgm_2018
    - data://garden/regions/2023-01-01/regions
    - data://garden/wb/2021-07-01/wb_income
  data://grapher/health/2023-04-26/wgm_2018:
    - data://garden/health/2023-04-25/wgm_2018

  # OECD: Pharmaceutical Market
  data://meadow/oecd/2023-05-01/health_pharma_market:
    - snapshot://oecd/2023-05-01/health_pharma_market.csv
  data://garden/oecd/2023-05-01/health_pharma_market:
    - data://meadow/oecd/2023-05-01/health_pharma_market
  data://grapher/oecd/2023-05-01/health_pharma_market:
    - data://garden/oecd/2023-05-01/health_pharma_market

  # Global Wellbeing Initiative (2020)
  data://meadow/health/2023-05-04/global_wellbeing:
    - snapshot://health/2023-05-04/global_wellbeing.xlsx
  data://garden/health/2023-05-04/global_wellbeing:
    - data://meadow/health/2023-05-04/global_wellbeing
  data://grapher/health/2023-05-04/global_wellbeing:
    - data://garden/health/2023-05-04/global_wellbeing

  # Cholera
  data://garden/who/2023-06-01/cholera:
    - backport://backport/owid/latest/dataset_5676_global_health_observatory__world_health_organization__2022_08
    - snapshot://fasttrack/2023-05-31/cholera.csv
    - data://garden/regions/2023-01-01/regions
    - data://garden/wb/2021-07-01/wb_income
  data://grapher/who/2023-06-01/cholera:
    - data://garden/who/2023-06-01/cholera

  # Diarrhea treatment
  data://meadow/unicef/2023-06-16/diarrhea:
    - snapshot://unicef/2023-06-16/diarrhea.xlsx
  data://garden/unicef/2023-06-16/diarrhea:
    - data://meadow/unicef/2023-06-16/diarrhea
  data://grapher/unicef/2023-06-16/diarrhea:
    - data://garden/unicef/2023-06-16/diarrhea

  # Guinea worm
  data://meadow/who/2023-06-29/guinea_worm:
    - snapshot://who/2023-06-29/guinea_worm.csv
  data://garden/who/2023-06-29/guinea_worm:
    - data://meadow/who/2023-06-29/guinea_worm
    - data://grapher/fasttrack/2023-06-28/guinea_worm
  data://grapher/who/2023-06-30/guinea_worm:
    - data://garden/who/2023-06-29/guinea_worm

  data://garden/who/2024-06-17/guinea_worm:
    - data://garden/who/2023-06-29/guinea_worm
    - snapshot://fasttrack/2024-06-17/guinea_worm.csv
  data://grapher/who/2024-06-17/guinea_worm:
    - data://garden/who/2024-06-17/guinea_worm

  # Autopsies WHO-Europe
  data://meadow/who/2023-07-13/autopsy:
    - snapshot://who/2022-09-01/autopsy.csv
  data://garden/who/2023-07-13/autopsy:
    - data://meadow/who/2023-07-13/autopsy
  data://grapher/who/2023-07-13/autopsy:
    - data://garden/who/2023-07-13/autopsy
    - snapshot://fasttrack/2023-04-30/paratz.csv

  # UN Comtrade
  data://meadow/un/2023-08-02/comtrade_pandemics:
    - snapshot://un/2023-08-02/comtrade_pandemics_1987_1998.csv
    - snapshot://un/2023-08-02/comtrade_pandemics_1999_2010.csv
    - snapshot://un/2023-08-02/comtrade_pandemics_2011_2022.csv
  data://garden/un/2023-08-02/comtrade_pandemics:
    - data://meadow/un/2023-08-02/comtrade_pandemics
    - data://garden/regions/2023-01-01/regions
    - data://garden/demography/2023-03-31/population
    - data://garden/owid/latest/key_indicators
  data://grapher/un/2023-08-10/comtrade_pandemics:
    - data://garden/un/2023-08-02/comtrade_pandemics


  # UNAIDS
  data://meadow/health/2023-08-09/unaids:
    - snapshot://health/2023-08-09/unaids.csv
  data://meadow/health/2023-08-11/unaids_hiv_children:
    - snapshot://health/2023-08-11/unaids_hiv_children.xlsx
  data://meadow/health/2023-08-22/unaids_deaths_averted_art:
    - snapshot://health/2023-08-22/unaids_deaths_averted_art.xlsx
  data://meadow/health/2023-08-22/unaids_gap_art:
    - snapshot://health/2023-08-22/unaids_gap_art.xlsx
  data://meadow/health/2023-08-22/unaids_condom_msm:
    - snapshot://health/2023-08-22/unaids_condom_msm.xlsx

  data://garden/health/2023-08-09/unaids:
    - data://meadow/health/2023-08-09/unaids
    - data://meadow/health/2023-08-11/unaids_hiv_children
    - data://meadow/health/2023-08-22/unaids_condom_msm
    - data://meadow/health/2023-08-22/unaids_gap_art
    - data://meadow/health/2023-08-22/unaids_deaths_averted_art
    - data://garden/demography/2023-03-31/population
    - data://garden/regions/2023-01-01/regions
    - data://garden/wb/2023-04-30/income_groups

  data://grapher/health/2023-08-09/unaids:
    - data://garden/health/2023-08-09/unaids

  # OECD Road accidents & passenger travel
  data://meadow/oecd/2024-07-01/road_accidents:
    - snapshot://oecd/2024-07-01/road_accidents.csv
  data://meadow/oecd/2024-07-01/passenger_travel:
    - snapshot://oecd/2024-07-01/passenger_travel.csv

  data://garden/oecd/2024-07-01/road_accidents:
    - data://meadow/oecd/2024-07-01/road_accidents
    - data://garden/oecd/2018-03-11/road_deaths_and_injuries
    - data://meadow/oecd/2024-07-01/passenger_travel
    - data://garden/demography/2023-03-31/population
  data://grapher/oecd/2024-07-01/road_accidents:
    - data://garden/oecd/2024-07-01/road_accidents


  # Kucharski
  data://meadow/health/2023-08-14/avian_influenza_h5n1_kucharski:
    - snapshot://health/2023-08-14/avian_influenza_h5n1_kucharski.xlsx
  data://garden/health/2023-08-14/avian_influenza_h5n1_kucharski:
    - data://meadow/health/2023-08-14/avian_influenza_h5n1_kucharski
    - data://garden/regions/2023-01-01/regions
  data://grapher/health/2023-08-14/avian_influenza_h5n1_kucharski:
    - data://garden/health/2023-08-14/avian_influenza_h5n1_kucharski

  # European Society for Cardiology datasets
  data://meadow/cardiovascular_diseases/2023-10-10/esc:
    - snapshot://cardiovascular_diseases/2023-10-10/esc.csv
  data://garden/cardiovascular_diseases/2023-10-10/esc:
    - data://meadow/cardiovascular_diseases/2023-10-10/esc
  data://grapher/cardiovascular_diseases/2023-10-10/esc:
    - data://garden/cardiovascular_diseases/2023-10-10/esc

  # WHO Medical Devices Atlas
  data://meadow/who/2023-10-13/medical_devices_atlas:
    - snapshot://who/2023-10-13/medical_devices_atlas_mri.csv
    - snapshot://who/2023-10-13/medical_devices_atlas_ct.csv
    - snapshot://who/2023-10-13/medical_devices_atlas_pet.csv
    - snapshot://who/2023-10-13/medical_devices_atlas_gc_nm.csv
  data://garden/who/2023-10-13/medical_devices_atlas:
    - data://meadow/who/2023-10-13/medical_devices_atlas
  data://grapher/who/2023-10-13/medical_devices_atlas:
    - data://garden/who/2023-10-13/medical_devices_atlas

  # WHO Cardiovascular diseases deaths
  data://garden/cardiovascular_diseases/2023-11-01/deaths_from_cardiovascular_diseases_vs_other:
    - data://garden/who/2024-07-26/mortality_database
  data://grapher/cardiovascular_diseases/2023-11-01/deaths_from_cardiovascular_diseases_vs_other:
    - data://garden/cardiovascular_diseases/2023-11-01/deaths_from_cardiovascular_diseases_vs_other

  # WHO Medical Devices Atlas
  data://meadow/who/2023-11-01/who_statins:
    - snapshot://who/2023-11-01/who_statins.csv
  data://garden/who/2023-11-01/who_statins:
    - data://meadow/who/2023-11-01/who_statins
  data://grapher/who/2023-11-01/who_statins:
    - data://garden/who/2023-11-01/who_statins

  # Tuberculosis burden estimates - WHO
  data://meadow/tuberculosis/2023-11-27/burden_estimates:
    - snapshot://tuberculosis/2023-11-27/burden_estimates.csv
  data://garden/tuberculosis/2023-11-27/burden_estimates:
    - data://meadow/tuberculosis/2023-11-27/burden_estimates
    - snapshot://tuberculosis/2023-11-27/data_dictionary.csv
    - data://garden/regions/2023-01-01/regions
    - data://garden/wb/2023-04-30/income_groups
    - data://garden/demography/2023-03-31/population
  data://grapher/tuberculosis/2023-11-27/burden_estimates:
    - data://garden/tuberculosis/2023-11-27/burden_estimates

  # Tuberculosis budget - WHO
  data://meadow/tuberculosis/2023-12-01/budget:
    - snapshot://tuberculosis/2023-12-01/budget.csv
  data://garden/tuberculosis/2023-11-27/budget:
    - data://meadow/tuberculosis/2023-12-01/budget
    - snapshot://tuberculosis/2023-11-27/data_dictionary.csv
    - data://garden/regions/2023-01-01/regions
    - data://garden/wb/2023-04-30/income_groups
  data://grapher/tuberculosis/2023-11-27/budget:
    - data://garden/tuberculosis/2023-11-27/budget

  # Tuberculosis burden disaggregated - WHO
  data://meadow/tuberculosis/2023-12-04/burden_disaggregated:
    - snapshot://tuberculosis/2023-12-04/burden_disaggregated.csv
  data://garden/tuberculosis/2023-11-27/burden_disaggregated:
    - data://meadow/tuberculosis/2023-12-04/burden_disaggregated
    - snapshot://tuberculosis/2023-11-27/data_dictionary.csv
    - data://garden/regions/2023-01-01/regions
    - data://garden/wb/2023-04-30/income_groups
    - data://garden/demography/2023-03-31/population
    - data://garden/un/2022-07-11/un_wpp
  data://grapher/tuberculosis/2023-11-27/burden_disaggregated:
    - data://garden/tuberculosis/2023-11-27/burden_disaggregated

  # Tuberculosis laboratories - WHO
  data://meadow/tuberculosis/2023-12-06/laboratories:
    - snapshot://tuberculosis/2023-12-06/laboratories.csv
  data://garden/tuberculosis/2023-11-27/laboratories:
    - data://meadow/tuberculosis/2023-12-06/laboratories
    - snapshot://tuberculosis/2023-11-27/data_dictionary.csv
    - data://garden/un/2022-07-11/un_wpp
    - data://garden/regions/2023-01-01/regions
    - data://garden/wb/2023-04-30/income_groups
  data://grapher/tuberculosis/2023-11-27/laboratories:
    - data://garden/tuberculosis/2023-11-27/laboratories

  # Tuberculosis latent - WHO
  data://meadow/tuberculosis/2023-12-06/latent:
    - snapshot://tuberculosis/2023-12-06/latent.csv
  data://garden/tuberculosis/2023-11-27/latent:
    - data://meadow/tuberculosis/2023-12-06/latent
  data://grapher/tuberculosis/2023-11-27/latent:
    - data://garden/tuberculosis/2023-11-27/latent

  # Tuberculosis resistance surveillance - WHO
  data://meadow/tuberculosis/2023-12-04/drug_resistance_surveillance:
    - snapshot://tuberculosis/2023-12-04/drug_resistance_surveillance.csv
  data://garden/tuberculosis/2023-11-27/drug_resistance_surveillance:
    - data://meadow/tuberculosis/2023-12-04/drug_resistance_surveillance
    - snapshot://tuberculosis/2023-11-27/data_dictionary.csv
    - data://garden/regions/2023-01-01/regions
    - data://garden/wb/2023-04-30/income_groups
  data://grapher/tuberculosis/2023-11-27/drug_resistance_surveillance:
    - data://garden/tuberculosis/2023-11-27/drug_resistance_surveillance

  # Tuberculosis outcomes - WHO
  data://meadow/tuberculosis/2023-12-11/outcomes:
    - snapshot://tuberculosis/2023-12-11/outcomes.csv
  data://garden/tuberculosis/2023-11-27/outcomes:
    - data://meadow/tuberculosis/2023-12-11/outcomes
    - snapshot://tuberculosis/2023-11-27/data_dictionary.csv
  data://grapher/tuberculosis/2023-11-27/outcomes:
    - data://garden/tuberculosis/2023-11-27/outcomes

  # Tuberculosis expenditure - WHO
  data://meadow/tuberculosis/2023-12-05/expenditure:
    - snapshot://tuberculosis/2023-12-05/expenditure.csv
  data://garden/tuberculosis/2023-11-27/expenditure:
    - data://meadow/tuberculosis/2023-12-05/expenditure
    - snapshot://tuberculosis/2023-11-27/data_dictionary.csv
  data://grapher/tuberculosis/2023-11-27/expenditure:
    - data://garden/tuberculosis/2023-11-27/expenditure

  # Tuberculosis notifications - WHO
  data://meadow/tuberculosis/2023-12-11/notifications:
    - snapshot://tuberculosis/2023-12-11/notifications.csv
  data://garden/tuberculosis/2023-11-27/notifications:
    - data://meadow/tuberculosis/2023-12-11/notifications
    - snapshot://tuberculosis/2023-11-27/data_dictionary.csv
    - data://garden/regions/2023-01-01/regions
    - data://garden/wb/2023-04-30/income_groups
  data://grapher/tuberculosis/2023-11-27/notifications:
    - data://garden/tuberculosis/2023-11-27/notifications

  # Tuberculosis treatment UN High-Level Meeting commitments - WHO
  data://meadow/tuberculosis/2023-12-12/unhlm_commitments:
    - snapshot://tuberculosis/2023-12-12/unhlm_commitments.csv
  data://garden/tuberculosis/2023-11-27/unhlm_commitments:
    - data://meadow/tuberculosis/2023-12-12/unhlm_commitments
    - snapshot://tuberculosis/2023-11-27/data_dictionary.csv
  data://grapher/tuberculosis/2023-11-27/unhlm_commitments:
    - data://garden/tuberculosis/2023-11-27/unhlm_commitments

  # Tuberculosis outcomes disaggregated - WHO
  data://meadow/tuberculosis/2023-12-12/outcomes_disagg:
    - snapshot://tuberculosis/2023-12-12/outcomes_disagg.csv
  data://garden/tuberculosis/2023-11-27/outcomes_disagg:
    - data://meadow/tuberculosis/2023-12-12/outcomes_disagg
    - data://garden/regions/2023-01-01/regions
    - data://garden/wb/2023-04-30/income_groups
  data://grapher/tuberculosis/2023-11-27/outcomes_disagg:
    - data://garden/tuberculosis/2023-11-27/outcomes_disagg

  # OECD Health Expenditure and Financing Database
  data://meadow/oecd/2024-02-23/health_expenditure:
    - snapshot://oecd/2024-02-23/health_expenditure.csv
  data://garden/oecd/2024-02-23/health_expenditure:
    - data://meadow/oecd/2024-02-23/health_expenditure
  data://grapher/oecd/2024-02-23/health_expenditure:
    - data://garden/oecd/2024-02-23/health_expenditure

  # Global Health Observatory (GHO) from WHO
  data://meadow/who/2024-01-03/gho:
    - snapshot://who/2024-01-03/gho.zip
  data://garden/who/2024-01-03/gho:
    - data://meadow/who/2024-01-03/gho
    - data://garden/demography/2023-03-31/population
    - data://garden/regions/2023-01-01/regions
  data://grapher/who/2024-01-03/gho:
    - data://garden/who/2024-01-03/gho

  # Suicides based on GHO dataset
  data://garden/who/2024-02-14/gho_suicides:
    - data://garden/who/2024-01-03/gho
  data://grapher/who/2024-02-14/gho_suicides:
    - data://garden/who/2024-02-14/gho_suicides

  # Suicides based on WHO Mortality Database
  data://meadow/who/2024-03-24/self_inflicted_injuries:
    - snapshot://who/2024-03-24/self_inflicted_injuries.csv
  data://garden/who/2024-03-24/self_inflicted_injuries:
    - data://meadow/who/2024-03-24/self_inflicted_injuries
  data://grapher/who/2024-03-24/self_inflicted_injuries:
    - data://garden/who/2024-03-24/self_inflicted_injuries

  # Global Mental Health Countdown
  data://meadow/health/2024-03-21/gmh_countdown:
    - snapshot://health/2024-03-21/gmh_countdown.xlsx
  data://garden/health/2024-03-21/gmh_countdown:
    - data://meadow/health/2024-03-21/gmh_countdown
  data://grapher/health/2024-03-21/gmh_countdown:
    - data://garden/health/2024-03-21/gmh_countdown

  # Global data on organ donation and transplantation
  data://meadow/health/2024-04-02/organ_donation_and_transplantation:
    - snapshot://health/2024-04-02/organ_donation_and_transplantation.xlsx
  data://garden/health/2024-04-02/organ_donation_and_transplantation:
    - data://meadow/health/2024-04-02/organ_donation_and_transplantation
    - data://garden/demography/2023-03-31/population
  data://grapher/health/2024-04-02/organ_donation_and_transplantation:
    - data://garden/health/2024-04-02/organ_donation_and_transplantation

  # Polio AFP surveillance
  data://meadow/who/2024-04-08/polio_afp:
    - snapshot://who/2024-04-08/polio_afp.csv

  # Polio historical data
  data://meadow/who/2024-04-09/polio_historical:
    - snapshot://who/2024-04-09/polio_historical.xls
  data://garden/who/2024-04-09/polio_historical:
    - data://meadow/who/2024-04-09/polio_historical

  # Combining polio datasets
  data://garden/who/2024-04-08/polio:
    - data://meadow/who/2024-04-08/polio_afp
    - data://garden/who/2024-04-09/polio_historical
    - data://garden/wb/2023-04-30/income_groups
    - data://garden/regions/2023-01-01/regions
    - data://garden/demography/2023-03-31/population
    - snapshot://fasttrack/latest/gpei.csv
    - snapshot://health/2024-04-12/polio_status.csv
  data://grapher/who/2024-04-08/polio:
    - data://garden/who/2024-04-08/polio

  # Polio certification status
  data://meadow/health/2024-04-12/polio_status:
    - snapshot://health/2024-04-12/polio_status.csv

  # Polio free countries
  data://meadow/health/2024-04-12/polio_free_countries:
    - snapshot://health/2024-04-12/polio_free_countries.csv
  data://garden/health/2024-04-12/polio_free_countries:
    - data://meadow/health/2024-04-12/polio_status
    - data://meadow/health/2024-04-12/polio_free_countries
    - data://garden/regions/2023-01-01/regions
  data://grapher/health/2024-04-12/polio_free_countries:
    - data://garden/health/2024-04-12/polio_free_countries

  # Polio vaccine schedule
  data://meadow/who/2024-04-22/polio_vaccine_schedule:
    - snapshot://who/2024-04-22/polio_vaccine_schedule.xlsx
  data://garden/who/2024-04-22/polio_vaccine_schedule:
    - data://meadow/who/2024-04-22/polio_vaccine_schedule
  data://grapher/who/2024-04-22/polio_vaccine_schedule:
    - data://garden/who/2024-04-22/polio_vaccine_schedule

  # Polio GPEI funding
  data://meadow/health/2024-04-22/gpei_funding:
    - snapshot://health/2024-04-22/gpei_funding.xlsx
  data://garden/health/2024-04-22/gpei_funding:
    - data://meadow/health/2024-04-22/gpei_funding
    - data://garden/worldbank_wdi/2024-05-20/wdi
  data://grapher/health/2024-04-22/gpei_funding:
    - data://garden/health/2024-04-22/gpei_funding

  # IHME GBD - Burden of Disease (2021) - Impairments from NTDs
  data-private://meadow/ihme_gbd/2024-05-20/impairments:
    - snapshot-private://ihme_gbd/2024-05-20/impairments.feather
  data-private://garden/ihme_gbd/2024-05-20/impairments:
    - data-private://meadow/ihme_gbd/2024-05-20/impairments
    - data://garden/regions/2023-01-01/regions
    - data://garden/demography/2023-03-31/population
  data-private://grapher/ihme_gbd/2024-05-20/impairments:
    - data-private://garden/ihme_gbd/2024-05-20/impairments

  # WHO Preventive Chemotherapy - Neglected Tropical Diseases
  # Lymphatic filariasis
  data://meadow/neglected_tropical_diseases/2024-05-02/lymphatic_filariasis:
    - snapshot://neglected_tropical_diseases/2024-05-02/lymphatic_filariasis.xlsx
  data://garden/neglected_tropical_diseases/2024-05-02/lymphatic_filariasis:
    - data://meadow/neglected_tropical_diseases/2024-05-02/lymphatic_filariasis
    - data://garden/regions/2023-01-01/regions
  data://grapher/neglected_tropical_diseases/2024-05-02/lymphatic_filariasis:
    - data://garden/neglected_tropical_diseases/2024-05-02/lymphatic_filariasis

  # Schistosomiasis
  data://meadow/neglected_tropical_diseases/2024-05-02/schistosomiasis:
    - snapshot://neglected_tropical_diseases/2024-05-02/schistosomiasis.xlsx
  data://garden/neglected_tropical_diseases/2024-05-02/schistosomiasis:
    - data://meadow/neglected_tropical_diseases/2024-05-02/schistosomiasis
    - data://garden/regions/2023-01-01/regions
  data://grapher/neglected_tropical_diseases/2024-05-02/schistosomiasis:
    - data://garden/neglected_tropical_diseases/2024-05-02/schistosomiasis

    # Soil-transmitted helminthiases
  data://meadow/neglected_tropical_diseases/2024-05-02/soil_transmitted_helminthiases:
    - snapshot://neglected_tropical_diseases/2024-05-02/soil_transmitted_helminthiases.xlsx

  # Neglected Tropical Diseases Funding
  data://meadow/neglected_tropical_diseases/2024-05-18/funding:
    - snapshot://neglected_tropical_diseases/2024-05-18/funding.xlsx
  data://garden/neglected_tropical_diseases/2024-05-18/funding:
    - data://meadow/neglected_tropical_diseases/2024-05-18/funding
  data://grapher/neglected_tropical_diseases/2024-05-18/funding:
    - data://garden/neglected_tropical_diseases/2024-05-18/funding

  # GBD 2021 - GBD Deaths and DALYs
  data-private://meadow/ihme_gbd/2024-05-20/gbd_cause:
    - snapshot-private://ihme_gbd/2024-05-20/gbd_cause.feather
  data-private://garden/ihme_gbd/2024-05-20/gbd_cause:
    - data-private://meadow/ihme_gbd/2024-05-20/gbd_cause
    - data://garden/regions/2023-01-01/regions
    - data://garden/un/2022-07-11/un_wpp
  data-private://grapher/ihme_gbd/2024-05-20/gbd_cause:
    - data-private://garden/ihme_gbd/2024-05-20/gbd_cause

  # GBD 2021 - GBD Prevalence
  data-private://meadow/ihme_gbd/2024-05-20/gbd_prevalence:
    - snapshot-private://ihme_gbd/2024-05-20/gbd_prevalence.feather
  data-private://garden/ihme_gbd/2024-05-20/gbd_prevalence:
    - data-private://meadow/ihme_gbd/2024-05-20/gbd_prevalence
    - data://garden/regions/2023-01-01/regions
  data-private://grapher/ihme_gbd/2024-05-20/gbd_prevalence:
    - data-private://garden/ihme_gbd/2024-05-20/gbd_prevalence
  data-private://grapher/ihme_gbd/2024-05-20/gbd_incidence:
    - data-private://garden/ihme_gbd/2024-05-20/gbd_prevalence

  # GBD 2021 - GBD Mental Health
  data-private://meadow/ihme_gbd/2024-05-20/gbd_mental_health:
    - snapshot-private://ihme_gbd/2024-05-20/gbd_mental_health.feather
  data-private://garden/ihme_gbd/2024-05-20/gbd_mental_health:
    - data-private://meadow/ihme_gbd/2024-05-20/gbd_mental_health
    - data://garden/regions/2023-01-01/regions
    - data://garden/un/2022-07-11/un_wpp
  data-private://grapher/ihme_gbd/2024-05-20/gbd_mental_health:
    - data-private://garden/ihme_gbd/2024-05-20/gbd_mental_health

    # GBD 2021 - GBD Mental Health Burden
  data-private://meadow/ihme_gbd/2024-05-20/gbd_mental_health_burden:
    - snapshot-private://ihme_gbd/2024-05-20/gbd_mental_health_burden.feather
  data-private://garden/ihme_gbd/2024-05-20/gbd_mental_health_burden:
    - data-private://meadow/ihme_gbd/2024-05-20/gbd_mental_health_burden
    - data://garden/un/2022-07-11/un_wpp
  #data-private://grapher/ihme_gbd/2024-05-20/gbd_mental_health_burden_entities:
  #  - data-private://garden/ihme_gbd/2024-05-20/gbd_mental_health_burden
  data-private://grapher/ihme_gbd/2024-05-20/gbd_mental_health_burden_dalys:
    - data-private://garden/ihme_gbd/2024-05-20/gbd_mental_health_burden


  # GBD 2021 - GBD Risk Factors
  data-private://meadow/ihme_gbd/2024-05-20/gbd_risk:
    - snapshot-private://ihme_gbd/2024-05-20/gbd_risk.feather
  data-private://garden/ihme_gbd/2024-05-20/gbd_risk:
    - data-private://meadow/ihme_gbd/2024-05-20/gbd_risk
    - data://garden/regions/2023-01-01/regions
    - data://garden/un/2022-07-11/un_wpp
  data-private://grapher/ihme_gbd/2024-05-20/gbd_risk:
    - data-private://garden/ihme_gbd/2024-05-20/gbd_risk

  # GBD 2021 - GBD Child Mortality
  data-private://meadow/ihme_gbd/2024-05-20/gbd_child_mortality:
    - snapshot-private://ihme_gbd/2024-05-20/gbd_child_mortality.feather
  data-private://garden/ihme_gbd/2024-05-20/gbd_child_mortality:
    - data-private://meadow/ihme_gbd/2024-05-20/gbd_child_mortality
    - data://garden/regions/2023-01-01/regions
    - data://garden/un/2022-07-11/un_wpp
  data-private://grapher/ihme_gbd/2024-05-20/gbd_child_mortality:
    - data-private://garden/ihme_gbd/2024-05-20/gbd_child_mortality


  # GBD 2021 - GBD Health-adjusted Life Expectancy and Life Expectancy
  data-private://meadow/ihme_gbd/2024-07-02/gbd_life_expectancy:
    - snapshot-private://ihme_gbd/2024-07-02/gbd_life_expectancy.zip
  data-private://meadow/ihme_gbd/2024-07-02/gbd_healthy_life_expectancy:
    - snapshot-private://ihme_gbd/2024-07-02/gbd_healthy_life_expectancy.zip
  data-private://garden/ihme_gbd/2024-07-02/gbd_healthy_life_expectancy:
    - data-private://meadow/ihme_gbd/2024-07-02/gbd_life_expectancy
    - data-private://meadow/ihme_gbd/2024-07-02/gbd_healthy_life_expectancy
  data-private://grapher/ihme_gbd/2024-07-02/gbd_healthy_life_expectancy:
    - data-private://garden/ihme_gbd/2024-07-02/gbd_healthy_life_expectancy

  # WHO Avian Influenza H5N1
  data://meadow/who/latest/avian_influenza_ah5n1:
    - snapshot://who/latest/avian_influenza_ah5n1.csv
  data://garden/who/latest/avian_influenza_ah5n1:
    - data://meadow/who/latest/avian_influenza_ah5n1
    - data://garden/regions/2023-01-01/regions
  data://grapher/who/latest/avian_influenza_ah5n1:
    - data://garden/who/latest/avian_influenza_ah5n1

  # International Smoking Statistics cigarette sales data
  data://meadow/smoking/2024-05-30/cigarette_sales:
    - snapshot://smoking/2024-05-30/cigarette_sales.zip
  data://garden/smoking/2024-05-30/cigarette_sales:
    - data://meadow/smoking/2024-05-30/cigarette_sales
    - data://garden/demography/2023-03-31/population
  data://grapher/smoking/2024-05-30/cigarette_sales:
    - data://garden/smoking/2024-05-30/cigarette_sales

  # ISAPS, Plastic Surgery (2010-2022)
  data://meadow/health/2024-06-11/isaps_plastic_surgery:
    - snapshot://health/2024-06-11/isaps_plastic_surgery.xlsx
  data://garden/health/2024-06-11/isaps_plastic_surgery:
    - data://meadow/health/2024-06-11/isaps_plastic_surgery
  data://grapher/health/2024-06-11/isaps_plastic_surgery:
    - data://garden/health/2024-06-11/isaps_plastic_surgery

  # Gapminder Maternal Mortality (long run dataset)
  data://meadow/gapminder/2024-07-08/maternal_mortality:
    - snapshot://gapminder/2024-07-08/maternal_mortality.xlsx
  data://garden/gapminder/2024-07-08/maternal_mortality:
    - data://meadow/gapminder/2024-07-08/maternal_mortality

  # UN MMEIG Maternal Mortality (1985-2020)
  data://meadow/un/2024-07-08/maternal_mortality:
    - snapshot://un/2024-07-08/maternal_mortality.zip
  data://garden/un/2024-07-08/maternal_mortality:
    - data://meadow/un/2024-07-08/maternal_mortality
    - data://garden/regions/2023-01-01/regions
    - data://garden/wb/2023-04-30/income_groups
  data://grapher/un/2024-07-08/maternal_mortality:
    - data://garden/un/2024-07-08/maternal_mortality

  # Maternal Mortality long run data set (OWID OMM)
  data://garden/maternal_mortality/2024-07-08/maternal_mortality:
    - data://garden/gapminder/2024-07-08/maternal_mortality
    - data://garden/un/2024-07-08/maternal_mortality
    - data://garden/who/2024-07-26/mortality_database
    - data://garden/regions/2023-01-01/regions
    - data://garden/wb/2023-04-30/income_groups
    - data://garden/un/2024-07-12/un_wpp
    - data://garden/demography/2024-07-15/population
  data://grapher/maternal_mortality/2024-07-08/maternal_mortality:
    - data://garden/maternal_mortality/2024-07-08/maternal_mortality

  # WHO Mortality Database
  data://meadow/who/2024-07-26/mortality_database:
    - snapshot://who/2024-07-26/mortality_database.csv
  data://garden/who/2024-07-26/mortality_database:
    - data://meadow/who/2024-07-26/mortality_database
  data://grapher/who/2024-07-26/mortality_database:
    - data://garden/who/2024-07-26/mortality_database

  # WHO ICD codes
  data://meadow/who/2024-07-29/icd_codes:
    - snapshot://who/2024-07-29/icd_codes.zip
  data://garden/who/2024-07-29/icd_codes:
    - data://meadow/who/2024-07-29/icd_codes
  data://grapher/who/2024-07-29/icd_codes:
    - data://garden/who/2024-07-29/icd_codes

<<<<<<< HEAD
  # WHO Global Health Estimates
  data://meadow/who/2024-07-30/ghe:
    - snapshot://who/2024-07-30/ghe.feather
  data://garden/who/2024-07-30/ghe:
    - data://garden/regions/2023-01-01/regions
    - data://meadow/who/2024-07-30/ghe
    - data://garden/un/2022-07-11/un_wpp
    - snapshot://who/2023-07-14/standard_age_distribution.csv
  data://grapher/who/2024-07-30/ghe:
    - data://garden/who/2024-07-30/ghe
=======

  # WHO Mortality Database - Cancer specific
  data://meadow/who/2024-08-06/mortality_database_cancer:
    - snapshot://who/2024-08-06/mortality_database_cancer.csv
  data://garden/who/2024-08-06/mortality_database_cancer:
    - data://meadow/who/2024-08-06/mortality_database_cancer
  data://grapher/who/2024-08-06/mortality_database_cancer:
    - data://garden/who/2024-08-06/mortality_database_cancer
>>>>>>> 4b5338fa
<|MERGE_RESOLUTION|>--- conflicted
+++ resolved
@@ -679,7 +679,6 @@
   data://grapher/who/2024-07-29/icd_codes:
     - data://garden/who/2024-07-29/icd_codes
 
-<<<<<<< HEAD
   # WHO Global Health Estimates
   data://meadow/who/2024-07-30/ghe:
     - snapshot://who/2024-07-30/ghe.feather
@@ -690,7 +689,6 @@
     - snapshot://who/2023-07-14/standard_age_distribution.csv
   data://grapher/who/2024-07-30/ghe:
     - data://garden/who/2024-07-30/ghe
-=======
 
   # WHO Mortality Database - Cancer specific
   data://meadow/who/2024-08-06/mortality_database_cancer:
@@ -699,4 +697,3 @@
     - data://meadow/who/2024-08-06/mortality_database_cancer
   data://grapher/who/2024-08-06/mortality_database_cancer:
     - data://garden/who/2024-08-06/mortality_database_cancer
->>>>>>> 4b5338fa
