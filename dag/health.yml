--- conflicted
+++ resolved
@@ -1141,11 +1141,9 @@
   data://grapher/health/2025-03-04/diphtheria_deaths:
     - data://garden/health/2025-03-04/diphtheria_deaths
 
-<<<<<<< HEAD
   # Multi-dim indicators - vaccination coverage
   export://multidim/health/latest/vaccination_coverage:
     - data://grapher/who/2024-12-10/vaccination_coverage
-=======
   #
   # US Pertussis cases - CDC
   #
@@ -1155,5 +1153,4 @@
     - data://meadow/cdc/2025-03-04/pertussis_cases
     - data://garden/demography/2024-07-15/population
   data://grapher/cdc/2025-03-04/pertussis_cases:
-    - data://garden/cdc/2025-03-04/pertussis_cases
->>>>>>> 94a39237
+    - data://garden/cdc/2025-03-04/pertussis_cases