steps:
  # Health
  data://garden/owid/latest/covid:
    - etag://raw.githubusercontent.com/owid/covid-19-data/master/public/data/owid-covid-data.csv
  # Death completion (Karlinsky,2023)
  data://meadow/health/2023-08-16/deaths_karlinsky:
    - snapshot://health/2023-08-16/deaths_karlinsky.csv
  data://garden/health/2023-08-16/deaths_karlinsky:
    - data://meadow/health/2023-08-16/deaths_karlinsky
    - data://garden/demography/2023-03-31/population
  data://grapher/health/2023-08-16/deaths_karlinsky:
    - data://garden/health/2023-08-16/deaths_karlinsky

  # IHME GBD Leading cause of  deaths - update
  data-private://meadow/ihme_gbd/2024-06-10/cause_hierarchy:
    - snapshot-private://ihme_gbd/2024-06-10/cause_hierarchy.csv
  data-private://garden/ihme_gbd/2024-06-10/leading_causes_deaths:
    - data-private://garden/ihme_gbd/2024-05-20/gbd_cause
    - data-private://meadow/ihme_gbd/2024-06-10/cause_hierarchy
  data-private://grapher/ihme_gbd/2024-06-10/leading_causes_deaths:
    - data-private://garden/ihme_gbd/2024-06-10/leading_causes_deaths

  # Postnatal care coverage - World Bank (2022)
  data://meadow/postnatal_care/2022-09-19/postnatal_care:
    - walden://postnatal_care/2022-09-19/postnatal_care
  data://garden/postnatal_care/2022-09-19/postnatal_care:
    - data://meadow/postnatal_care/2022-09-19/postnatal_care
  data://grapher/postnatal_care/2022-09-19/postnatal_care:
    - data://garden/postnatal_care/2022-09-19/postnatal_care

  # FluNet and FluID - WHO Flu Databases
  data://meadow/who/latest/flunet:
    - snapshot://who/latest/flunet.csv
  data://garden/who/latest/flunet:
    - data://meadow/who/latest/flunet
  data://meadow/who/latest/fluid:
    - snapshot://who/latest/fluid.csv
  data://garden/who/latest/fluid:
    - data://meadow/who/latest/fluid
  data://explorers/who/latest/flu:
    - data://garden/who/latest/fluid
    - data://garden/who/latest/flunet

  # Flu vaccine policy - https://immunizationdata.who.int/pages/indicators-by-category/influenza.html?YEAR=
  data://meadow/who/2023-04-03/flu_vaccine_policy:
    - snapshot://who/2023-04-03/flu_vaccine_policy.xlsx
  data://garden/who/2023-04-03/flu_vaccine_policy:
    - data://meadow/who/2023-04-03/flu_vaccine_policy
  data://grapher/who/2023-04-03/flu_vaccine_policy:
    - data://garden/who/2023-04-03/flu_vaccine_policy

  # WHO flu vaccination of elderly - https://immunizationdata.who.int/pages/coverage/flu.html?ANTIGEN=FLU_ELDERLY&YEAR=
  data://meadow/who/2023-04-03/flu_elderly:
    - snapshot://who/2023-04-03/flu_elderly.xlsx
  data://garden/who/2023-04-03/flu_elderly:
    - data://meadow/who/2023-04-03/flu_elderly
  data://grapher/who/2023-04-03/flu_elderly:
    - data://garden/who/2023-04-03/flu_elderly

  # Registered vehicles per 1000 people
  data://garden/who/2024-05-20/vehicles:
    - data://garden/who/2024-01-03/gho
    - data://garden/demography/2024-07-15/population
  data://grapher/who/2024-05-20/vehicles:
    - data://garden/who/2024-05-20/vehicles

  # WGM 2020
  data://meadow/health/2023-04-18/wgm_mental_health:
    - snapshot://health/2023-04-18/wgm_mental_health.zip
  data://garden/health/2023-04-18/wgm_mental_health:
    - data://meadow/health/2023-04-18/wgm_mental_health
    - data://garden/regions/2023-01-01/regions
    - data://garden/wb/2021-07-01/wb_income
  data://grapher/health/2023-04-19/wgm_mental_health:
    - data://garden/health/2023-04-18/wgm_mental_health
  # WGM 2018
  data://meadow/health/2023-04-25/wgm_2018:
    - snapshot://health/2023-04-25/wgm_2018.xlsx
  data://garden/health/2023-04-25/wgm_2018:
    - data://meadow/health/2023-04-25/wgm_2018
    - data://garden/regions/2023-01-01/regions
    - data://garden/wb/2021-07-01/wb_income
  data://grapher/health/2023-04-26/wgm_2018:
    - data://garden/health/2023-04-25/wgm_2018

  # OECD: Pharmaceutical Market
  data://meadow/oecd/2023-05-01/health_pharma_market:
    - snapshot://oecd/2023-05-01/health_pharma_market.csv
  data://garden/oecd/2023-05-01/health_pharma_market:
    - data://meadow/oecd/2023-05-01/health_pharma_market
  data://grapher/oecd/2023-05-01/health_pharma_market:
    - data://garden/oecd/2023-05-01/health_pharma_market

  # Global Wellbeing Initiative (2020)
  data://meadow/health/2023-05-04/global_wellbeing:
    - snapshot://health/2023-05-04/global_wellbeing.xlsx
  data://garden/health/2023-05-04/global_wellbeing:
    - data://meadow/health/2023-05-04/global_wellbeing
  data://grapher/health/2023-05-04/global_wellbeing:
    - data://garden/health/2023-05-04/global_wellbeing

  # Cholera
  data://garden/who/2023-06-01/cholera:
    - data://garden/who/2024-01-03/gho
    - snapshot://fasttrack/2023-05-31/cholera.csv
    - data://garden/regions/2023-01-01/regions
    - data://garden/wb/2021-07-01/wb_income
  data://grapher/who/2023-06-01/cholera:
    - data://garden/who/2023-06-01/cholera

  # Diarrhea treatment
  data://meadow/unicef/2023-06-16/diarrhea:
    - snapshot://unicef/2023-06-16/diarrhea.xlsx
  data://garden/unicef/2023-06-16/diarrhea:
    - data://meadow/unicef/2023-06-16/diarrhea
  data://grapher/unicef/2023-06-16/diarrhea:
    - data://garden/unicef/2023-06-16/diarrhea

  # Guinea worm
  data://meadow/who/2023-06-29/guinea_worm_certification:
    - snapshot://who/2023-06-29/guinea_worm.csv
  data://garden/who/2023-06-29/guinea_worm_certification:
    - data://meadow/who/2023-06-29/guinea_worm_certification

  data://garden/who/2024-06-17/guinea_worm:
    - data://garden/who/2023-06-29/guinea_worm_certification
    - snapshot://fasttrack/2024-06-17/guinea_worm.csv
  data://grapher/who/2024-06-17/guinea_worm:
    - data://garden/who/2024-06-17/guinea_worm

  # Autopsies WHO-Europe
  data://meadow/who/2023-07-13/autopsy:
    - snapshot://who/2022-09-01/autopsy.csv
  data://garden/who/2023-07-13/autopsy:
    - data://meadow/who/2023-07-13/autopsy
  data://grapher/who/2023-07-13/autopsy:
    - data://garden/who/2023-07-13/autopsy
    - snapshot://fasttrack/2023-04-30/paratz.csv

  # UN Comtrade
  data://meadow/un/2023-08-02/comtrade_pandemics:
    - snapshot://un/2023-08-02/comtrade_pandemics_1987_1998.csv
    - snapshot://un/2023-08-02/comtrade_pandemics_1999_2010.csv
    - snapshot://un/2023-08-02/comtrade_pandemics_2011_2022.csv
  data://garden/un/2023-08-02/comtrade_pandemics:
    - data://meadow/un/2023-08-02/comtrade_pandemics
    - data://garden/regions/2023-01-01/regions
    - data://garden/demography/2023-03-31/population
  data://grapher/un/2023-08-10/comtrade_pandemics:
    - data://garden/un/2023-08-02/comtrade_pandemics

  # UNAIDS
  data://meadow/health/2023-08-09/unaids:
    - snapshot://health/2023-08-09/unaids.csv
  data://meadow/health/2023-08-11/unaids_hiv_children:
    - snapshot://health/2023-08-11/unaids_hiv_children.xlsx
  data://meadow/health/2023-08-22/unaids_deaths_averted_art:
    - snapshot://health/2023-08-22/unaids_deaths_averted_art.xlsx
  data://meadow/health/2023-08-22/unaids_gap_art:
    - snapshot://health/2023-08-22/unaids_gap_art.xlsx
  data://meadow/health/2023-08-22/unaids_condom_msm:
    - snapshot://health/2023-08-22/unaids_condom_msm.xlsx

  data://garden/health/2023-08-09/unaids:
    - data://meadow/health/2023-08-09/unaids
    - data://meadow/health/2023-08-11/unaids_hiv_children
    - data://meadow/health/2023-08-22/unaids_condom_msm
    - data://meadow/health/2023-08-22/unaids_gap_art
    - data://meadow/health/2023-08-22/unaids_deaths_averted_art
    - data://garden/demography/2023-03-31/population
    - data://garden/regions/2023-01-01/regions
    - data://garden/wb/2023-04-30/income_groups

  data://grapher/health/2023-08-09/unaids:
    - data://garden/health/2023-08-09/unaids

  # OECD Road accidents & passenger travel
  data://meadow/oecd/2024-07-01/road_accidents:
    - snapshot://oecd/2024-07-01/road_accidents.csv
  data://meadow/oecd/2024-07-01/passenger_travel:
    - snapshot://oecd/2024-07-01/passenger_travel.csv

  data://garden/oecd/2024-07-01/road_accidents:
    - data://meadow/oecd/2024-07-01/road_accidents
    - data://garden/oecd/2018-03-11/road_deaths_and_injuries
    - data://meadow/oecd/2024-07-01/passenger_travel
    - data://garden/demography/2023-03-31/population
  data://grapher/oecd/2024-07-01/road_accidents:
    - data://garden/oecd/2024-07-01/road_accidents

  data://garden/oecd/2018-03-11/road_deaths_and_injuries:
    - snapshot://oecd/2018-03-11/road_deaths_and_injuries.feather

  # Kucharski
  data://meadow/health/2023-08-14/avian_influenza_h5n1_kucharski:
    - snapshot://health/2023-08-14/avian_influenza_h5n1_kucharski.xlsx
  data://garden/health/2023-08-14/avian_influenza_h5n1_kucharski:
    - data://meadow/health/2023-08-14/avian_influenza_h5n1_kucharski
    - data://garden/regions/2023-01-01/regions
  data://grapher/health/2023-08-14/avian_influenza_h5n1_kucharski:
    - data://garden/health/2023-08-14/avian_influenza_h5n1_kucharski

  # European Society for Cardiology datasets
  data://meadow/cardiovascular_diseases/2023-10-10/esc:
    - snapshot://cardiovascular_diseases/2023-10-10/esc.csv
  data://garden/cardiovascular_diseases/2023-10-10/esc:
    - data://meadow/cardiovascular_diseases/2023-10-10/esc
  data://grapher/cardiovascular_diseases/2023-10-10/esc:
    - data://garden/cardiovascular_diseases/2023-10-10/esc

  # WHO Medical Devices Atlas
  data://meadow/who/2023-10-13/medical_devices_atlas:
    - snapshot://who/2023-10-13/medical_devices_atlas_mri.csv
    - snapshot://who/2023-10-13/medical_devices_atlas_ct.csv
    - snapshot://who/2023-10-13/medical_devices_atlas_pet.csv
    - snapshot://who/2023-10-13/medical_devices_atlas_gc_nm.csv
  data://garden/who/2023-10-13/medical_devices_atlas:
    - data://meadow/who/2023-10-13/medical_devices_atlas
  data://grapher/who/2023-10-13/medical_devices_atlas:
    - data://garden/who/2023-10-13/medical_devices_atlas

  # WHO Cardiovascular diseases deaths
  data://garden/cardiovascular_diseases/2023-11-01/deaths_from_cardiovascular_diseases_vs_other:
    - data://garden/who/2024-07-26/mortality_database
  data://grapher/cardiovascular_diseases/2023-11-01/deaths_from_cardiovascular_diseases_vs_other:
    - data://garden/cardiovascular_diseases/2023-11-01/deaths_from_cardiovascular_diseases_vs_other

  # WHO Medical Devices Atlas
  data://meadow/who/2023-11-01/who_statins:
    - snapshot://who/2023-11-01/who_statins.csv
  data://garden/who/2023-11-01/who_statins:
    - data://meadow/who/2023-11-01/who_statins
  data://grapher/who/2023-11-01/who_statins:
    - data://garden/who/2023-11-01/who_statins

  # Tuberculosis burden estimates - WHO
  data://meadow/tuberculosis/2023-11-27/burden_estimates:
    - snapshot://tuberculosis/2023-11-27/burden_estimates.csv
  data://garden/tuberculosis/2023-11-27/burden_estimates:
    - data://meadow/tuberculosis/2023-11-27/burden_estimates
    - snapshot://tuberculosis/2023-11-27/data_dictionary.csv
    - data://garden/regions/2023-01-01/regions
    - data://garden/wb/2023-04-30/income_groups
    - data://garden/demography/2023-03-31/population
  data://grapher/tuberculosis/2023-11-27/burden_estimates:
    - data://garden/tuberculosis/2023-11-27/burden_estimates

  # Tuberculosis budget - WHO
  data://meadow/tuberculosis/2023-12-01/budget:
    - snapshot://tuberculosis/2023-12-01/budget.csv
  data://garden/tuberculosis/2023-11-27/budget:
    - data://meadow/tuberculosis/2023-12-01/budget
    - snapshot://tuberculosis/2023-11-27/data_dictionary.csv
    - data://garden/regions/2023-01-01/regions
    - data://garden/wb/2023-04-30/income_groups
  data://grapher/tuberculosis/2023-11-27/budget:
    - data://garden/tuberculosis/2023-11-27/budget

  # Tuberculosis burden disaggregated - WHO
  data://meadow/tuberculosis/2023-12-04/burden_disaggregated:
    - snapshot://tuberculosis/2023-12-04/burden_disaggregated.csv
  data://garden/tuberculosis/2023-11-27/burden_disaggregated:
    - data://meadow/tuberculosis/2023-12-04/burden_disaggregated
    - snapshot://tuberculosis/2023-11-27/data_dictionary.csv
    - data://garden/regions/2023-01-01/regions
    - data://garden/wb/2023-04-30/income_groups
    - data://garden/demography/2023-03-31/population
    - data://garden/un/2022-07-11/un_wpp
  data://grapher/tuberculosis/2023-11-27/burden_disaggregated:
    - data://garden/tuberculosis/2023-11-27/burden_disaggregated

  # Tuberculosis laboratories - WHO
  data://meadow/tuberculosis/2023-12-06/laboratories:
    - snapshot://tuberculosis/2023-12-06/laboratories.csv
  data://garden/tuberculosis/2023-11-27/laboratories:
    - data://meadow/tuberculosis/2023-12-06/laboratories
    - snapshot://tuberculosis/2023-11-27/data_dictionary.csv
    - data://garden/un/2022-07-11/un_wpp
    - data://garden/regions/2023-01-01/regions
    - data://garden/wb/2023-04-30/income_groups
  data://grapher/tuberculosis/2023-11-27/laboratories:
    - data://garden/tuberculosis/2023-11-27/laboratories

  # Tuberculosis latent - WHO
  data://meadow/tuberculosis/2023-12-06/latent:
    - snapshot://tuberculosis/2023-12-06/latent.csv
  data://garden/tuberculosis/2023-11-27/latent:
    - data://meadow/tuberculosis/2023-12-06/latent
  data://grapher/tuberculosis/2023-11-27/latent:
    - data://garden/tuberculosis/2023-11-27/latent

  # Tuberculosis resistance surveillance - WHO
  data://meadow/tuberculosis/2023-12-04/drug_resistance_surveillance:
    - snapshot://tuberculosis/2023-12-04/drug_resistance_surveillance.csv
  data://garden/tuberculosis/2023-11-27/drug_resistance_surveillance:
    - data://meadow/tuberculosis/2023-12-04/drug_resistance_surveillance
    - snapshot://tuberculosis/2023-11-27/data_dictionary.csv
    - data://garden/regions/2023-01-01/regions
    - data://garden/wb/2023-04-30/income_groups
  data://grapher/tuberculosis/2023-11-27/drug_resistance_surveillance:
    - data://garden/tuberculosis/2023-11-27/drug_resistance_surveillance

  # Tuberculosis outcomes - WHO
  data://meadow/tuberculosis/2023-12-11/outcomes:
    - snapshot://tuberculosis/2023-12-11/outcomes.csv
  data://garden/tuberculosis/2023-11-27/outcomes:
    - data://meadow/tuberculosis/2023-12-11/outcomes
    - snapshot://tuberculosis/2023-11-27/data_dictionary.csv
  data://grapher/tuberculosis/2023-11-27/outcomes:
    - data://garden/tuberculosis/2023-11-27/outcomes

  # Tuberculosis expenditure - WHO
  data://meadow/tuberculosis/2023-12-05/expenditure:
    - snapshot://tuberculosis/2023-12-05/expenditure.csv
  data://garden/tuberculosis/2023-11-27/expenditure:
    - data://meadow/tuberculosis/2023-12-05/expenditure
    - snapshot://tuberculosis/2023-11-27/data_dictionary.csv
  data://grapher/tuberculosis/2023-11-27/expenditure:
    - data://garden/tuberculosis/2023-11-27/expenditure

  # Tuberculosis treatment UN High-Level Meeting commitments - WHO
  data://meadow/tuberculosis/2023-12-12/unhlm_commitments:
    - snapshot://tuberculosis/2023-12-12/unhlm_commitments.csv
  data://garden/tuberculosis/2023-11-27/unhlm_commitments:
    - data://meadow/tuberculosis/2023-12-12/unhlm_commitments
    - snapshot://tuberculosis/2023-11-27/data_dictionary.csv
  data://grapher/tuberculosis/2023-11-27/unhlm_commitments:
    - data://garden/tuberculosis/2023-11-27/unhlm_commitments

  # OECD Health Expenditure and Financing Database
  data://meadow/oecd/2024-02-23/health_expenditure:
    - snapshot://oecd/2024-02-23/health_expenditure.csv
  data://garden/oecd/2024-02-23/health_expenditure:
    - data://meadow/oecd/2024-02-23/health_expenditure
  data://grapher/oecd/2024-02-23/health_expenditure:
    - data://garden/oecd/2024-02-23/health_expenditure

  # Global Health Observatory (GHO) from WHO
  data://meadow/who/2024-01-03/gho:
    - snapshot://who/2024-01-03/gho.zip
  data://garden/who/2024-01-03/gho:
    - data://meadow/who/2024-01-03/gho
    - data://garden/demography/2023-03-31/population
    - data://garden/regions/2023-01-01/regions
  data://grapher/who/2024-01-03/gho:
    - data://garden/who/2024-01-03/gho

  # Suicides based on WHO Mortality Database
  data://meadow/who/2024-03-24/self_inflicted_injuries:
    - snapshot://who/2024-03-24/self_inflicted_injuries.csv
  data://garden/who/2024-03-24/self_inflicted_injuries:
    - data://meadow/who/2024-03-24/self_inflicted_injuries
  data://grapher/who/2024-03-24/self_inflicted_injuries:
    - data://garden/who/2024-03-24/self_inflicted_injuries

  # Global Mental Health Countdown
  data://meadow/health/2024-03-21/gmh_countdown:
    - snapshot://health/2024-03-21/gmh_countdown.xlsx
  data://garden/health/2024-03-21/gmh_countdown:
    - data://meadow/health/2024-03-21/gmh_countdown
  data://grapher/health/2024-03-21/gmh_countdown:
    - data://garden/health/2024-03-21/gmh_countdown

  # Global data on organ donation and transplantation
  data://meadow/health/2024-04-02/organ_donation_and_transplantation:
    - snapshot://health/2024-04-02/organ_donation_and_transplantation.xlsx
  data://garden/health/2024-04-02/organ_donation_and_transplantation:
    - data://meadow/health/2024-04-02/organ_donation_and_transplantation
    - data://garden/demography/2023-03-31/population
  data://grapher/health/2024-04-02/organ_donation_and_transplantation:
    - data://garden/health/2024-04-02/organ_donation_and_transplantation

  # Polio AFP surveillance
  data://meadow/who/2024-04-08/polio_afp:
    - snapshot://who/2024-04-08/polio_afp.csv

  # Polio historical data
  data://meadow/who/2024-04-09/polio_historical:
    - snapshot://who/2024-04-09/polio_historical.xls
  data://garden/who/2024-04-09/polio_historical:
    - data://meadow/who/2024-04-09/polio_historical

  # Combining polio datasets
  data://garden/who/2024-04-08/polio:
    - data://meadow/who/2024-04-08/polio_afp
    - data://garden/who/2024-04-09/polio_historical
    - data://garden/wb/2023-04-30/income_groups
    - data://garden/regions/2023-01-01/regions
    - data://garden/demography/2023-03-31/population
    - snapshot://fasttrack/latest/gpei.csv
    - snapshot://health/2024-04-12/polio_status.csv
  data://grapher/who/2024-04-08/polio:
    - data://garden/who/2024-04-08/polio

  # Polio certification status
  data://meadow/health/2024-04-12/polio_status:
    - snapshot://health/2024-04-12/polio_status.csv

  # Polio free countries
  data://meadow/health/2024-04-12/polio_free_countries:
    - snapshot://health/2024-04-12/polio_free_countries.csv
  data://garden/health/2024-04-12/polio_free_countries:
    - data://meadow/health/2024-04-12/polio_status
    - data://meadow/health/2024-04-12/polio_free_countries
    - data://garden/regions/2023-01-01/regions
  data://grapher/health/2024-04-12/polio_free_countries:
    - data://garden/health/2024-04-12/polio_free_countries

    # Polio vaccine schedule - update
  data://meadow/who/2025-01-13/polio_vaccine_schedule:
    - snapshot://who/2025-01-13/polio_vaccine_schedule.xlsx
  data://garden/who/2025-01-13/polio_vaccine_schedule:
    - data://meadow/who/2025-01-13/polio_vaccine_schedule
  data://grapher/who/2025-01-13/polio_vaccine_schedule:
    - data://garden/who/2025-01-13/polio_vaccine_schedule

  # Polio GPEI funding
  data://meadow/health/2024-04-22/gpei_funding:
    - snapshot://health/2024-04-22/gpei_funding.xlsx
  data://garden/health/2024-04-22/gpei_funding:
    - data://meadow/health/2024-04-22/gpei_funding
    - data://garden/worldbank_wdi/2024-05-20/wdi
  data://grapher/health/2024-04-22/gpei_funding:
    - data://garden/health/2024-04-22/gpei_funding

  # IHME GBD - Burden of Disease (2021) - Impairments from NTDs
  data-private://meadow/ihme_gbd/2024-05-20/impairments:
    - snapshot-private://ihme_gbd/2024-05-20/impairments.feather
  data-private://garden/ihme_gbd/2024-05-20/impairments:
    - data-private://meadow/ihme_gbd/2024-05-20/impairments
    - data://garden/regions/2023-01-01/regions
    - data://garden/demography/2023-03-31/population
  data-private://grapher/ihme_gbd/2024-05-20/impairments:
    - data-private://garden/ihme_gbd/2024-05-20/impairments

  # WHO Preventive Chemotherapy - Neglected Tropical Diseases
  # Lymphatic filariasis
  data://meadow/neglected_tropical_diseases/2024-05-02/lymphatic_filariasis:
    - snapshot://neglected_tropical_diseases/2024-05-02/lymphatic_filariasis.xlsx
  data://garden/neglected_tropical_diseases/2024-05-02/lymphatic_filariasis:
    - data://meadow/neglected_tropical_diseases/2024-05-02/lymphatic_filariasis
    - data://garden/regions/2023-01-01/regions
  data://grapher/neglected_tropical_diseases/2024-05-02/lymphatic_filariasis:
    - data://garden/neglected_tropical_diseases/2024-05-02/lymphatic_filariasis

  # Schistosomiasis
  data://meadow/neglected_tropical_diseases/2024-05-02/schistosomiasis:
    - snapshot://neglected_tropical_diseases/2024-05-02/schistosomiasis.xlsx
  data://garden/neglected_tropical_diseases/2024-05-02/schistosomiasis:
    - data://meadow/neglected_tropical_diseases/2024-05-02/schistosomiasis
    - data://garden/regions/2023-01-01/regions
  data://grapher/neglected_tropical_diseases/2024-05-02/schistosomiasis:
    - data://garden/neglected_tropical_diseases/2024-05-02/schistosomiasis

  # Neglected Tropical Diseases Funding
  data://meadow/neglected_tropical_diseases/2024-05-18/funding:
    - snapshot://neglected_tropical_diseases/2024-05-18/funding.xlsx
  data://garden/neglected_tropical_diseases/2024-05-18/funding:
    - data://meadow/neglected_tropical_diseases/2024-05-18/funding
  data://grapher/neglected_tropical_diseases/2024-05-18/funding:
    - data://garden/neglected_tropical_diseases/2024-05-18/funding

  # GBD 2021 - GBD Deaths and DALYs
  data-private://meadow/ihme_gbd/2024-05-20/gbd_cause:
    - snapshot-private://ihme_gbd/2024-05-20/gbd_cause.feather
  data-private://garden/ihme_gbd/2024-05-20/gbd_cause:
    - data-private://meadow/ihme_gbd/2024-05-20/gbd_cause
    - data://garden/regions/2023-01-01/regions
    - data://garden/un/2022-07-11/un_wpp
  data-private://grapher/ihme_gbd/2024-05-20/gbd_cause:
    - data-private://garden/ihme_gbd/2024-05-20/gbd_cause
  data-private://grapher/ihme_gbd/2024-05-20/gbd_cause_dalys:
    - data-private://garden/ihme_gbd/2024-05-20/gbd_cause

  # GBD 2021 - GBD Prevalence
  data-private://meadow/ihme_gbd/2024-05-20/gbd_prevalence:
    - snapshot-private://ihme_gbd/2024-05-20/gbd_prevalence.feather
  data-private://garden/ihme_gbd/2024-05-20/gbd_prevalence:
    - data-private://meadow/ihme_gbd/2024-05-20/gbd_prevalence
    - data://garden/regions/2023-01-01/regions
  data-private://grapher/ihme_gbd/2024-05-20/gbd_prevalence:
    - data-private://garden/ihme_gbd/2024-05-20/gbd_prevalence
  data-private://grapher/ihme_gbd/2024-05-20/gbd_incidence:
    - data-private://garden/ihme_gbd/2024-05-20/gbd_prevalence

  # GBD 2021 - GBD Mental Health
  data-private://meadow/ihme_gbd/2024-05-20/gbd_mental_health:
    - snapshot-private://ihme_gbd/2024-05-20/gbd_mental_health.feather
  data-private://garden/ihme_gbd/2024-05-20/gbd_mental_health:
    - data-private://meadow/ihme_gbd/2024-05-20/gbd_mental_health
    - data://garden/regions/2023-01-01/regions
    - data://garden/un/2022-07-11/un_wpp
  data-private://grapher/ihme_gbd/2024-05-20/gbd_mental_health:
    - data-private://garden/ihme_gbd/2024-05-20/gbd_mental_health

    # GBD 2021 - GBD Mental Health Burden
  data-private://meadow/ihme_gbd/2024-05-20/gbd_mental_health_burden:
    - snapshot-private://ihme_gbd/2024-05-20/gbd_mental_health_burden.feather
  data-private://garden/ihme_gbd/2024-05-20/gbd_mental_health_burden:
    - data-private://meadow/ihme_gbd/2024-05-20/gbd_mental_health_burden
    - data://garden/un/2022-07-11/un_wpp
  #data-private://grapher/ihme_gbd/2024-05-20/gbd_mental_health_burden_entities:
  #  - data-private://garden/ihme_gbd/2024-05-20/gbd_mental_health_burden
  data-private://grapher/ihme_gbd/2024-05-20/gbd_mental_health_burden_dalys:
    - data-private://garden/ihme_gbd/2024-05-20/gbd_mental_health_burden

  # GBD 2021 - GBD Risk Factors
  data-private://meadow/ihme_gbd/2024-05-20/gbd_risk:
    - snapshot-private://ihme_gbd/2024-05-20/gbd_risk.feather
  data-private://garden/ihme_gbd/2024-05-20/gbd_risk:
    - data-private://meadow/ihme_gbd/2024-05-20/gbd_risk
    - data://garden/regions/2023-01-01/regions
    - data://garden/un/2022-07-11/un_wpp
  data-private://grapher/ihme_gbd/2024-05-20/gbd_risk:
    - data-private://garden/ihme_gbd/2024-05-20/gbd_risk

  # GBD 2021 - GBD Risk Factors - Drugs (downloaded separately due errors in the source that were fixed after initial gbd_risk import)
  data-private://meadow/ihme_gbd/2024-05-20/gbd_drug_risk:
    - snapshot-private://ihme_gbd/2024-05-20/gbd_drug_risk.feather
  data-private://garden/ihme_gbd/2024-05-20/gbd_drug_risk:
    - data-private://meadow/ihme_gbd/2024-05-20/gbd_drug_risk
    - data://garden/regions/2023-01-01/regions
    - data://garden/un/2022-07-11/un_wpp
  data-private://grapher/ihme_gbd/2024-05-20/gbd_drug_risk:
    - data-private://garden/ihme_gbd/2024-05-20/gbd_drug_risk

  # GBD 2021 - GBD Child Mortality
  data-private://meadow/ihme_gbd/2024-05-20/gbd_child_mortality:
    - snapshot-private://ihme_gbd/2024-05-20/gbd_child_mortality.feather
  data-private://garden/ihme_gbd/2024-05-20/gbd_child_mortality:
    - data-private://meadow/ihme_gbd/2024-05-20/gbd_child_mortality
    - data://garden/regions/2023-01-01/regions
    - data://garden/un/2022-07-11/un_wpp
  data-private://grapher/ihme_gbd/2024-05-20/gbd_child_mortality:
    - data-private://garden/ihme_gbd/2024-05-20/gbd_child_mortality

  # GBD 2021 - GBD Health-adjusted Life Expectancy and Life Expectancy
  data-private://meadow/ihme_gbd/2024-07-02/gbd_life_expectancy:
    - snapshot-private://ihme_gbd/2024-07-02/gbd_life_expectancy.zip
  data-private://meadow/ihme_gbd/2024-07-02/gbd_healthy_life_expectancy:
    - snapshot-private://ihme_gbd/2024-07-02/gbd_healthy_life_expectancy.zip
  data-private://garden/ihme_gbd/2024-07-02/gbd_healthy_life_expectancy:
    - data-private://meadow/ihme_gbd/2024-07-02/gbd_life_expectancy
    - data-private://meadow/ihme_gbd/2024-07-02/gbd_healthy_life_expectancy
  data-private://grapher/ihme_gbd/2024-07-02/gbd_healthy_life_expectancy:
    - data-private://garden/ihme_gbd/2024-07-02/gbd_healthy_life_expectancy

  # WHO Avian Influenza H5N1
  data://meadow/who/latest/avian_influenza_ah5n1:
    - snapshot://who/latest/avian_influenza_ah5n1.csv
  data://garden/who/latest/avian_influenza_ah5n1:
    - data://meadow/who/latest/avian_influenza_ah5n1
    - data://garden/regions/2023-01-01/regions
  data://grapher/who/latest/avian_influenza_ah5n1:
    - data://garden/who/latest/avian_influenza_ah5n1

  # International Smoking Statistics cigarette sales data
  data://meadow/smoking/2024-05-30/cigarette_sales:
    - snapshot://smoking/2024-05-30/cigarette_sales.zip
  data://garden/smoking/2024-05-30/cigarette_sales:
    - data://meadow/smoking/2024-05-30/cigarette_sales
    - data://garden/demography/2023-03-31/population
  data://grapher/smoking/2024-05-30/cigarette_sales:
    - data://garden/smoking/2024-05-30/cigarette_sales

  # ISAPS, Plastic Surgery (2010-2022)
  data://meadow/health/2024-12-29/isaps_plastic_surgery:
    - snapshot://health/2024-12-29/isaps_plastic_surgery.xlsx
  data://garden/health/2024-12-29/isaps_plastic_surgery:
    - data://meadow/health/2024-12-29/isaps_plastic_surgery
    - data://garden/un/2024-07-12/un_wpp
  data://grapher/health/2024-12-29/isaps_plastic_surgery:
    - data://garden/health/2024-12-29/isaps_plastic_surgery

  # Gapminder Maternal Mortality (long run dataset)
  data://meadow/gapminder/2024-07-08/maternal_mortality:
    - snapshot://gapminder/2024-07-08/maternal_mortality.xlsx
  data://garden/gapminder/2024-07-08/maternal_mortality:
    - data://meadow/gapminder/2024-07-08/maternal_mortality

  # UN MMEIG Maternal Mortality (1985-2020)
  data://meadow/un/2024-07-08/maternal_mortality:
    - snapshot://un/2024-07-08/maternal_mortality.zip
  data://garden/un/2024-07-08/maternal_mortality:
    - data://meadow/un/2024-07-08/maternal_mortality
    - data://garden/regions/2023-01-01/regions
    - data://garden/wb/2023-04-30/income_groups
  data://grapher/un/2024-07-08/maternal_mortality:
    - data://garden/un/2024-07-08/maternal_mortality

  # Maternal Mortality long run data set (OWID OMM)
  data://garden/maternal_mortality/2024-07-08/maternal_mortality:
    - data://garden/gapminder/2024-07-08/maternal_mortality
    - data://garden/un/2024-07-08/maternal_mortality
    - data://garden/who/2024-07-26/mortality_database
    - data://garden/regions/2023-01-01/regions
    - data://garden/wb/2023-04-30/income_groups
    - data://garden/un/2024-07-12/un_wpp
    - data://garden/demography/2024-07-15/population
  data://grapher/maternal_mortality/2024-07-08/maternal_mortality:
    - data://garden/maternal_mortality/2024-07-08/maternal_mortality

  # WHO Mortality Database
  data://meadow/who/2024-07-26/mortality_database:
    - snapshot://who/2024-07-26/mortality_database.feather
  data://garden/who/2024-07-26/mortality_database:
    - data://meadow/who/2024-07-26/mortality_database
  data://grapher/who/2024-07-26/mortality_database:
    - data://garden/who/2024-07-26/mortality_database

  # WHO ICD codes
  data://meadow/who/2024-07-29/icd_codes:
    - snapshot://who/2024-07-29/icd_codes.zip
  data://garden/who/2024-07-29/icd_codes:
    - data://meadow/who/2024-07-29/icd_codes
  data://grapher/who/2024-07-29/icd_codes:
    - data://garden/who/2024-07-29/icd_codes

  # WHO Global Health Estimates
  data://meadow/who/2024-07-30/ghe:
    - snapshot://who/2024-07-30/ghe.feather
  data://garden/who/2024-07-30/ghe:
    - data://garden/regions/2023-01-01/regions
    - data://meadow/who/2024-07-30/ghe
    - data://garden/un/2022-07-11/un_wpp
    - snapshot://who/2023-07-14/standard_age_distribution.csv
  data://grapher/who/2024-07-30/ghe:
    - data://garden/who/2024-07-30/ghe

  # WHO Mortality Database - Cancer specific
  data://meadow/who/2024-08-06/mortality_database_cancer:
    - snapshot://who/2024-08-06/mortality_database_cancer.csv
  data://garden/who/2024-08-06/mortality_database_cancer:
    - data://meadow/who/2024-08-06/mortality_database_cancer
  data://grapher/who/2024-08-06/mortality_database_cancer:
    - data://garden/who/2024-08-06/mortality_database_cancer

  data://garden/who/2024-08-06/mortality_database_cancer_most_common:
    - data://garden/who/2024-08-06/mortality_database_cancer
  data://grapher/who/2024-08-06/mortality_database_cancer_most_common:
    - data://garden/who/2024-08-06/mortality_database_cancer_most_common

  data://meadow/who/latest/monkeypox:
    - snapshot://who/latest/monkeypox.csv
  data://garden/who/latest/monkeypox:
    - data://meadow/who/latest/monkeypox
    - data://garden/demography/2023-03-31/population
    - data://garden/regions/2023-01-01/regions
    - data://garden/health/latest/global_health_mpox
  data://explorers/who/latest/monkeypox:
    - data://garden/who/latest/monkeypox
  export://github/who/latest/monkeypox:
    - data://garden/who/latest/monkeypox
  # Mpox - Global.health
  data://meadow/health/latest/global_health_mpox:
    - snapshot://health/latest/global_health_mpox.csv
  data://garden/health/latest/global_health_mpox:
    - data://meadow/health/latest/global_health_mpox

  # Eurostat cancer

  # Eurostat Cancer Screening
  data://meadow/health/2024-08-23/eurostat_cancer:
    - snapshot://health/2024-08-23/eurostat_cancer.csv
  data://garden/health/2024-08-23/eurostat_cancer:
    - data://meadow/health/2024-08-23/eurostat_cancer
  data://grapher/health/2024-08-23/eurostat_cancer:
    - data://garden/health/2024-08-23/eurostat_cancer

  # Multi-dim indicators
<<<<<<< HEAD
  export://multidim/health/latest/causes_of_death:
    - data-private://grapher/ihme_gbd/2024-05-20/gbd_cause
=======
  # export://multidim/health/latest/causes_of_death:
  #   - grapher://grapher/ihme_gbd/2024-05-20/gbd_cause
>>>>>>> b8ebf68c

  # GBD 2021 - GBD Risk Factors cancer specific
  data-private://meadow/ihme_gbd/2024-08-26/gbd_risk_cancer:
    - snapshot-private://ihme_gbd/2024-08-26/gbd_risk_cancer.feather
  data-private://garden/ihme_gbd/2024-08-26/gbd_risk_cancer:
    - data-private://meadow/ihme_gbd/2024-08-26/gbd_risk_cancer
    - data://garden/regions/2023-01-01/regions
    - data://garden/un/2022-07-11/un_wpp
  data-private://grapher/ihme_gbd/2024-08-26/gbd_risk_cancer:
    - data-private://garden/ihme_gbd/2024-08-26/gbd_risk_cancer

  # GBD data on share of deaths from total cancers
  data-private://garden/ihme_gbd/2024-09-16/gbd_cancers_deaths:
    - data-private://garden/ihme_gbd/2024-05-20/gbd_cause
  data-private://grapher/ihme_gbd/2024-09-16/gbd_cancers_deaths:
    - data-private://garden/ihme_gbd/2024-09-16/gbd_cancers_deaths

  # Data on pathogens
  data://meadow/health/2024-09-05/seattle_pathogens:
    - snapshot://health/2024-09-05/seattle_pathogens.csv
  data://garden/health/2024-09-05/seattle_pathogens:
    - data://meadow/health/2024-09-05/seattle_pathogens
  data://grapher/health/2024-09-05/seattle_pathogens:
    - data://garden/health/2024-09-05/seattle_pathogens

  # International Agency for Research on Cancer
  data://meadow/cancer/2024-08-30/gco_alcohol:
    - snapshot://cancer/2024-08-30/gco_alcohol.csv
  data://garden/cancer/2024-08-30/gco_alcohol:
    - data://meadow/cancer/2024-08-30/gco_alcohol
  data://grapher/cancer/2024-08-30/gco_alcohol:
    - data://garden/cancer/2024-08-30/gco_alcohol
  data://meadow/cancer/2024-09-06/gco_infections:
    - snapshot://cancer/2024-09-06/gco_infections.csv
  data://garden/cancer/2024-09-06/gco_infections:
    - data://meadow/cancer/2024-09-06/gco_infections
    - data://garden/regions/2023-01-01/regions
  data://grapher/cancer/2024-09-06/gco_infections:
    - data://garden/cancer/2024-09-06/gco_infections

  # Cancer diagnosis routes and survival rates
  data://meadow/cancer/2024-09-13/diagnosis_routes_by_route:
    - snapshot://cancer/2024-09-13/diagnosis_routes_by_route.csv
  data://garden/cancer/2024-09-13/diagnosis_routes_by_route:
    - data://meadow/cancer/2024-09-13/diagnosis_routes_by_route
  data://grapher/cancer/2024-09-13/diagnosis_routes_by_route:
    - data://garden/cancer/2024-09-13/diagnosis_routes_by_route

  data://meadow/cancer/2024-09-13/diagnosis_routes_by_stage:
    - snapshot://cancer/2024-09-13/diagnosis_routes_by_stage.csv
  data://garden/cancer/2024-09-13/diagnosis_routes_by_stage:
    - data://meadow/cancer/2024-09-13/diagnosis_routes_by_stage
  data://grapher/cancer/2024-09-13/diagnosis_routes_by_stage:
    - data://garden/cancer/2024-09-13/diagnosis_routes_by_stage

  data://meadow/cancer/2024-09-13/diagnosis_routes_survival:
    - snapshot://cancer/2024-09-13/diagnosis_routes_survival.csv
  data://garden/cancer/2024-09-13/diagnosis_routes_survival:
    - data://meadow/cancer/2024-09-13/diagnosis_routes_survival
  data://grapher/cancer/2024-09-13/diagnosis_routes_survival:
    - data://garden/cancer/2024-09-13/diagnosis_routes_survival

  #Antibiotics data
  data://meadow/antibiotics/2024-10-09/gram:
    - snapshot://antibiotics/2024-10-09/gram.csv
  data://garden/antibiotics/2024-10-09/gram:
    - data://meadow/antibiotics/2024-10-09/gram
    - data://garden/demography/2024-07-15/population
    - data://garden/regions/2023-01-01/regions
  data://grapher/antibiotics/2024-10-09/gram:
    - data://garden/antibiotics/2024-10-09/gram

  #Antibiotics data - by level
  data://meadow/antibiotics/2024-10-09/gram_level:
    - snapshot://antibiotics/2024-10-09/gram_level.csv
  data://garden/antibiotics/2024-10-09/gram_level:
    - data://meadow/antibiotics/2024-10-09/gram_level
    - data://garden/demography/2024-07-15/population
    - data://garden/regions/2023-01-01/regions
  data://grapher/antibiotics/2024-10-09/gram_level:
    - data://garden/antibiotics/2024-10-09/gram_level

  #Antibiotics data - children
  data://meadow/antibiotics/2024-10-09/gram_children:
    - snapshot://antibiotics/2024-10-09/gram_children.csv
  data://garden/antibiotics/2024-10-09/gram_children:
    - data://meadow/antibiotics/2024-10-09/gram_children
  data://grapher/antibiotics/2024-10-09/gram_children:
    - data://garden/antibiotics/2024-10-09/gram_children

  # Cervical cancer incidence rates GCO - Cancer Today (2022)
  data://meadow/cancer/2024-10-13/gco_cancer_today_cervical:
    - snapshot://cancer/2024-10-13/gco_cancer_today_cervical.csv
  data://garden/cancer/2024-10-13/gco_cancer_today_cervical:
    - data://meadow/cancer/2024-10-13/gco_cancer_today_cervical
  data://grapher/cancer/2024-10-13/gco_cancer_today_cervical:
    - data://garden/cancer/2024-10-13/gco_cancer_today_cervical

    # Antibiotic resistance data - WHO GLASS
  data://meadow/antibiotics/2024-10-18/who_glass_by_antibiotic:
    - snapshot://antibiotics/2024-10-18/who_glass_by_antibiotic.zip
  data://garden/antibiotics/2024-10-18/who_glass_by_antibiotic:
    - data://meadow/antibiotics/2024-10-18/who_glass_by_antibiotic
  data://grapher/antibiotics/2024-10-18/who_glass_by_antibiotic:
    - data://garden/antibiotics/2024-10-18/who_glass_by_antibiotic

    # ANIMUSE - antibiotic use in animals
  data://meadow/antibiotics/2024-10-23/animuse_year:
    - snapshot://antibiotics/2024-10-23/animuse_year.csv
  data://garden/antibiotics/2024-10-23/animuse_year:
    - data://meadow/antibiotics/2024-10-23/animuse_year
  data://grapher/antibiotics/2024-10-23/animuse_year:
    - data://garden/antibiotics/2024-10-23/animuse_year

  # ESVAC antimicrobial use in animals
  data://meadow/antibiotics/2024-10-25/esvac_sales:
    - snapshot://antibiotics/2024-10-25/esvac_sales.zip
  data://garden/antibiotics/2024-10-25/esvac_sales:
    - data://meadow/antibiotics/2024-10-25/esvac_sales
  data://grapher/antibiotics/2024-10-25/esvac_sales:
    - data://garden/antibiotics/2024-10-25/esvac_sales

  # ESVAC antimicrobial use in animals - corrected for animal size
  data://meadow/antibiotics/2024-10-25/esvac_sales_corrected:
    - snapshot://antibiotics/2024-10-25/esvac_sales_corrected.zip
  data://garden/antibiotics/2024-10-25/esvac_sales_corrected:
    - data://meadow/antibiotics/2024-10-25/esvac_sales_corrected
  data://grapher/antibiotics/2024-10-25/esvac_sales_corrected:
    - data://garden/antibiotics/2024-10-25/esvac_sales_corrected

  #Antibiotics TRACSS data
  data://meadow/antibiotics/2024-10-23/tracss:
    - snapshot://antibiotics/2024-10-23/tracss.xlsx
  data://garden/antibiotics/2024-10-23/tracss:
    - data://meadow/antibiotics/2024-10-23/tracss
  data://grapher/antibiotics/2024-10-23/tracss:
    - data://garden/antibiotics/2024-10-23/tracss
  # WHO Antimicrobial usage
  data://meadow/antibiotics/2024-11-12/antimicrobial_usage:
    - snapshot://antibiotics/2024-11-12/antimicrobial_usage.xlsx
  data://garden/antibiotics/2024-11-12/antimicrobial_usage:
    - data://meadow/antibiotics/2024-11-12/antimicrobial_usage
  data://grapher/antibiotics/2024-11-12/antimicrobial_usage:
    - data://garden/antibiotics/2024-11-12/antimicrobial_usage
  # WHO Antibiotic testing coverage
  data://meadow/antibiotics/2024-11-15/testing_coverage:
    - snapshot://antibiotics/2024-11-15/testing_coverage.zip
  data://garden/antibiotics/2024-11-15/testing_coverage:
    - data://meadow/antibiotics/2024-11-15/testing_coverage
  data://grapher/antibiotics/2024-11-15/testing_coverage:
    - data://garden/antibiotics/2024-11-15/testing_coverage

  # IHME Neonatal all infectious syndromes
  data-private://meadow/antibiotics/2024-11-20/microbe:
    - snapshot-private://antibiotics/2024-11-20/microbe.zip
  data-private://garden/antibiotics/2024-11-20/microbe:
    - data-private://meadow/antibiotics/2024-11-20/microbe
  data-private://grapher/antibiotics/2024-11-20/microbe:
    - data-private://garden/antibiotics/2024-11-20/microbe
  # IHME Neonatal bloodstream infections by pathogen
  data-private://meadow/antibiotics/2024-11-20/pathogen_bloodstream:
    - snapshot-private://antibiotics/2024-11-20/pathogen_bloodstream.csv
  data-private://garden/antibiotics/2024-11-20/pathogen_bloodstream:
    - data-private://meadow/antibiotics/2024-11-20/pathogen_bloodstream

  # IHME Neonatal infections by syndrome
  data-private://meadow/antibiotics/2024-11-24/total_syndrome:
    - snapshot-private://antibiotics/2024-11-24/total_syndrome.csv
  # IHME Neonatal infections by syndrome and amr resistance
  data-private://meadow/antibiotics/2024-12-02/microbe_amr:
    - snapshot-private://antibiotics/2024-12-02/microbe_amr.csv
  data-private://garden/antibiotics/2024-12-02/microbe_amr:
    - data-private://meadow/antibiotics/2024-12-02/microbe_amr
    - data-private://meadow/antibiotics/2024-11-24/total_syndrome
  data-private://grapher/antibiotics/2024-12-02/microbe_amr:
    - data-private://garden/antibiotics/2024-12-02/microbe_amr
  # IHME Neonatal infections and amr resistance
  data-private://meadow/antibiotics/2024-12-02/microbe_neonatal_amr:
    - snapshot-private://antibiotics/2024-12-02/microbe_neonatal_amr.csv
  data-private://garden/antibiotics/2024-12-02/microbe_neonatal_amr:
    - data-private://meadow/antibiotics/2024-12-02/microbe_neonatal_amr
    - data-private://meadow/antibiotics/2024-11-20/microbe
  data-private://grapher/antibiotics/2024-12-02/microbe_neonatal_amr:
    - data-private://garden/antibiotics/2024-12-02/microbe_neonatal_amr

  # MICROBE - total deaths by pathogen
  data-private://meadow/antibiotics/2024-12-02/total_pathogen_bloodstream:
    - snapshot-private://antibiotics/2024-12-02/total_pathogen_bloodstream.csv
  data-private://garden/antibiotics/2024-12-02/total_pathogen_bloodstream:
    - data-private://meadow/antibiotics/2024-12-02/total_pathogen_bloodstream

  # WHO GLASS Enrolment
  data://meadow/antibiotics/2024-12-03/glass_enrolment:
    - snapshot://antibiotics/2024-12-03/glass_enrolment.xlsx
  data://garden/antibiotics/2024-12-03/glass_enrolment:
    - data://meadow/antibiotics/2024-12-03/glass_enrolment
  data://grapher/antibiotics/2024-12-03/glass_enrolment:
    - data://garden/antibiotics/2024-12-03/glass_enrolment
  # MICROBE - total deaths by pathogen
  data-private://meadow/antibiotics/2024-12-04/microbe_total_pathogens:
    - snapshot-private://antibiotics/2024-12-04/microbe_total_pathogens.csv
  data-private://garden/antibiotics/2024-12-04/microbe_total_pathogens:
    - data-private://meadow/antibiotics/2024-12-04/microbe_total_pathogens
  # MICROBE - total deaths by pathogen and amr resistance
  data-private://meadow/antibiotics/2024-12-04/microbe_total_pathogens_amr:
    - snapshot-private://antibiotics/2024-12-04/microbe_total_pathogens_amr.csv
  data-private://garden/antibiotics/2024-12-04/microbe_total_pathogens_amr:
    - data-private://meadow/antibiotics/2024-12-04/microbe_total_pathogens_amr
    - data-private://garden/antibiotics/2024-12-04/microbe_total_pathogens
  data-private://grapher/antibiotics/2024-12-04/microbe_total_pathogens_amr:
    - data-private://garden/antibiotics/2024-12-04/microbe_total_pathogens_amr

    # MICROBE - total deaths by syndrome
  data-private://meadow/antibiotics/2024-12-05/microbe_total_deaths_by_syndrome:
    - snapshot-private://antibiotics/2024-12-05/microbe_total_deaths_by_syndrome.csv
  data-private://garden/antibiotics/2024-12-05/microbe_total_deaths_by_syndrome:
    - data-private://meadow/antibiotics/2024-12-05/microbe_total_deaths_by_syndrome

  # MICROBE - total deaths by syndrome and amr resistance
  data-private://meadow/antibiotics/2024-12-05/microbe_total_deaths_by_syndrome_amr:
    - snapshot-private://antibiotics/2024-12-05/microbe_total_deaths_by_syndrome_amr.csv
  data-private://garden/antibiotics/2024-12-05/microbe_total_deaths_by_syndrome_amr:
    - data-private://meadow/antibiotics/2024-12-05/microbe_total_deaths_by_syndrome_amr
    - data-private://garden/antibiotics/2024-12-05/microbe_total_deaths_by_syndrome
  data-private://grapher/antibiotics/2024-12-05/microbe_total_deaths_by_syndrome_amr:
    - data-private://garden/antibiotics/2024-12-05/microbe_total_deaths_by_syndrome_amr

  # WHO Immunization coverage
  data://meadow/who/2024-12-10/vaccination_coverage:
    - snapshot://who/2024-12-10/vaccination_coverage.xlsx
  data://garden/who/2024-12-10/vaccination_coverage:
    - data://meadow/who/2024-12-10/vaccination_coverage
    - data://garden/un/2024-07-12/un_wpp
  data://grapher/who/2024-12-10/vaccination_coverage:
    - data://garden/who/2024-12-10/vaccination_coverage

  #
  # Human height
  #
  data://meadow/health/2024-12-31/height:
    - snapshot://health/2024-12-31/height.xlsx
  data://garden/health/2024-12-31/height:
    - data://meadow/health/2024-12-31/height
  data://grapher/health/2024-12-31/height:
    - data://garden/health/2024-12-31/height

  #
  # WHO Vaccine Introductions
  #
  data://meadow/who/2025-01-09/vaccination_schedules:
    - snapshot://who/2025-01-09/vaccination_schedules.xlsx
  data://garden/who/2025-01-09/vaccination_schedules:
    - data://meadow/who/2025-01-09/vaccination_schedules
  data://grapher/who/2025-01-09/vaccination_schedules:
    - data://garden/who/2025-01-09/vaccination_schedules

  #
  # WHO vaccine stock out
  #
  data://meadow/who/2025-01-17/vaccine_stock_out:
    - snapshot://who/2025-01-17/vaccine_stock_out.xlsx
  data://garden/who/2025-01-17/vaccine_stock_out:
    - data://meadow/who/2025-01-17/vaccine_stock_out
  data://grapher/who/2025-01-17/vaccine_stock_out:
    - data://garden/who/2025-01-17/vaccine_stock_out

  #
  # WHO Mortality Database - Vaccine Preventable
  data://meadow/who/2025-01-17/mortality_database_vaccine_preventable:
    - snapshot://who/2025-01-17/mortality_database_vaccine_preventable.csv
  data://garden/who/2025-01-17/mortality_database_vaccine_preventable:
    - data://meadow/who/2025-01-17/mortality_database_vaccine_preventable
  data://grapher/who/2025-01-17/mortality_database_vaccine_preventable:
    - data://garden/who/2025-01-17/mortality_database_vaccine_preventable

  #
  # WHO Vaccine Safety
  #
  data://meadow/who/2025-01-28/vaccine_safety:
    - snapshot://who/2025-01-28/vaccine_safety.xlsx
  data://garden/who/2025-01-28/vaccine_safety:
    - data://meadow/who/2025-01-28/vaccine_safety
  data://grapher/who/2025-01-28/vaccine_safety:
    - data://garden/who/2025-01-28/vaccine_safety

  #
  # TODO: add step name (just something recognizable)
  #
  data://meadow/gavi/2025-02-11/eligibility:
    - snapshot://gavi/2025-02-11/eligibility.csv
  data://garden/gavi/2025-02-11/eligibility:
    - data://meadow/gavi/2025-02-11/eligibility
    - data://garden/regions/2023-01-01/regions
  data://grapher/gavi/2025-02-11/eligibility:
    - data://garden/gavi/2025-02-11/eligibility<|MERGE_RESOLUTION|>--- conflicted
+++ resolved
@@ -668,13 +668,8 @@
     - data://garden/health/2024-08-23/eurostat_cancer
 
   # Multi-dim indicators
-<<<<<<< HEAD
   export://multidim/health/latest/causes_of_death:
     - data-private://grapher/ihme_gbd/2024-05-20/gbd_cause
-=======
-  # export://multidim/health/latest/causes_of_death:
-  #   - grapher://grapher/ihme_gbd/2024-05-20/gbd_cause
->>>>>>> b8ebf68c
 
   # GBD 2021 - GBD Risk Factors cancer specific
   data-private://meadow/ihme_gbd/2024-08-26/gbd_risk_cancer:
