steps:
  # Health
  data://garden/owid/latest/covid:
    - etag://raw.githubusercontent.com/owid/covid-19-data/master/public/data/owid-covid-data.csv
  # Death completion (Karlinsky,2023)
  data://meadow/health/2023-08-16/deaths_karlinsky:
    - snapshot://health/2023-08-16/deaths_karlinsky.csv
  data://garden/health/2023-08-16/deaths_karlinsky:
    - data://meadow/health/2023-08-16/deaths_karlinsky
    - data://garden/demography/2023-03-31/population
  data://grapher/health/2023-08-16/deaths_karlinsky:
    - data://garden/health/2023-08-16/deaths_karlinsky

  # IHME GBD Leading cause of  deaths - update
  data-private://meadow/ihme_gbd/2024-06-10/cause_hierarchy:
    - snapshot-private://ihme_gbd/2024-06-10/cause_hierarchy.csv
  data-private://garden/ihme_gbd/2024-06-10/leading_causes_deaths:
    - data-private://garden/ihme_gbd/2024-05-20/gbd_cause
    - data-private://meadow/ihme_gbd/2024-06-10/cause_hierarchy
  data-private://grapher/ihme_gbd/2024-06-10/leading_causes_deaths:
    - data-private://garden/ihme_gbd/2024-06-10/leading_causes_deaths

  # Postnatal care coverage - World Bank (2022)
  data://meadow/postnatal_care/2022-09-19/postnatal_care:
    - walden://postnatal_care/2022-09-19/postnatal_care
  data://garden/postnatal_care/2022-09-19/postnatal_care:
    - data://meadow/postnatal_care/2022-09-19/postnatal_care
  data://grapher/postnatal_care/2022-09-19/postnatal_care:
    - data://garden/postnatal_care/2022-09-19/postnatal_care

  # FluNet and FluID - WHO Flu Databases
  data://meadow/who/latest/flunet:
    - snapshot://who/latest/flunet.csv
  data://garden/who/latest/flunet:
    - data://meadow/who/latest/flunet
  data://meadow/who/latest/fluid:
    - snapshot://who/latest/fluid.csv
  data://garden/who/latest/fluid:
    - data://meadow/who/latest/fluid
  data://explorers/who/latest/flu:
    - data://garden/who/latest/fluid
    - data://garden/who/latest/flunet

  # Flu vaccine policy - https://immunizationdata.who.int/pages/indicators-by-category/influenza.html?YEAR=
  data://meadow/who/2023-04-03/flu_vaccine_policy:
    - snapshot://who/2023-04-03/flu_vaccine_policy.xlsx
  data://garden/who/2023-04-03/flu_vaccine_policy:
    - data://meadow/who/2023-04-03/flu_vaccine_policy
  data://grapher/who/2023-04-03/flu_vaccine_policy:
    - data://garden/who/2023-04-03/flu_vaccine_policy

  # WHO flu vaccination of elderly - https://immunizationdata.who.int/pages/coverage/flu.html?ANTIGEN=FLU_ELDERLY&YEAR=
  data://meadow/who/2023-04-03/flu_elderly:
    - snapshot://who/2023-04-03/flu_elderly.xlsx
  data://garden/who/2023-04-03/flu_elderly:
    - data://meadow/who/2023-04-03/flu_elderly
  data://grapher/who/2023-04-03/flu_elderly:
    - data://garden/who/2023-04-03/flu_elderly

  # Registered vehicles per 1000 people
  data://garden/who/2024-05-20/vehicles:
    - data://garden/who/2024-01-03/gho
    - data://garden/demography/2024-07-15/population
  data://grapher/who/2024-05-20/vehicles:
    - data://garden/who/2024-05-20/vehicles

  # WGM 2020
  data://meadow/health/2023-04-18/wgm_mental_health:
    - snapshot://health/2023-04-18/wgm_mental_health.zip
  data://garden/health/2023-04-18/wgm_mental_health:
    - data://meadow/health/2023-04-18/wgm_mental_health
    - data://garden/regions/2023-01-01/regions
    - data://garden/wb/2021-07-01/wb_income
  data://grapher/health/2023-04-19/wgm_mental_health:
    - data://garden/health/2023-04-18/wgm_mental_health
  # WGM 2018
  data://meadow/health/2023-04-25/wgm_2018:
    - snapshot://health/2023-04-25/wgm_2018.xlsx
  data://garden/health/2023-04-25/wgm_2018:
    - data://meadow/health/2023-04-25/wgm_2018
    - data://garden/regions/2023-01-01/regions
    - data://garden/wb/2021-07-01/wb_income
  data://grapher/health/2023-04-26/wgm_2018:
    - data://garden/health/2023-04-25/wgm_2018

  # OECD: Pharmaceutical Market
  data://meadow/oecd/2023-05-01/health_pharma_market:
    - snapshot://oecd/2023-05-01/health_pharma_market.csv
  data://garden/oecd/2023-05-01/health_pharma_market:
    - data://meadow/oecd/2023-05-01/health_pharma_market
  data://grapher/oecd/2023-05-01/health_pharma_market:
    - data://garden/oecd/2023-05-01/health_pharma_market

  # Global Wellbeing Initiative (2020)
  data://meadow/health/2023-05-04/global_wellbeing:
    - snapshot://health/2023-05-04/global_wellbeing.xlsx
  data://garden/health/2023-05-04/global_wellbeing:
    - data://meadow/health/2023-05-04/global_wellbeing
  data://grapher/health/2023-05-04/global_wellbeing:
    - data://garden/health/2023-05-04/global_wellbeing

  # Cholera
  data://garden/who/2023-06-01/cholera:
    - data://garden/who/2024-01-03/gho
    - snapshot://fasttrack/2023-05-31/cholera.csv
    - data://garden/regions/2023-01-01/regions
    - data://garden/wb/2021-07-01/wb_income
  data://grapher/who/2023-06-01/cholera:
    - data://garden/who/2023-06-01/cholera

  # Diarrhea treatment
  data://meadow/unicef/2023-06-16/diarrhea:
    - snapshot://unicef/2023-06-16/diarrhea.xlsx
  data://garden/unicef/2023-06-16/diarrhea:
    - data://meadow/unicef/2023-06-16/diarrhea
  data://grapher/unicef/2023-06-16/diarrhea:
    - data://garden/unicef/2023-06-16/diarrhea

  # Guinea worm
  data://meadow/who/2023-06-29/guinea_worm_certification:
    - snapshot://who/2023-06-29/guinea_worm.csv
  data://garden/who/2023-06-29/guinea_worm_certification:
    - data://meadow/who/2023-06-29/guinea_worm_certification

  data://garden/who/2024-06-17/guinea_worm:
    - data://garden/who/2023-06-29/guinea_worm_certification
    - snapshot://fasttrack/2024-06-17/guinea_worm.csv
  data://grapher/who/2024-06-17/guinea_worm:
    - data://garden/who/2024-06-17/guinea_worm

  # Autopsies WHO-Europe
  data://meadow/who/2023-07-13/autopsy:
    - snapshot://who/2022-09-01/autopsy.csv
  data://garden/who/2023-07-13/autopsy:
    - data://meadow/who/2023-07-13/autopsy
  data://grapher/who/2023-07-13/autopsy:
    - data://garden/who/2023-07-13/autopsy
    - snapshot://fasttrack/2023-04-30/paratz.csv

  # UN Comtrade
  data://meadow/un/2023-08-02/comtrade_pandemics:
    - snapshot://un/2023-08-02/comtrade_pandemics_1987_1998.csv
    - snapshot://un/2023-08-02/comtrade_pandemics_1999_2010.csv
    - snapshot://un/2023-08-02/comtrade_pandemics_2011_2022.csv
  data://garden/un/2023-08-02/comtrade_pandemics:
    - data://meadow/un/2023-08-02/comtrade_pandemics
    - data://garden/regions/2023-01-01/regions
    - data://garden/demography/2023-03-31/population
  data://grapher/un/2023-08-10/comtrade_pandemics:
    - data://garden/un/2023-08-02/comtrade_pandemics

  # UNAIDS
  data://meadow/health/2025-01-22/unaids:
    - snapshot://health/2025-01-22/unaids_kpa.csv
    - snapshot://health/2025-01-22/unaids_gam.csv
    - snapshot://health/2025-01-22/unaids_epi.csv
    - snapshot://health/2025-01-22/unaids_ncpi.csv
  data://meadow/health/2023-08-22/unaids_deaths_averted_art:
    - snapshot://health/2023-08-22/unaids_deaths_averted_art.xlsx

  data://garden/health/2025-01-22/unaids:
    - data://garden/regions/2023-01-01/regions
    - data://meadow/health/2025-01-22/unaids
    - data://meadow/health/2023-08-22/unaids_deaths_averted_art
    - data://garden/wb/2024-07-29/income_groups

  data://grapher/health/2025-01-22/unaids:
    - data://garden/health/2025-01-22/unaids

  # OECD Road accidents & passenger travel
  data://meadow/oecd/2024-07-01/road_accidents:
    - snapshot://oecd/2024-07-01/road_accidents.csv
  data://meadow/oecd/2024-07-01/passenger_travel:
    - snapshot://oecd/2024-07-01/passenger_travel.csv

  data://garden/oecd/2024-07-01/road_accidents:
    - data://meadow/oecd/2024-07-01/road_accidents
    - data://garden/oecd/2018-03-11/road_deaths_and_injuries
    - data://meadow/oecd/2024-07-01/passenger_travel
    - data://garden/demography/2023-03-31/population
  data://grapher/oecd/2024-07-01/road_accidents:
    - data://garden/oecd/2024-07-01/road_accidents

  data://garden/oecd/2018-03-11/road_deaths_and_injuries:
    - snapshot://oecd/2018-03-11/road_deaths_and_injuries.feather

  # Kucharski
  data://meadow/health/2023-08-14/avian_influenza_h5n1_kucharski:
    - snapshot://health/2023-08-14/avian_influenza_h5n1_kucharski.xlsx
  data://garden/health/2023-08-14/avian_influenza_h5n1_kucharski:
    - data://meadow/health/2023-08-14/avian_influenza_h5n1_kucharski
    - data://garden/regions/2023-01-01/regions
  data://grapher/health/2023-08-14/avian_influenza_h5n1_kucharski:
    - data://garden/health/2023-08-14/avian_influenza_h5n1_kucharski

  # European Society for Cardiology datasets
  data://meadow/cardiovascular_diseases/2023-10-10/esc:
    - snapshot://cardiovascular_diseases/2023-10-10/esc.csv
  data://garden/cardiovascular_diseases/2023-10-10/esc:
    - data://meadow/cardiovascular_diseases/2023-10-10/esc
  data://grapher/cardiovascular_diseases/2023-10-10/esc:
    - data://garden/cardiovascular_diseases/2023-10-10/esc

  # WHO Medical Devices Atlas
  data://meadow/who/2023-10-13/medical_devices_atlas:
    - snapshot://who/2023-10-13/medical_devices_atlas_mri.csv
    - snapshot://who/2023-10-13/medical_devices_atlas_ct.csv
    - snapshot://who/2023-10-13/medical_devices_atlas_pet.csv
    - snapshot://who/2023-10-13/medical_devices_atlas_gc_nm.csv
  data://garden/who/2023-10-13/medical_devices_atlas:
    - data://meadow/who/2023-10-13/medical_devices_atlas
  data://grapher/who/2023-10-13/medical_devices_atlas:
    - data://garden/who/2023-10-13/medical_devices_atlas

  # WHO Cardiovascular diseases deaths
  data://garden/cardiovascular_diseases/2023-11-01/deaths_from_cardiovascular_diseases_vs_other:
    - data://garden/who/2024-07-26/mortality_database
  data://grapher/cardiovascular_diseases/2023-11-01/deaths_from_cardiovascular_diseases_vs_other:
    - data://garden/cardiovascular_diseases/2023-11-01/deaths_from_cardiovascular_diseases_vs_other

  # WHO Medical Devices Atlas
  data://meadow/who/2023-11-01/who_statins:
    - snapshot://who/2023-11-01/who_statins.csv
  data://garden/who/2023-11-01/who_statins:
    - data://meadow/who/2023-11-01/who_statins
  data://grapher/who/2023-11-01/who_statins:
    - data://garden/who/2023-11-01/who_statins

  # Tuberculosis burden estimates - WHO
  data://meadow/tuberculosis/2023-11-27/burden_estimates:
    - snapshot://tuberculosis/2023-11-27/burden_estimates.csv
  data://garden/tuberculosis/2023-11-27/burden_estimates:
    - data://meadow/tuberculosis/2023-11-27/burden_estimates
    - snapshot://tuberculosis/2023-11-27/data_dictionary.csv
    - data://garden/regions/2023-01-01/regions
    - data://garden/wb/2023-04-30/income_groups
    - data://garden/demography/2023-03-31/population
  data://grapher/tuberculosis/2023-11-27/burden_estimates:
    - data://garden/tuberculosis/2023-11-27/burden_estimates

  # Tuberculosis budget - WHO
  data://meadow/tuberculosis/2023-12-01/budget:
    - snapshot://tuberculosis/2023-12-01/budget.csv
  data://garden/tuberculosis/2023-11-27/budget:
    - data://meadow/tuberculosis/2023-12-01/budget
    - snapshot://tuberculosis/2023-11-27/data_dictionary.csv
    - data://garden/regions/2023-01-01/regions
    - data://garden/wb/2023-04-30/income_groups
  data://grapher/tuberculosis/2023-11-27/budget:
    - data://garden/tuberculosis/2023-11-27/budget

  # Tuberculosis burden disaggregated - WHO
  data://meadow/tuberculosis/2023-12-04/burden_disaggregated:
    - snapshot://tuberculosis/2023-12-04/burden_disaggregated.csv
  data://garden/tuberculosis/2023-11-27/burden_disaggregated:
    - data://meadow/tuberculosis/2023-12-04/burden_disaggregated
    - snapshot://tuberculosis/2023-11-27/data_dictionary.csv
    - data://garden/regions/2023-01-01/regions
    - data://garden/wb/2023-04-30/income_groups
    - data://garden/demography/2023-03-31/population
    - data://garden/un/2022-07-11/un_wpp
  data://grapher/tuberculosis/2023-11-27/burden_disaggregated:
    - data://garden/tuberculosis/2023-11-27/burden_disaggregated

  # Tuberculosis laboratories - WHO
  data://meadow/tuberculosis/2023-12-06/laboratories:
    - snapshot://tuberculosis/2023-12-06/laboratories.csv
  data://garden/tuberculosis/2023-11-27/laboratories:
    - data://meadow/tuberculosis/2023-12-06/laboratories
    - snapshot://tuberculosis/2023-11-27/data_dictionary.csv
    - data://garden/un/2022-07-11/un_wpp
    - data://garden/regions/2023-01-01/regions
    - data://garden/wb/2023-04-30/income_groups
  data://grapher/tuberculosis/2023-11-27/laboratories:
    - data://garden/tuberculosis/2023-11-27/laboratories

  # Tuberculosis latent - WHO
  data://meadow/tuberculosis/2023-12-06/latent:
    - snapshot://tuberculosis/2023-12-06/latent.csv
  data://garden/tuberculosis/2023-11-27/latent:
    - data://meadow/tuberculosis/2023-12-06/latent
  data://grapher/tuberculosis/2023-11-27/latent:
    - data://garden/tuberculosis/2023-11-27/latent

  # Tuberculosis resistance surveillance - WHO
  data://meadow/tuberculosis/2023-12-04/drug_resistance_surveillance:
    - snapshot://tuberculosis/2023-12-04/drug_resistance_surveillance.csv
  data://garden/tuberculosis/2023-11-27/drug_resistance_surveillance:
    - data://meadow/tuberculosis/2023-12-04/drug_resistance_surveillance
    - snapshot://tuberculosis/2023-11-27/data_dictionary.csv
    - data://garden/regions/2023-01-01/regions
    - data://garden/wb/2023-04-30/income_groups
  data://grapher/tuberculosis/2023-11-27/drug_resistance_surveillance:
    - data://garden/tuberculosis/2023-11-27/drug_resistance_surveillance

  # Tuberculosis outcomes - WHO
  data://meadow/tuberculosis/2023-12-11/outcomes:
    - snapshot://tuberculosis/2023-12-11/outcomes.csv
  data://garden/tuberculosis/2023-11-27/outcomes:
    - data://meadow/tuberculosis/2023-12-11/outcomes
    - snapshot://tuberculosis/2023-11-27/data_dictionary.csv
  data://grapher/tuberculosis/2023-11-27/outcomes:
    - data://garden/tuberculosis/2023-11-27/outcomes

  # Tuberculosis expenditure - WHO
  data://meadow/tuberculosis/2023-12-05/expenditure:
    - snapshot://tuberculosis/2023-12-05/expenditure.csv
  data://garden/tuberculosis/2023-11-27/expenditure:
    - data://meadow/tuberculosis/2023-12-05/expenditure
    - snapshot://tuberculosis/2023-11-27/data_dictionary.csv
  data://grapher/tuberculosis/2023-11-27/expenditure:
    - data://garden/tuberculosis/2023-11-27/expenditure

  # Tuberculosis treatment UN High-Level Meeting commitments - WHO
  data://meadow/tuberculosis/2023-12-12/unhlm_commitments:
    - snapshot://tuberculosis/2023-12-12/unhlm_commitments.csv
  data://garden/tuberculosis/2023-11-27/unhlm_commitments:
    - data://meadow/tuberculosis/2023-12-12/unhlm_commitments
    - snapshot://tuberculosis/2023-11-27/data_dictionary.csv
  data://grapher/tuberculosis/2023-11-27/unhlm_commitments:
    - data://garden/tuberculosis/2023-11-27/unhlm_commitments

  # Global Health Observatory (GHO) from WHO
  data://meadow/who/2024-01-03/gho:
    - snapshot://who/2024-01-03/gho.zip
  data://garden/who/2024-01-03/gho:
    - data://meadow/who/2024-01-03/gho
    - data://garden/demography/2023-03-31/population
    - data://garden/regions/2023-01-01/regions
  data://grapher/who/2024-01-03/gho:
    - data://garden/who/2024-01-03/gho

  # Suicides based on WHO Mortality Database
  data://meadow/who/2024-03-24/self_inflicted_injuries:
    - snapshot://who/2024-03-24/self_inflicted_injuries.csv
  data://garden/who/2024-03-24/self_inflicted_injuries:
    - data://meadow/who/2024-03-24/self_inflicted_injuries
  data://grapher/who/2024-03-24/self_inflicted_injuries:
    - data://garden/who/2024-03-24/self_inflicted_injuries

  # Global Mental Health Countdown
  data://meadow/health/2024-03-21/gmh_countdown:
    - snapshot://health/2024-03-21/gmh_countdown.xlsx
  data://garden/health/2024-03-21/gmh_countdown:
    - data://meadow/health/2024-03-21/gmh_countdown
  data://grapher/health/2024-03-21/gmh_countdown:
    - data://garden/health/2024-03-21/gmh_countdown

  # Global data on organ donation and transplantation
  data://meadow/health/2024-04-02/organ_donation_and_transplantation:
    - snapshot://health/2024-04-02/organ_donation_and_transplantation.xlsx
  data://garden/health/2024-04-02/organ_donation_and_transplantation:
    - data://meadow/health/2024-04-02/organ_donation_and_transplantation
    - data://garden/demography/2023-03-31/population
  data://grapher/health/2024-04-02/organ_donation_and_transplantation:
    - data://garden/health/2024-04-02/organ_donation_and_transplantation

  # Polio AFP surveillance
  data://meadow/who/2024-04-08/polio_afp:
    - snapshot://who/2024-04-08/polio_afp.csv

  # Polio historical data
  data://meadow/who/2024-04-09/polio_historical:
    - snapshot://who/2024-04-09/polio_historical.xls
  data://garden/who/2024-04-09/polio_historical:
    - data://meadow/who/2024-04-09/polio_historical

  # Combining polio datasets
  data://garden/who/2024-04-08/polio:
    - data://meadow/who/2024-04-08/polio_afp
    - data://garden/who/2024-04-09/polio_historical
    - data://garden/wb/2023-04-30/income_groups
    - data://garden/regions/2023-01-01/regions
    - data://garden/demography/2023-03-31/population
    - snapshot://fasttrack/latest/gpei.csv
    - snapshot://health/2024-04-12/polio_status.csv
  data://grapher/who/2024-04-08/polio:
    - data://garden/who/2024-04-08/polio

  # Polio certification status
  data://meadow/health/2024-04-12/polio_status:
    - snapshot://health/2024-04-12/polio_status.csv

  # Polio free countries
  data://meadow/health/2024-04-12/polio_free_countries:
    - snapshot://health/2024-04-12/polio_free_countries.csv
  data://garden/health/2024-04-12/polio_free_countries:
    - data://meadow/health/2024-04-12/polio_status
    - data://meadow/health/2024-04-12/polio_free_countries
    - data://garden/regions/2023-01-01/regions
  data://grapher/health/2024-04-12/polio_free_countries:
    - data://garden/health/2024-04-12/polio_free_countries

    # Polio vaccine schedule - update
  data://meadow/who/2025-01-13/polio_vaccine_schedule:
    - snapshot://who/2025-01-13/polio_vaccine_schedule.xlsx
  data://garden/who/2025-01-13/polio_vaccine_schedule:
    - data://meadow/who/2025-01-13/polio_vaccine_schedule
  data://grapher/who/2025-01-13/polio_vaccine_schedule:
    - data://garden/who/2025-01-13/polio_vaccine_schedule

  # Polio GPEI funding
  data://meadow/health/2024-04-22/gpei_funding:
    - snapshot://health/2024-04-22/gpei_funding.xlsx
  data://garden/health/2024-04-22/gpei_funding:
    - data://meadow/health/2024-04-22/gpei_funding
    - data://garden/worldbank_wdi/2024-05-20/wdi
  data://grapher/health/2024-04-22/gpei_funding:
    - data://garden/health/2024-04-22/gpei_funding

  # IHME GBD - Burden of Disease (2021) - Impairments from NTDs
  data-private://meadow/ihme_gbd/2024-05-20/impairments:
    - snapshot-private://ihme_gbd/2024-05-20/impairments.feather
  data-private://garden/ihme_gbd/2024-05-20/impairments:
    - data-private://meadow/ihme_gbd/2024-05-20/impairments
    - data://garden/regions/2023-01-01/regions
    - data://garden/demography/2023-03-31/population
  data-private://grapher/ihme_gbd/2024-05-20/impairments:
    - data-private://garden/ihme_gbd/2024-05-20/impairments

  # WHO Preventive Chemotherapy - Neglected Tropical Diseases
  # Lymphatic filariasis
  data://meadow/neglected_tropical_diseases/2024-05-02/lymphatic_filariasis:
    - snapshot://neglected_tropical_diseases/2024-05-02/lymphatic_filariasis.xlsx
  data://garden/neglected_tropical_diseases/2024-05-02/lymphatic_filariasis:
    - data://meadow/neglected_tropical_diseases/2024-05-02/lymphatic_filariasis
    - data://garden/regions/2023-01-01/regions
  data://grapher/neglected_tropical_diseases/2024-05-02/lymphatic_filariasis:
    - data://garden/neglected_tropical_diseases/2024-05-02/lymphatic_filariasis

  # Schistosomiasis
  data://meadow/neglected_tropical_diseases/2024-05-02/schistosomiasis:
    - snapshot://neglected_tropical_diseases/2024-05-02/schistosomiasis.xlsx
  data://garden/neglected_tropical_diseases/2024-05-02/schistosomiasis:
    - data://meadow/neglected_tropical_diseases/2024-05-02/schistosomiasis
    - data://garden/regions/2023-01-01/regions
  data://grapher/neglected_tropical_diseases/2024-05-02/schistosomiasis:
    - data://garden/neglected_tropical_diseases/2024-05-02/schistosomiasis

  # Neglected Tropical Diseases Funding
  data://meadow/neglected_tropical_diseases/2024-05-18/funding:
    - snapshot://neglected_tropical_diseases/2024-05-18/funding.xlsx
  data://garden/neglected_tropical_diseases/2024-05-18/funding:
    - data://meadow/neglected_tropical_diseases/2024-05-18/funding
  data://grapher/neglected_tropical_diseases/2024-05-18/funding:
    - data://garden/neglected_tropical_diseases/2024-05-18/funding

  # GBD 2021 - GBD Deaths and DALYs
  data-private://meadow/ihme_gbd/2024-05-20/gbd_cause:
    - snapshot-private://ihme_gbd/2024-05-20/gbd_cause.feather
  data-private://garden/ihme_gbd/2024-05-20/gbd_cause:
    - data-private://meadow/ihme_gbd/2024-05-20/gbd_cause
    - data://garden/regions/2023-01-01/regions
    - data://garden/un/2022-07-11/un_wpp
  data-private://grapher/ihme_gbd/2024-05-20/gbd_cause:
    - data-private://garden/ihme_gbd/2024-05-20/gbd_cause
  data-private://grapher/ihme_gbd/2024-05-20/gbd_cause_dalys:
    - data-private://garden/ihme_gbd/2024-05-20/gbd_cause

  # GBD 2021 - GBD Prevalence
  data-private://meadow/ihme_gbd/2024-05-20/gbd_prevalence:
    - snapshot-private://ihme_gbd/2024-05-20/gbd_prevalence.feather
  data-private://garden/ihme_gbd/2024-05-20/gbd_prevalence:
    - data-private://meadow/ihme_gbd/2024-05-20/gbd_prevalence
    - data://garden/regions/2023-01-01/regions
  data-private://grapher/ihme_gbd/2024-05-20/gbd_prevalence:
    - data-private://garden/ihme_gbd/2024-05-20/gbd_prevalence
  data-private://grapher/ihme_gbd/2024-05-20/gbd_incidence:
    - data-private://garden/ihme_gbd/2024-05-20/gbd_prevalence

  # GBD 2021 - GBD Mental Health
  data-private://meadow/ihme_gbd/2024-05-20/gbd_mental_health:
    - snapshot-private://ihme_gbd/2024-05-20/gbd_mental_health.feather
  data-private://garden/ihme_gbd/2024-05-20/gbd_mental_health:
    - data-private://meadow/ihme_gbd/2024-05-20/gbd_mental_health
    - data://garden/regions/2023-01-01/regions
    - data://garden/un/2022-07-11/un_wpp
  data-private://grapher/ihme_gbd/2024-05-20/gbd_mental_health:
    - data-private://garden/ihme_gbd/2024-05-20/gbd_mental_health

    # GBD 2021 - GBD Mental Health Burden
  data-private://meadow/ihme_gbd/2024-05-20/gbd_mental_health_burden:
    - snapshot-private://ihme_gbd/2024-05-20/gbd_mental_health_burden.feather
  data-private://garden/ihme_gbd/2024-05-20/gbd_mental_health_burden:
    - data-private://meadow/ihme_gbd/2024-05-20/gbd_mental_health_burden
    - data://garden/un/2022-07-11/un_wpp
  #data-private://grapher/ihme_gbd/2024-05-20/gbd_mental_health_burden_entities:
  #  - data-private://garden/ihme_gbd/2024-05-20/gbd_mental_health_burden
  data-private://grapher/ihme_gbd/2024-05-20/gbd_mental_health_burden_dalys:
    - data-private://garden/ihme_gbd/2024-05-20/gbd_mental_health_burden

  # GBD 2021 - GBD Risk Factors
  data-private://meadow/ihme_gbd/2024-05-20/gbd_risk:
    - snapshot-private://ihme_gbd/2024-05-20/gbd_risk.feather
  data-private://garden/ihme_gbd/2024-05-20/gbd_risk:
    - data-private://meadow/ihme_gbd/2024-05-20/gbd_risk
    - data://garden/regions/2023-01-01/regions
    - data://garden/un/2022-07-11/un_wpp
  data-private://grapher/ihme_gbd/2024-05-20/gbd_risk:
    - data-private://garden/ihme_gbd/2024-05-20/gbd_risk

  # GBD 2021 - GBD Risk Factors - Drugs (downloaded separately due errors in the source that were fixed after initial gbd_risk import)
  data-private://meadow/ihme_gbd/2024-05-20/gbd_drug_risk:
    - snapshot-private://ihme_gbd/2024-05-20/gbd_drug_risk.feather
  data-private://garden/ihme_gbd/2024-05-20/gbd_drug_risk:
    - data-private://meadow/ihme_gbd/2024-05-20/gbd_drug_risk
    - data://garden/regions/2023-01-01/regions
    - data://garden/un/2022-07-11/un_wpp
  data-private://grapher/ihme_gbd/2024-05-20/gbd_drug_risk:
    - data-private://garden/ihme_gbd/2024-05-20/gbd_drug_risk

  # GBD 2021 - GBD Child Mortality
  data-private://meadow/ihme_gbd/2024-05-20/gbd_child_mortality:
    - snapshot-private://ihme_gbd/2024-05-20/gbd_child_mortality.feather
  data-private://garden/ihme_gbd/2024-05-20/gbd_child_mortality:
    - data-private://meadow/ihme_gbd/2024-05-20/gbd_child_mortality
    - data://garden/regions/2023-01-01/regions
    - data://garden/un/2022-07-11/un_wpp
  data-private://grapher/ihme_gbd/2024-05-20/gbd_child_mortality:
    - data-private://garden/ihme_gbd/2024-05-20/gbd_child_mortality

  # GBD 2021 - GBD Health-adjusted Life Expectancy and Life Expectancy
  data-private://meadow/ihme_gbd/2024-07-02/gbd_life_expectancy:
    - snapshot-private://ihme_gbd/2024-07-02/gbd_life_expectancy.zip
  data-private://meadow/ihme_gbd/2024-07-02/gbd_healthy_life_expectancy:
    - snapshot-private://ihme_gbd/2024-07-02/gbd_healthy_life_expectancy.zip
  data-private://garden/ihme_gbd/2024-07-02/gbd_healthy_life_expectancy:
    - data-private://meadow/ihme_gbd/2024-07-02/gbd_life_expectancy
    - data-private://meadow/ihme_gbd/2024-07-02/gbd_healthy_life_expectancy
  data-private://grapher/ihme_gbd/2024-07-02/gbd_healthy_life_expectancy:
    - data-private://garden/ihme_gbd/2024-07-02/gbd_healthy_life_expectancy

  # WHO Avian Influenza H5N1
  data://meadow/who/latest/avian_influenza_ah5n1:
    - snapshot://who/latest/avian_influenza_ah5n1.csv
  data://garden/who/latest/avian_influenza_ah5n1:
    - data://meadow/who/latest/avian_influenza_ah5n1
    - data://garden/regions/2023-01-01/regions
  data://grapher/who/latest/avian_influenza_ah5n1:
    - data://garden/who/latest/avian_influenza_ah5n1

  # International Smoking Statistics cigarette sales data
  data://meadow/smoking/2024-05-30/cigarette_sales:
    - snapshot://smoking/2024-05-30/cigarette_sales.zip
  data://garden/smoking/2024-05-30/cigarette_sales:
    - data://meadow/smoking/2024-05-30/cigarette_sales
    - data://garden/demography/2023-03-31/population
  data://grapher/smoking/2024-05-30/cigarette_sales:
    - data://garden/smoking/2024-05-30/cigarette_sales

  # ISAPS, Plastic Surgery (2010-2022)
  data://meadow/health/2024-12-29/isaps_plastic_surgery:
    - snapshot://health/2024-12-29/isaps_plastic_surgery.xlsx
  data://garden/health/2024-12-29/isaps_plastic_surgery:
    - data://meadow/health/2024-12-29/isaps_plastic_surgery
    - data://garden/un/2024-07-12/un_wpp
  data://grapher/health/2024-12-29/isaps_plastic_surgery:
    - data://garden/health/2024-12-29/isaps_plastic_surgery

  # Gapminder Maternal Mortality (long run dataset)
  data://meadow/gapminder/2024-07-08/maternal_mortality:
    - snapshot://gapminder/2024-07-08/maternal_mortality.xlsx
  data://garden/gapminder/2024-07-08/maternal_mortality:
    - data://meadow/gapminder/2024-07-08/maternal_mortality

  # UN MMEIG Maternal Mortality (1985-2020)
  data://meadow/un/2024-07-08/maternal_mortality:
    - snapshot://un/2024-07-08/maternal_mortality.zip
  data://garden/un/2024-07-08/maternal_mortality:
    - data://meadow/un/2024-07-08/maternal_mortality
    - data://garden/regions/2023-01-01/regions
    - data://garden/wb/2023-04-30/income_groups
  data://grapher/un/2024-07-08/maternal_mortality:
    - data://garden/un/2024-07-08/maternal_mortality

  # Maternal Mortality long run data set (OWID OMM)
  data://garden/maternal_mortality/2024-07-08/maternal_mortality:
    - data://garden/gapminder/2024-07-08/maternal_mortality
    - data://garden/un/2024-07-08/maternal_mortality
    - data://garden/who/2024-07-26/mortality_database
    - data://garden/regions/2023-01-01/regions
    - data://garden/wb/2023-04-30/income_groups
    - data://garden/un/2024-07-12/un_wpp
    - data://garden/demography/2024-07-15/population
  data://grapher/maternal_mortality/2024-07-08/maternal_mortality:
    - data://garden/maternal_mortality/2024-07-08/maternal_mortality

  # WHO Mortality Database
  data://meadow/who/2024-07-26/mortality_database:
    - snapshot://who/2024-07-26/mortality_database.feather
  data://garden/who/2024-07-26/mortality_database:
    - data://meadow/who/2024-07-26/mortality_database
  data://grapher/who/2024-07-26/mortality_database:
    - data://garden/who/2024-07-26/mortality_database

  # WHO ICD codes
  data://meadow/who/2024-07-29/icd_codes:
    - snapshot://who/2024-07-29/icd_codes.zip
  data://garden/who/2024-07-29/icd_codes:
    - data://meadow/who/2024-07-29/icd_codes
  data://grapher/who/2024-07-29/icd_codes:
    - data://garden/who/2024-07-29/icd_codes

  # WHO Global Health Estimates
  data://meadow/who/2024-07-30/ghe:
    - snapshot://who/2024-07-30/ghe.feather
  data://garden/who/2024-07-30/ghe:
    - data://garden/regions/2023-01-01/regions
    - data://meadow/who/2024-07-30/ghe
    - data://garden/un/2022-07-11/un_wpp
    - snapshot://who/2023-07-14/standard_age_distribution.csv
  data://grapher/who/2024-07-30/ghe:
    - data://garden/who/2024-07-30/ghe

  # WHO Mortality Database - Cancer specific
  data://meadow/who/2024-08-06/mortality_database_cancer:
    - snapshot://who/2024-08-06/mortality_database_cancer.csv
  data://garden/who/2024-08-06/mortality_database_cancer:
    - data://meadow/who/2024-08-06/mortality_database_cancer
  data://grapher/who/2024-08-06/mortality_database_cancer:
    - data://garden/who/2024-08-06/mortality_database_cancer

  data://garden/who/2024-08-06/mortality_database_cancer_most_common:
    - data://garden/who/2024-08-06/mortality_database_cancer
  data://grapher/who/2024-08-06/mortality_database_cancer_most_common:
    - data://garden/who/2024-08-06/mortality_database_cancer_most_common

  data://meadow/who/latest/monkeypox:
    - snapshot://who/latest/monkeypox.csv
  data://garden/who/latest/monkeypox:
    - data://meadow/who/latest/monkeypox
    - data://garden/demography/2023-03-31/population
    - data://garden/regions/2023-01-01/regions
    - data://garden/health/latest/global_health_mpox
  data://explorers/who/latest/monkeypox:
    - data://garden/who/latest/monkeypox
  export://github/who/latest/monkeypox:
    - data://garden/who/latest/monkeypox
  # Mpox - Global.health
  data://meadow/health/latest/global_health_mpox:
    - snapshot://health/latest/global_health_mpox.csv
  data://garden/health/latest/global_health_mpox:
    - data://meadow/health/latest/global_health_mpox

  # Eurostat cancer

  # Eurostat Cancer Screening
  data://meadow/health/2024-08-23/eurostat_cancer:
    - snapshot://health/2024-08-23/eurostat_cancer.csv
  data://garden/health/2024-08-23/eurostat_cancer:
    - data://meadow/health/2024-08-23/eurostat_cancer
  data://grapher/health/2024-08-23/eurostat_cancer:
    - data://garden/health/2024-08-23/eurostat_cancer

  # Multi-dim indicators
  export://multidim/health/latest/causes_of_death:
    - data-private://grapher/ihme_gbd/2024-05-20/gbd_cause

  # GBD 2021 - GBD Risk Factors cancer specific
  data-private://meadow/ihme_gbd/2024-08-26/gbd_risk_cancer:
    - snapshot-private://ihme_gbd/2024-08-26/gbd_risk_cancer.feather
  data-private://garden/ihme_gbd/2024-08-26/gbd_risk_cancer:
    - data-private://meadow/ihme_gbd/2024-08-26/gbd_risk_cancer
    - data://garden/regions/2023-01-01/regions
    - data://garden/un/2022-07-11/un_wpp
  data-private://grapher/ihme_gbd/2024-08-26/gbd_risk_cancer:
    - data-private://garden/ihme_gbd/2024-08-26/gbd_risk_cancer

  # GBD data on share of deaths from total cancers
  data-private://garden/ihme_gbd/2024-09-16/gbd_cancers_deaths:
    - data-private://garden/ihme_gbd/2024-05-20/gbd_cause
  data-private://grapher/ihme_gbd/2024-09-16/gbd_cancers_deaths:
    - data-private://garden/ihme_gbd/2024-09-16/gbd_cancers_deaths

  # Data on pathogens
  data://meadow/health/2024-09-05/seattle_pathogens:
    - snapshot://health/2024-09-05/seattle_pathogens.csv
  data://garden/health/2024-09-05/seattle_pathogens:
    - data://meadow/health/2024-09-05/seattle_pathogens
  data://grapher/health/2024-09-05/seattle_pathogens:
    - data://garden/health/2024-09-05/seattle_pathogens

  # International Agency for Research on Cancer
  data://meadow/cancer/2024-08-30/gco_alcohol:
    - snapshot://cancer/2024-08-30/gco_alcohol.csv
  data://garden/cancer/2024-08-30/gco_alcohol:
    - data://meadow/cancer/2024-08-30/gco_alcohol
  data://grapher/cancer/2024-08-30/gco_alcohol:
    - data://garden/cancer/2024-08-30/gco_alcohol
  data://meadow/cancer/2024-09-06/gco_infections:
    - snapshot://cancer/2024-09-06/gco_infections.csv
  data://garden/cancer/2024-09-06/gco_infections:
    - data://meadow/cancer/2024-09-06/gco_infections
    - data://garden/regions/2023-01-01/regions
  data://grapher/cancer/2024-09-06/gco_infections:
    - data://garden/cancer/2024-09-06/gco_infections

  # Cancer diagnosis routes and survival rates
  data://meadow/cancer/2024-09-13/diagnosis_routes_by_route:
    - snapshot://cancer/2024-09-13/diagnosis_routes_by_route.csv
  data://garden/cancer/2024-09-13/diagnosis_routes_by_route:
    - data://meadow/cancer/2024-09-13/diagnosis_routes_by_route
  data://grapher/cancer/2024-09-13/diagnosis_routes_by_route:
    - data://garden/cancer/2024-09-13/diagnosis_routes_by_route

  data://meadow/cancer/2024-09-13/diagnosis_routes_by_stage:
    - snapshot://cancer/2024-09-13/diagnosis_routes_by_stage.csv
  data://garden/cancer/2024-09-13/diagnosis_routes_by_stage:
    - data://meadow/cancer/2024-09-13/diagnosis_routes_by_stage
  data://grapher/cancer/2024-09-13/diagnosis_routes_by_stage:
    - data://garden/cancer/2024-09-13/diagnosis_routes_by_stage

  data://meadow/cancer/2024-09-13/diagnosis_routes_survival:
    - snapshot://cancer/2024-09-13/diagnosis_routes_survival.csv
  data://garden/cancer/2024-09-13/diagnosis_routes_survival:
    - data://meadow/cancer/2024-09-13/diagnosis_routes_survival
  data://grapher/cancer/2024-09-13/diagnosis_routes_survival:
    - data://garden/cancer/2024-09-13/diagnosis_routes_survival

  #Antibiotics data
  data://meadow/antibiotics/2024-10-09/gram:
    - snapshot://antibiotics/2024-10-09/gram.csv
  data://garden/antibiotics/2024-10-09/gram:
    - data://meadow/antibiotics/2024-10-09/gram
    - data://garden/demography/2024-07-15/population
    - data://garden/regions/2023-01-01/regions
  data://grapher/antibiotics/2024-10-09/gram:
    - data://garden/antibiotics/2024-10-09/gram

  #Antibiotics data - by level
  data://meadow/antibiotics/2024-10-09/gram_level:
    - snapshot://antibiotics/2024-10-09/gram_level.csv
  data://garden/antibiotics/2024-10-09/gram_level:
    - data://meadow/antibiotics/2024-10-09/gram_level
    - data://garden/demography/2024-07-15/population
    - data://garden/regions/2023-01-01/regions
  data://grapher/antibiotics/2024-10-09/gram_level:
    - data://garden/antibiotics/2024-10-09/gram_level

  #Antibiotics data - children
  data://meadow/antibiotics/2024-10-09/gram_children:
    - snapshot://antibiotics/2024-10-09/gram_children.csv
  data://garden/antibiotics/2024-10-09/gram_children:
    - data://meadow/antibiotics/2024-10-09/gram_children
  data://grapher/antibiotics/2024-10-09/gram_children:
    - data://garden/antibiotics/2024-10-09/gram_children

  # Cervical cancer incidence rates GCO - Cancer Today (2022)
  data://meadow/cancer/2024-10-13/gco_cancer_today_cervical:
    - snapshot://cancer/2024-10-13/gco_cancer_today_cervical.csv
  data://garden/cancer/2024-10-13/gco_cancer_today_cervical:
    - data://meadow/cancer/2024-10-13/gco_cancer_today_cervical
  data://grapher/cancer/2024-10-13/gco_cancer_today_cervical:
    - data://garden/cancer/2024-10-13/gco_cancer_today_cervical

    # Antibiotic resistance data - WHO GLASS
  data://meadow/antibiotics/2024-10-18/who_glass_by_antibiotic:
    - snapshot://antibiotics/2024-10-18/who_glass_by_antibiotic.zip
  data://garden/antibiotics/2024-10-18/who_glass_by_antibiotic:
    - data://meadow/antibiotics/2024-10-18/who_glass_by_antibiotic
  data://grapher/antibiotics/2024-10-18/who_glass_by_antibiotic:
    - data://garden/antibiotics/2024-10-18/who_glass_by_antibiotic

    # ANIMUSE - antibiotic use in animals
  data://meadow/antibiotics/2024-10-23/animuse_year:
    - snapshot://antibiotics/2024-10-23/animuse_year.csv
  data://garden/antibiotics/2024-10-23/animuse_year:
    - data://meadow/antibiotics/2024-10-23/animuse_year
  data://grapher/antibiotics/2024-10-23/animuse_year:
    - data://garden/antibiotics/2024-10-23/animuse_year

  # ESVAC antimicrobial use in animals
  data://meadow/antibiotics/2024-10-25/esvac_sales:
    - snapshot://antibiotics/2024-10-25/esvac_sales.zip
  data://garden/antibiotics/2024-10-25/esvac_sales:
    - data://meadow/antibiotics/2024-10-25/esvac_sales
  data://grapher/antibiotics/2024-10-25/esvac_sales:
    - data://garden/antibiotics/2024-10-25/esvac_sales

  # ESVAC antimicrobial use in animals - corrected for animal size
  data://meadow/antibiotics/2024-10-25/esvac_sales_corrected:
    - snapshot://antibiotics/2024-10-25/esvac_sales_corrected.zip
  data://garden/antibiotics/2024-10-25/esvac_sales_corrected:
    - data://meadow/antibiotics/2024-10-25/esvac_sales_corrected
  data://grapher/antibiotics/2024-10-25/esvac_sales_corrected:
    - data://garden/antibiotics/2024-10-25/esvac_sales_corrected

  #Antibiotics TRACSS data
  data://meadow/antibiotics/2024-10-23/tracss:
    - snapshot://antibiotics/2024-10-23/tracss.xlsx
  data://garden/antibiotics/2024-10-23/tracss:
    - data://meadow/antibiotics/2024-10-23/tracss
  data://grapher/antibiotics/2024-10-23/tracss:
    - data://garden/antibiotics/2024-10-23/tracss
  # WHO Antimicrobial usage
  data://meadow/antibiotics/2024-11-12/antimicrobial_usage:
    - snapshot://antibiotics/2024-11-12/antimicrobial_usage.xlsx
  data://garden/antibiotics/2024-11-12/antimicrobial_usage:
    - data://meadow/antibiotics/2024-11-12/antimicrobial_usage
  data://grapher/antibiotics/2024-11-12/antimicrobial_usage:
    - data://garden/antibiotics/2024-11-12/antimicrobial_usage
  # WHO Antibiotic testing coverage
  data://meadow/antibiotics/2024-11-15/testing_coverage:
    - snapshot://antibiotics/2024-11-15/testing_coverage.zip
  data://garden/antibiotics/2024-11-15/testing_coverage:
    - data://meadow/antibiotics/2024-11-15/testing_coverage
  data://grapher/antibiotics/2024-11-15/testing_coverage:
    - data://garden/antibiotics/2024-11-15/testing_coverage

  # IHME Neonatal all infectious syndromes
  data-private://meadow/antibiotics/2024-11-20/microbe:
    - snapshot-private://antibiotics/2024-11-20/microbe.zip
  data-private://garden/antibiotics/2024-11-20/microbe:
    - data-private://meadow/antibiotics/2024-11-20/microbe
  data-private://grapher/antibiotics/2024-11-20/microbe:
    - data-private://garden/antibiotics/2024-11-20/microbe
  # IHME Neonatal bloodstream infections by pathogen
  data-private://meadow/antibiotics/2024-11-20/pathogen_bloodstream:
    - snapshot-private://antibiotics/2024-11-20/pathogen_bloodstream.csv
  data-private://garden/antibiotics/2024-11-20/pathogen_bloodstream:
    - data-private://meadow/antibiotics/2024-11-20/pathogen_bloodstream

  # IHME Neonatal infections by syndrome
  data-private://meadow/antibiotics/2024-11-24/total_syndrome:
    - snapshot-private://antibiotics/2024-11-24/total_syndrome.csv
  # IHME Neonatal infections by syndrome and amr resistance
  data-private://meadow/antibiotics/2024-12-02/microbe_amr:
    - snapshot-private://antibiotics/2024-12-02/microbe_amr.csv
  data-private://garden/antibiotics/2024-12-02/microbe_amr:
    - data-private://meadow/antibiotics/2024-12-02/microbe_amr
    - data-private://meadow/antibiotics/2024-11-24/total_syndrome
  data-private://grapher/antibiotics/2024-12-02/microbe_amr:
    - data-private://garden/antibiotics/2024-12-02/microbe_amr
  # IHME Neonatal infections and amr resistance
  data-private://meadow/antibiotics/2024-12-02/microbe_neonatal_amr:
    - snapshot-private://antibiotics/2024-12-02/microbe_neonatal_amr.csv
  data-private://garden/antibiotics/2024-12-02/microbe_neonatal_amr:
    - data-private://meadow/antibiotics/2024-12-02/microbe_neonatal_amr
    - data-private://meadow/antibiotics/2024-11-20/microbe
  data-private://grapher/antibiotics/2024-12-02/microbe_neonatal_amr:
    - data-private://garden/antibiotics/2024-12-02/microbe_neonatal_amr

  # MICROBE - total deaths by pathogen
  data-private://meadow/antibiotics/2024-12-02/total_pathogen_bloodstream:
    - snapshot-private://antibiotics/2024-12-02/total_pathogen_bloodstream.csv
  data-private://garden/antibiotics/2024-12-02/total_pathogen_bloodstream:
    - data-private://meadow/antibiotics/2024-12-02/total_pathogen_bloodstream

  # WHO GLASS Enrolment
  data://meadow/antibiotics/2024-12-03/glass_enrolment:
    - snapshot://antibiotics/2024-12-03/glass_enrolment.xlsx
  data://garden/antibiotics/2024-12-03/glass_enrolment:
    - data://meadow/antibiotics/2024-12-03/glass_enrolment
  data://grapher/antibiotics/2024-12-03/glass_enrolment:
    - data://garden/antibiotics/2024-12-03/glass_enrolment
  # MICROBE - total deaths by pathogen
  data-private://meadow/antibiotics/2024-12-04/microbe_total_pathogens:
    - snapshot-private://antibiotics/2024-12-04/microbe_total_pathogens.csv
  data-private://garden/antibiotics/2024-12-04/microbe_total_pathogens:
    - data-private://meadow/antibiotics/2024-12-04/microbe_total_pathogens
  # MICROBE - total deaths by pathogen and amr resistance
  data-private://meadow/antibiotics/2024-12-04/microbe_total_pathogens_amr:
    - snapshot-private://antibiotics/2024-12-04/microbe_total_pathogens_amr.csv
  data-private://garden/antibiotics/2024-12-04/microbe_total_pathogens_amr:
    - data-private://meadow/antibiotics/2024-12-04/microbe_total_pathogens_amr
    - data-private://garden/antibiotics/2024-12-04/microbe_total_pathogens
  data-private://grapher/antibiotics/2024-12-04/microbe_total_pathogens_amr:
    - data-private://garden/antibiotics/2024-12-04/microbe_total_pathogens_amr

    # MICROBE - total deaths by syndrome
  data-private://meadow/antibiotics/2024-12-05/microbe_total_deaths_by_syndrome:
    - snapshot-private://antibiotics/2024-12-05/microbe_total_deaths_by_syndrome.csv
  data-private://garden/antibiotics/2024-12-05/microbe_total_deaths_by_syndrome:
    - data-private://meadow/antibiotics/2024-12-05/microbe_total_deaths_by_syndrome

  # MICROBE - total deaths by syndrome and amr resistance
  data-private://meadow/antibiotics/2024-12-05/microbe_total_deaths_by_syndrome_amr:
    - snapshot-private://antibiotics/2024-12-05/microbe_total_deaths_by_syndrome_amr.csv
  data-private://garden/antibiotics/2024-12-05/microbe_total_deaths_by_syndrome_amr:
    - data-private://meadow/antibiotics/2024-12-05/microbe_total_deaths_by_syndrome_amr
    - data-private://garden/antibiotics/2024-12-05/microbe_total_deaths_by_syndrome
  data-private://grapher/antibiotics/2024-12-05/microbe_total_deaths_by_syndrome_amr:
    - data-private://garden/antibiotics/2024-12-05/microbe_total_deaths_by_syndrome_amr

  # WHO Immunization coverage
  data://meadow/who/2024-12-10/vaccination_coverage:
    - snapshot://who/2024-12-10/vaccination_coverage.xlsx
  data://garden/who/2024-12-10/vaccination_coverage:
    - data://meadow/who/2024-12-10/vaccination_coverage
    - data://garden/un/2024-07-12/un_wpp
  data://grapher/who/2024-12-10/vaccination_coverage:
    - data://garden/who/2024-12-10/vaccination_coverage

  #
  # Human height
  #
  data://meadow/health/2024-12-31/height:
    - snapshot://health/2024-12-31/height.xlsx
  data://garden/health/2024-12-31/height:
    - data://meadow/health/2024-12-31/height
  data://grapher/health/2024-12-31/height:
    - data://garden/health/2024-12-31/height

  #
  # WHO Vaccine Introductions
  #
  data://meadow/who/2025-01-09/vaccination_schedules:
    - snapshot://who/2025-01-09/vaccination_schedules.xlsx
  data://garden/who/2025-01-09/vaccination_schedules:
    - data://meadow/who/2025-01-09/vaccination_schedules
  data://grapher/who/2025-01-09/vaccination_schedules:
    - data://garden/who/2025-01-09/vaccination_schedules

  #
  # WHO vaccine stock out
  #
  data://meadow/who/2025-01-17/vaccine_stock_out:
    - snapshot://who/2025-01-17/vaccine_stock_out.xlsx
  data://garden/who/2025-01-17/vaccine_stock_out:
    - data://meadow/who/2025-01-17/vaccine_stock_out
  data://grapher/who/2025-01-17/vaccine_stock_out:
    - data://garden/who/2025-01-17/vaccine_stock_out

  #
  # WHO Mortality Database - Vaccine Preventable
  data://meadow/who/2025-01-17/mortality_database_vaccine_preventable:
    - snapshot://who/2025-01-17/mortality_database_vaccine_preventable.csv
  data://garden/who/2025-01-17/mortality_database_vaccine_preventable:
    - data://meadow/who/2025-01-17/mortality_database_vaccine_preventable
  data://grapher/who/2025-01-17/mortality_database_vaccine_preventable:
    - data://garden/who/2025-01-17/mortality_database_vaccine_preventable
<<<<<<< HEAD

  #
  # US Long-run measles
  #
  data://meadow/health/2025-01-22/measles:
    - snapshot://health/2025-01-22/measles.zip
  data://garden/health/2025-01-22/measles:
    - data://meadow/health/2025-01-22/measles
    - data://garden/demography/2025-01-23/us_state_population
    - data://garden/demography/2024-07-15/population
    - snapshot://fasttrack/latest/cdc_measles.csv
    - data://garden/cdc/2025-01-26/measles
  data://grapher/health/2025-01-22/measles:
    - data://garden/health/2025-01-22/measles

  #
  # TODO: add step name (just something recognizable)
  #
  data://meadow/cdc/2025-01-26/measles:
    - snapshot://cdc/2025-01-26/measles.txt
  data://garden/cdc/2025-01-26/measles:
    - data://meadow/cdc/2025-01-26/measles
=======
  #
  # WHO Vaccine Safety
  #
  data://meadow/who/2025-01-28/vaccine_safety:
    - snapshot://who/2025-01-28/vaccine_safety.xlsx
  data://garden/who/2025-01-28/vaccine_safety:
    - data://meadow/who/2025-01-28/vaccine_safety
  data://grapher/who/2025-01-28/vaccine_safety:
    - data://garden/who/2025-01-28/vaccine_safety

  #
  # GAVI Eligibility
  #
  data://meadow/gavi/2025-02-11/eligibility:
    - snapshot://gavi/2025-02-11/eligibility.csv
  data://garden/gavi/2025-02-11/eligibility:
    - data://meadow/gavi/2025-02-11/eligibility
    - data://garden/regions/2023-01-01/regions
  data://grapher/gavi/2025-02-11/eligibility:
    - data://garden/gavi/2025-02-11/eligibility

  #
  # Vaccine confidence
  #
  data://meadow/health/2025-02-13/vaccine_confidence:
    - snapshot://health/2025-02-13/vaccine_confidence.csv
  data://garden/health/2025-02-13/vaccine_confidence:
    - data://meadow/health/2025-02-13/vaccine_confidence
  data://grapher/health/2025-02-13/vaccine_confidence:
    - data://garden/health/2025-02-13/vaccine_confidence

  # CDC Measles Cases 1985-present - autoupdate
  data://meadow/cdc/latest/measles_cases:
    - snapshot://cdc/latest/measles_cases.json
  data://garden/cdc/latest/measles_cases:
    - data://meadow/cdc/latest/measles_cases

  #
  # Historical measles data (1919-1984)
  #
  data://meadow/health/2025-02-19/measles_historical:
    - snapshot://health/2025-02-19/measles_historical.csv
  data://garden/health/2025-02-19/measles_historical:
    - data://meadow/health/2025-02-19/measles_historical

  # Long-run measles data (auto-updated)
  data://garden/health/latest/measles_long_run:
    - data://garden/cdc/latest/measles_cases
    - data://garden/health/2025-02-19/measles_historical
    - data://garden/demography/2024-07-15/population
  data://grapher/health/latest/measles_long_run:
    - data://garden/health/latest/measles_long_run

  #
  # Cancer survival rates (GCO)
  #
  data://meadow/cancer/2025-02-17/gco_cancer_survival:
    - snapshot://cancer/2025-02-17/gco_cancer_survival.csv
  data://garden/cancer/2025-02-17/gco_cancer_survival:
    - data://meadow/cancer/2025-02-17/gco_cancer_survival
  data://grapher/cancer/2025-02-17/gco_cancer_survival:
    - data://garden/cancer/2025-02-17/gco_cancer_survival

  # Measles deaths historical - Public health reports
  #
  data://meadow/health/2025-02-20/measles_deaths_public_health_reports:
    - snapshot://health/2025-02-20/measles_deaths_public_health_reports.csv
  data://garden/health/2025-02-20/measles_deaths_public_health_reports:
    - data://meadow/health/2025-02-20/measles_deaths_public_health_reports

  # Measles deaths historical - US Census Bureau
  data://meadow/health/2025-02-20/measles_deaths_census_bureau:
    - snapshot://health/2025-02-20/measles_deaths_census_bureau.csv
  data://garden/health/2025-02-20/measles_deaths_census_bureau:
    - data://meadow/health/2025-02-20/measles_deaths_census_bureau

  # Measles deaths long run
  data://garden/health/2025-02-20/measles_deaths_long_run:
    - data://garden/who/2025-01-17/mortality_database_vaccine_preventable
    - data://garden/health/2025-02-20/measles_deaths_census_bureau
    - data://garden/health/2025-02-20/measles_deaths_public_health_reports
    - data://garden/demography/2024-07-15/population
  data://grapher/health/2025-02-20/measles_deaths_long_run:
    - data://garden/health/2025-02-20/measles_deaths_long_run

  #
  # Diphtheria cases - US CDC
  #
  data://meadow/cdc/2025-02-25/diphtheria_cases:
    - snapshot://cdc/2025-02-24/diphtheria_cases.csv
  data://garden/cdc/2025-02-25/diphtheria_cases:
    - data://meadow/cdc/2025-02-25/diphtheria_cases

  #
  # Historical diphtheria cases - US Census Bureau
  #
  data://meadow/us_census_bureau/2025-02-25/diphtheria_cases:
    - snapshot://us_census_bureau/2025-02-25/diphtheria_cases.csv
  data://garden/us_census_bureau/2025-02-25/diphtheria_cases:
    - data://meadow/us_census_bureau/2025-02-25/diphtheria_cases

  #
  # US - reported diphtheria cases - long-run
  #
  data://garden/health/2025-02-25/diphtheria_cases:
    - data://garden/us_census_bureau/2025-02-25/diphtheria_cases
    - data://garden/cdc/2025-02-25/diphtheria_cases
    - data://garden/demography/2024-07-15/population
  data://grapher/health/2025-02-25/diphtheria_cases:
    - data://garden/health/2025-02-25/diphtheria_cases

  # OECD Health Expenditure and Financing Database
  data://meadow/oecd/2025-02-25/health_expenditure:
    - snapshot://oecd/2025-02-25/health_expenditure.csv
  data://garden/oecd/2025-02-25/health_expenditure:
    - data://meadow/oecd/2025-02-25/health_expenditure
  data://grapher/oecd/2025-02-25/health_expenditure:
    - data://garden/oecd/2025-02-25/health_expenditure
>>>>>>> be8e51d0
<|MERGE_RESOLUTION|>--- conflicted
+++ resolved
@@ -929,30 +929,28 @@
     - data://meadow/who/2025-01-17/mortality_database_vaccine_preventable
   data://grapher/who/2025-01-17/mortality_database_vaccine_preventable:
     - data://garden/who/2025-01-17/mortality_database_vaccine_preventable
-<<<<<<< HEAD
 
   #
   # US Long-run measles
   #
-  data://meadow/health/2025-01-22/measles:
-    - snapshot://health/2025-01-22/measles.zip
-  data://garden/health/2025-01-22/measles:
-    - data://meadow/health/2025-01-22/measles
+  data://meadow/health/2025-01-22/measles_state_level:
+    - snapshot://health/2025-01-22/measles_state_level.zip
+  data://garden/health/2025-01-22/measles_state_level:
+    - data://meadow/health/2025-01-22/measles_state_level
     - data://garden/demography/2025-01-23/us_state_population
     - data://garden/demography/2024-07-15/population
     - snapshot://fasttrack/latest/cdc_measles.csv
-    - data://garden/cdc/2025-01-26/measles
-  data://grapher/health/2025-01-22/measles:
-    - data://garden/health/2025-01-22/measles
+    - data://garden/cdc/2025-01-26/measles_state_level
+  data://grapher/health/2025-01-22/measles_state_level:
+    - data://garden/health/2025-01-22/measles_state_level
 
   #
   # TODO: add step name (just something recognizable)
   #
-  data://meadow/cdc/2025-01-26/measles:
-    - snapshot://cdc/2025-01-26/measles.txt
-  data://garden/cdc/2025-01-26/measles:
-    - data://meadow/cdc/2025-01-26/measles
-=======
+  data://meadow/cdc/2025-01-26/measles_state_level:
+    - snapshot://cdc/2025-01-26/measles_state_level.txt
+  data://garden/cdc/2025-01-26/measles_state_level:
+    - data://meadow/cdc/2025-01-26/measles_state_level
   #
   # WHO Vaccine Safety
   #
@@ -1070,5 +1068,4 @@
   data://garden/oecd/2025-02-25/health_expenditure:
     - data://meadow/oecd/2025-02-25/health_expenditure
   data://grapher/oecd/2025-02-25/health_expenditure:
-    - data://garden/oecd/2025-02-25/health_expenditure
->>>>>>> be8e51d0
+    - data://garden/oecd/2025-02-25/health_expenditure