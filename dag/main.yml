--- conflicted
+++ resolved
@@ -753,7 +753,6 @@
   data://grapher/lgbt_rights/2024-06-03/equaldex:
     - data://garden/lgbt_rights/2024-06-03/equaldex
 
-<<<<<<< HEAD
   # Public Finances in Modern History dataset (IMF)
   data://meadow/imf/2024-06-12/public_finances_modern_history:
     - snapshot://imf/2024-06-12/public_finances_modern_history.xlsx
@@ -761,7 +760,7 @@
     - data://meadow/imf/2024-06-12/public_finances_modern_history
   data://grapher/imf/2024-06-12/public_finances_modern_history:
     - data://garden/imf/2024-06-12/public_finances_modern_history
-=======
+
   # Same-Sex Marriage Around the World from Pew Research Center
   data://meadow/pew/2024-06-03/same_sex_marriage:
     - snapshot://pew/2024-06-03/same_sex_marriage.csv
@@ -771,7 +770,6 @@
     - data://garden/demography/2023-03-31/population
   data://grapher/pew/2024-06-03/same_sex_marriage:
     - data://garden/pew/2024-06-03/same_sex_marriage
->>>>>>> 06040ebb
 
 include:
   - dag/open_numbers.yml
