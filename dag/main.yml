steps:
  #
  # Regions.
  #
  data://garden/regions/2023-01-01/regions:
  data://grapher/regions/2023-01-01/regions:
    - data://garden/regions/2023-01-01/regions
  # WARNING: The following step exists for backward compatibility and should eventually be removed.
  # Consider using external/owid_grapher/latest/regions instead.
  data://grapher/regions/latest/regions:
    - data://garden/regions/2023-01-01/regions
  # Create a step with regions data used by the owid-grapher repository.
  data://external/owid_grapher/latest/regions:
    - data://garden/regions/2023-01-01/regions
    - data://garden/wb/2024-07-29/income_groups
  # Create a step with a simplified countries-regions file used by the notebooks repository.
  data://external/notebooks/latest/regions:
    - data://grapher/regions/2023-01-01/regions

  # Gapminder
  data://meadow/gapminder/2019-12-10/population:
    - walden://gapminder/2019-12-10/population
  data://garden/gapminder/2019-12-10/population:
    - data://meadow/gapminder/2019-12-10/population
  data://meadow/gapminder/2023-03-31/population:
    - snapshot://gapminder/2023-03-31/population.xlsx
  data://garden/gapminder/2023-03-31/population:
    - data://meadow/gapminder/2023-03-31/population
  # Key indicators
  data://garden/owid/latest/key_indicators:
    - data://garden/demography/2022-12-08/population
    - data://open_numbers/open_numbers/latest/open_numbers__world_development_indicators
    - data://garden/wb/2021-07-01/wb_income
    - data://garden/regions/2023-01-01/regions
  # UN WPP (2022)
  data://meadow/un/2022-07-11/un_wpp:
    - snapshot://un/2022-07-11/un_wpp.zip
  data://garden/un/2022-07-11/un_wpp:
    - data://meadow/un/2022-07-11/un_wpp
  data://explorers/un/2022/un_wpp:
    - data://garden/un/2022-07-11/un_wpp
  # HYDE (2017)
  data://meadow/hyde/2017/baseline:
    - snapshot://hyde/2017/baseline.zip
    - data://meadow/hyde/2017/general_files
  data://meadow/hyde/2017/general_files:
    - snapshot://hyde/2017/general_files.zip
  data://garden/hyde/2017/baseline:
    - data://meadow/hyde/2017/baseline
  # Others
  data://meadow/living_planet/2020-09-10/lpd:
    - walden://living_planet/2020-09-10/lpd
  data://garden/living_planet/2020-09-10/lpd:
    - data://meadow/living_planet/2020-09-10/lpd
  data://meadow/wb/2021-07-01/wb_income:
    - walden://wb/2021-07-01/wb_income
  data://meadow/wb/2022-10-29/wb_gender:
    - walden://wb/2022-10-29/wb_gender
  data://garden/wb/2021-07-01/wb_income:
    - data://meadow/wb/2021-07-01/wb_income
  data://garden/wb/2022-10-29/wb_gender:
    - data://meadow/wb/2022-10-29/wb_gender
  data://grapher/wb/2022-10-29/wb_gender:
    - data://garden/wb/2022-10-29/wb_gender
  data://garden/ggdc/2020-10-01/ggdc_maddison:
    - snapshot://ggdc/2020-10-01/ggdc_maddison.xlsx
  data://grapher/ggdc/2020-10-01/ggdc_maddison:
    - data://garden/ggdc/2020-10-01/ggdc_maddison
  data://grapher/owid/latest/key_indicators:
    - data://garden/owid/latest/key_indicators
  data://meadow/oecd/2016-06-01/regional_wellbeing:
    - walden://oecd/2016-06-01/regional_wellbeing
  data://grapher/malnutrition/2022-10-18/malnutrition:
    - data://garden/malnutrition/2022-10-18/malnutrition
  data://garden/malnutrition/2022-10-18/malnutrition:
    - data://garden/worldbank_wdi/2022-05-26/wdi
    - data://garden/un/2022-07-11/un_wpp

  data://meadow/worldbank_wdi/2022-05-26/wdi:
    - walden://worldbank_wdi/2022-05-26/wdi
  data://garden/worldbank_wdi/2022-05-26/wdi:
    - data://meadow/worldbank_wdi/2022-05-26/wdi
  data://grapher/worldbank_wdi/2022-05-26/wdi:
    - data://garden/worldbank_wdi/2022-05-26/wdi

  # Homicide - UNODC - current
  data://meadow/homicide/2023-07-04/unodc:
    - snapshot://homicide/2023-07-04/unodc.xlsx
  data://garden/homicide/2023-07-04/unodc:
    - data://meadow/homicide/2023-07-04/unodc
  data://grapher/homicide/2023-07-04/unodc:
    - data://garden/homicide/2023-07-04/unodc

  #
  # UN
  data://grapher/un/2022-07-11/un_wpp:
    - data://garden/un/2022-07-11/un_wpp

  # UN SDG - current
  data://meadow/un/2023-08-16/un_sdg:
    - snapshot://un/2023-08-16/un_sdg.feather
  data://garden/un/2023-08-16/un_sdg:
    - data://meadow/un/2023-08-16/un_sdg
    - snapshot://un/2023-08-16/un_sdg_unit.csv
    - snapshot://un/2023-08-16/un_sdg_dimension.json
  data://grapher/un/2023-08-16/un_sdg:
    - data://garden/un/2023-08-16/un_sdg

  # IHME SDG
  data-private://meadow/ihme/2023-05-09/sdg:
    - snapshot-private://ihme/2023-05-05/sdg.csv
  data-private://garden/ihme/2023-05-09/sdg:
    - data-private://meadow/ihme/2023-05-09/sdg
  data-private://grapher/ihme/2023-05-09/sdg:
    - data-private://garden/ihme/2023-05-09/sdg

  # Internet
  data://garden/technology/2022/internet:
    - data://garden/worldbank_wdi/2022-05-26/wdi
    - data://garden/owid/latest/key_indicators
    - data://garden/regions/2023-01-01/regions
  data://grapher/technology/2022/internet:
    - data://garden/technology/2022/internet
  # HMD
  data://meadow/hmd/2022-12-07/life_tables:
    - snapshot://hmd/2022-12-07/hmd.zip
  data://garden/hmd/2022-12-07/life_tables:
    - data://meadow/hmd/2022-12-07/life_tables

  # UNDP
  data://meadow/un/2024-04-09/undp_hdr:
    - snapshot://un/2024-04-09/undp_hdr.csv
  data://garden/un/2024-04-09/undp_hdr:
    - data://meadow/un/2024-04-09/undp_hdr
    - data://garden/regions/2023-01-01/regions
    - data://garden/wb/2024-07-29/income_groups
  data://grapher/un/2024-04-09/undp_hdr:
    - data://garden/un/2024-04-09/undp_hdr

  # Maddison Database 2010
  data://meadow/ggdc/2022-12-23/maddison_database:
    - snapshot://ggdc/2022-12-23/maddison_database.xlsx
  data://garden/ggdc/2022-12-23/maddison_database:
    - data://meadow/ggdc/2022-12-23/maddison_database

  #Penn World Table
  data://meadow/ggdc/2022-11-28/penn_world_table:
    - walden://ggdc/2021-06-18/penn_world_table
  data://meadow/ggdc/2022-11-28/penn_world_table_national_accounts:
    - walden://ggdc/2021-06-18/penn_world_table_national_accounts
    - data://garden/regions/2023-01-01/regions
  data://garden/ggdc/2022-11-28/penn_world_table:
    - data://meadow/ggdc/2022-11-28/penn_world_table
    - data://meadow/ggdc/2022-11-28/penn_world_table_national_accounts
  data://grapher/ggdc/2022-11-28/penn_world_table:
    - data://garden/ggdc/2022-11-28/penn_world_table

  # Global mobile money dataset (GSMA)
  data://meadow/technology/2024-05-30/mobile_money:
    - snapshot://technology/2024-05-30/mobile_money.xlsx
  data://garden/technology/2024-05-30/mobile_money:
    - data://meadow/technology/2024-05-30/mobile_money
  data://grapher/technology/2024-05-30/mobile_money:
    - data://garden/technology/2024-05-30/mobile_money

  # Democracy and Human rights - V-Dem index
  data://meadow/democracy/2023-03-02/vdem:
    - snapshot://democracy/2023-03-02/vdem.csv
  data://garden/democracy/2023-03-02/vdem:
    - data://meadow/democracy/2023-03-02/vdem
  data://grapher/democracy/2023-03-02/vdem:
    - data://garden/democracy/2023-03-02/vdem

  # Microprocessor trend data
  data://meadow/technology/2023-03-08/microprocessor_trend:
    - snapshot://technology/2023-03-08/microprocessor_trend.dat
  data://garden/technology/2023-03-08/microprocessor_trend:
    - data://meadow/technology/2023-03-08/microprocessor_trend
  data://grapher/technology/2023-03-09/microprocessor_trend:
    - data://garden/technology/2023-03-08/microprocessor_trend

  # Terrorism questions in World Values Survey (longitudinal)
  data://meadow/wvs/2023-06-25/longitudinal_wvs:
    - snapshot://wvs/2023-06-25/longitudinal_wvs.csv
    - data://garden/regions/2023-01-01/regions
  data://garden/wvs/2023-06-25/longitudinal_wvs:
    - data://meadow/wvs/2023-06-25/longitudinal_wvs
  data://grapher/wvs/2023-06-25/longitudinal_wvs:
    - data://garden/wvs/2023-06-25/longitudinal_wvs

  # USA consumer prices (US Bureau of Labor Statistics)
  data://meadow/bls/2024-05-16/us_consumer_prices:
    - snapshot://bls/2024-05-16/us_consumer_prices.csv
  data://garden/bls/2024-05-16/us_consumer_prices:
    - data://meadow/bls/2024-05-16/us_consumer_prices
  data://grapher/bls/2024-05-16/us_consumer_prices:
    - data://garden/bls/2024-05-16/us_consumer_prices

  # Historical Cross Country Technology Adoption Dataset (Comin & Hobijn, 2004)
  data://meadow/technology/2023-03-16/hcctad:
    - snapshot://technology/2023-03-16/hcctad.txt
  data://garden/technology/2023-03-16/hcctad:
    - data://meadow/technology/2023-03-16/hcctad
  data://grapher/technology/2023-03-16/hcctad:
    - data://garden/technology/2023-03-16/hcctad

  # Happiness report
  data://meadow/happiness/2024-06-09/happiness:
    - snapshot://happiness/2024-06-09/happiness.xls
  data://meadow/happiness/2023-03-20/happiness:
    - snapshot://happiness/2023-03-20/happiness.xls
  data://meadow/happiness/2022-03-20/happiness:
    - snapshot://happiness/2022-03-20/happiness.xls
  data://meadow/happiness/2021-03-20/happiness:
    - snapshot://happiness/2021-03-20/happiness.xls
  data://meadow/happiness/2020-03-20/happiness:
    - snapshot://happiness/2020-03-20/happiness.xls
  data://meadow/happiness/2019-03-20/happiness:
    - snapshot://happiness/2019-03-20/happiness.xls
  data://meadow/happiness/2018-03-20/happiness:
    - snapshot://happiness/2018-03-20/happiness.xls
  data://meadow/happiness/2017-03-20/happiness:
    - snapshot://happiness/2017-03-20/happiness.xlsx
  data://meadow/happiness/2016-03-20/happiness:
    - snapshot://happiness/2016-03-20/happiness.xlsx
  data://meadow/happiness/2015-03-20/happiness:
    - snapshot://happiness/2015-03-20/happiness.xlsx
  data://meadow/happiness/2012-03-20/happiness:
    - snapshot://happiness/2012-03-20/happiness.xlsx

  data://garden/happiness/2023-03-20/happiness:
    - data://meadow/happiness/2023-03-20/happiness
    - data://meadow/happiness/2022-03-20/happiness
    - data://meadow/happiness/2021-03-20/happiness
    - data://meadow/happiness/2020-03-20/happiness
    - data://meadow/happiness/2019-03-20/happiness
    - data://meadow/happiness/2018-03-20/happiness
    - data://meadow/happiness/2017-03-20/happiness
    - data://meadow/happiness/2016-03-20/happiness
    - data://meadow/happiness/2015-03-20/happiness
    - data://meadow/happiness/2012-03-20/happiness

  data://garden/happiness/2024-06-09/happiness:
    - data://meadow/happiness/2024-06-09/happiness
    - data://garden/happiness/2023-03-20/happiness
    - data://garden/demography/2023-03-31/population
    - data://garden/regions/2023-01-01/regions
    - data://garden/wb/2024-03-11/income_groups
  data://grapher/happiness/2024-06-09/happiness:
    - data://garden/happiness/2024-06-09/happiness

  # LGBTI Policy Index (Velasco, 2020)
  data://meadow/lgbt_rights/2023-04-27/lgbti_policy_index:
    - snapshot://lgbt_rights/2023-04-27/lgbti_policy_index.xlsx
  data://garden/lgbt_rights/2023-04-27/lgbti_policy_index:
    - data://meadow/lgbt_rights/2023-04-27/lgbti_policy_index
    - data://garden/regions/2023-01-01/regions
    - data://garden/demography/2023-03-31/population
  data://grapher/lgbt_rights/2023-04-27/lgbti_policy_index:
    - data://garden/lgbt_rights/2023-04-27/lgbti_policy_index

  # Ethnic Power Relations Dataset
  data://meadow/eth/2023-03-15/growup:
    - snapshot://eth/2023-03-15/growup.csv
  data://garden/eth/2023-03-15/ethnic_power_relations:
    - data://meadow/eth/2023-03-15/growup
    - data://garden/demography/2023-03-31/population
    - data://garden/wb/2021-07-01/wb_income
    - data://garden/regions/2023-01-01/regions
  data://grapher/eth/2023-03-15/ethnic_power_relations:
    - data://garden/eth/2023-03-15/ethnic_power_relations

  # International Monetary Fund, World Economic Outlook
  data://meadow/imf/2024-05-02/world_economic_outlook:
    - snapshot://imf/2024-05-02/world_economic_outlook.xls
  data://garden/imf/2024-05-02/world_economic_outlook:
    - data://meadow/imf/2024-05-02/world_economic_outlook
  data://grapher/imf/2024-05-02/world_economic_outlook:
    - data://garden/imf/2024-05-02/world_economic_outlook

  # Patents & journal articles (World Bank, United Nations)
  data://garden/research_development/2024-05-20/patents_articles:
    - data://garden/worldbank_wdi/2024-05-20/wdi
    - data://garden/demography/2023-03-31/population
  data://grapher/research_development/2024-05-20/patents_articles:
    - data://garden/research_development/2024-05-20/patents_articles

  # World Bank's Women, Business and the Law additional data
  data://meadow/wb/2023-05-12/women_business_law_additional:
    - snapshot://wb/2023-05-12/women_business_law_additional.xlsx
  data://garden/wb/2023-05-12/women_business_law_additional:
    - data://meadow/wb/2023-05-12/women_business_law_additional
  data://grapher/wb/2023-05-12/women_business_law_additional:
    - data://garden/wb/2023-05-12/women_business_law_additional

  # U.S. patent activity since 1790 (USPTO)
  data://meadow/research_development/2023-05-24/us_patents:
    - snapshot://research_development/2023-05-24/us_patents.htm
  data://garden/research_development/2023-05-25/us_patents:
    - data://meadow/research_development/2023-05-24/us_patents
  data://grapher/research_development/2023-05-25/us_patents:
    - data://garden/research_development/2023-05-25/us_patents

  # Real commodity prices
  data://grapher/papers/2023-06-07/commodity_prices:
    - data://garden/papers/2023-06-07/commodity_prices
  data://garden/papers/2023-06-07/commodity_prices:
    - snapshot://papers/2023-06-07/commodity_prices.xlsx

  # Terrorism
  data://meadow/terrorism/2023-07-20/global_terrorism_database:
    - snapshot://terrorism/2023-07-20/global_terrorism_database.csv
    - snapshot://terrorism/2023-07-20/global_terrorism_database_2021.csv
  data://garden/terrorism/2023-07-20/global_terrorism_database:
    - data://meadow/terrorism/2023-07-20/global_terrorism_database
    - data://garden/un/2022-07-11/un_wpp
    - data://garden/regions/2023-01-01/regions
    - data://garden/demography/2023-03-31/population
  data://grapher/terrorism/2023-07-20/global_terrorism_database:
    - data://garden/terrorism/2023-07-20/global_terrorism_database



  # Colonial Dates Dataset (COLDAT)
  data://meadow/harvard/2023-09-18/colonial_dates_dataset:
    - snapshot://harvard/2023-09-18/colonial_dates_dataset.csv
  data://garden/harvard/2023-09-18/colonial_dates_dataset:
    - data://meadow/harvard/2023-09-18/colonial_dates_dataset
    - data://garden/wb/2021-07-01/wb_income
    - data://garden/regions/2023-01-01/regions
    - data://garden/demography/2023-03-31/population
  data://grapher/harvard/2023-09-18/colonial_dates_dataset:
    - data://garden/harvard/2023-09-18/colonial_dates_dataset

  # Augmented Human Development Index
  data://meadow/ahdi/2023-09-08/augmented_hdi:
    - snapshot://ahdi/2023-09-08/augmented_hdi.xlsx
    - snapshot://ahdi/2023-09-08/augmented_hdi_region.xlsx
  data://garden/ahdi/2023-09-08/augmented_hdi:
    - data://meadow/ahdi/2023-09-08/augmented_hdi
  data://grapher/ahdi/2023-09-08/augmented_hdi:
    - data://garden/ahdi/2023-09-08/augmented_hdi

  # Gapminder  - Under five mortality v7
  data://meadow/gapminder/2023-09-18/under_five_mortality:
    - snapshot://gapminder/2023-09-18/under_five_mortality.xlsx
  data://garden/gapminder/2023-09-18/under_five_mortality:
    - data://meadow/gapminder/2023-09-18/under_five_mortality

  #  Gapminder  - Under five mortality v11
  data://meadow/gapminder/2023-09-21/under_five_mortality:
    - snapshot://gapminder/2023-09-21/under_five_mortality.xlsx
  data://garden/gapminder/2023-09-21/under_five_mortality:
    - data://meadow/gapminder/2023-09-21/under_five_mortality


  # Older vintage UN IGME (with longer time-series)
  data://meadow/un/2018/igme:
    - snapshot://un/2018/igme.csv
  data://garden/un/2018/igme:
    - data://meadow/un/2018/igme

  # Country lists
  data://meadow/countries/2023-09-25/isd:
    - snapshot://countries/2023-09-22/isd.xlsx
  data://garden/countries/2023-09-25/isd:
    - data://meadow/countries/2023-09-25/isd
    - data://garden/demography/2023-03-31/population
  data://grapher/countries/2023-10-01/isd:
    - data://garden/countries/2023-09-25/isd

  data://meadow/countries/2023-09-25/gleditsch:
    - snapshot://countries/2023-09-22/gleditsch_states.dat
    - snapshot://countries/2023-09-22/gleditsch_microstates.dat
  data://garden/countries/2024-08-27/gleditsch:
    - data://meadow/countries/2023-09-25/gleditsch
    - data://garden/demography/2024-07-15/population
  data://grapher/countries/2024-08-27/gleditsch:
    - data://garden/countries/2024-08-27/gleditsch

  # Outdated gleditsch
  data://garden/countries/2023-09-25/gleditsch:
    - data://meadow/countries/2023-09-25/gleditsch
    - data://garden/demography/2023-03-31/population
  data://grapher/countries/2023-10-01/gleditsch:
    - data://garden/countries/2023-09-25/gleditsch
  data://garden/countries/2024-01-08/gleditsch_no_population:
    - data://meadow/countries/2023-09-25/gleditsch

  data://meadow/countries/2023-09-29/cow_ssm:
    - snapshot://countries/2023-09-22/cow_ssm_majors.csv
    - snapshot://countries/2023-09-22/cow_ssm_states.csv
    - snapshot://countries/2023-09-22/cow_ssm_system.csv
  data://garden/countries/2023-09-29/cow_ssm:
    - data://meadow/countries/2023-09-29/cow_ssm
    - data://garden/demography/2023-03-31/population
  data://grapher/countries/2023-09-29/cow_ssm:
    - data://garden/countries/2023-09-29/cow_ssm

  # Fertility rate, Gapminder
  data://meadow/gapminder/2023-09-22/total_fertility_rate:
    - snapshot://gapminder/2023-09-22/total_fertility_rate.xlsx
  data://garden/gapminder/2023-09-22/total_fertility_rate:
    - data://meadow/gapminder/2023-09-22/total_fertility_rate
    - data://garden/un/2024-09-16/long_run_child_mortality
    - data://garden/un/2022-07-11/un_wpp
  data://grapher/gapminder/2023-09-22/total_fertility_rate:
    - data://garden/gapminder/2023-09-22/total_fertility_rate

  # State Capacity Dataset
  data://meadow/state_capacity/2023-10-19/state_capacity_dataset:
    - snapshot://state_capacity/2023-10-19/state_capacity_dataset.dta
  data://garden/state_capacity/2023-10-19/state_capacity_dataset:
    - data://meadow/state_capacity/2023-10-19/state_capacity_dataset
    - data://garden/wb/2021-07-01/wb_income
    - data://garden/regions/2023-01-01/regions
    - data://garden/demography/2023-03-31/population
  data://grapher/state_capacity/2023-10-19/state_capacity_dataset:
    - data://garden/state_capacity/2023-10-19/state_capacity_dataset

  # United Nations members
  data://meadow/un/2023-10-30/un_members:
    - snapshot://un/2023-10-30/un_members.csv
  data://garden/un/2023-10-30/un_members:
    - data://meadow/un/2023-10-30/un_members
    - data://garden/wb/2021-07-01/wb_income
    - data://garden/regions/2023-01-01/regions
    - data://grapher/regions/latest/regions
    - data://garden/demography/2023-03-31/population
  data://grapher/un/2023-10-30/un_members:
    - data://garden/un/2023-10-30/un_members

  # UNU-WIDER Government Revenue Dataset
  data://meadow/unu_wider/2023-11-01/government_revenue_dataset:
    - snapshot://unu_wider/2023-11-01/government_revenue_dataset.dta
  data://garden/unu_wider/2023-11-01/government_revenue_dataset:
    - data://meadow/unu_wider/2023-11-01/government_revenue_dataset
  data://grapher/unu_wider/2023-11-01/government_revenue_dataset:
    - data://garden/unu_wider/2023-11-01/government_revenue_dataset

  # World Bank - Worldwide Bureaucracy Indicators
  data://meadow/wb/2023-11-21/worldwide_bureaucracy_indicators:
    - snapshot://wb/2023-11-21/worldwide_bureaucracy_indicators.csv
  data://garden/wb/2023-11-21/worldwide_bureaucracy_indicators:
    - data://meadow/wb/2023-11-21/worldwide_bureaucracy_indicators
  data://grapher/wb/2023-11-21/worldwide_bureaucracy_indicators:
    - data://garden/wb/2023-11-21/worldwide_bureaucracy_indicators

  # Information Capacity Dataset
  data://meadow/state_capacity/2023-11-10/information_capacity_dataset:
    - snapshot://state_capacity/2023-11-10/information_capacity_dataset.dta
  data://garden/state_capacity/2023-11-10/information_capacity_dataset:
    - data://meadow/state_capacity/2023-11-10/information_capacity_dataset
    - data://garden/wb/2021-07-01/wb_income
    - data://garden/regions/2023-01-01/regions
  data://grapher/state_capacity/2023-11-20/information_capacity_dataset:
    - data://garden/state_capacity/2023-11-10/information_capacity_dataset

  # Integrated Values Survey
  data://meadow/ivs/2023-11-27/integrated_values_survey:
    - snapshot://ivs/2023-11-27/integrated_values_survey.csv
  data://garden/ivs/2023-11-27/integrated_values_survey:
    - data://meadow/ivs/2023-11-27/integrated_values_survey
  data://grapher/ivs/2023-11-27/integrated_values_survey:
    - data://garden/ivs/2023-11-27/integrated_values_survey

  # National Human Genome Research Institute - DNA Sequencing Costs
  data://meadow/technology/2023-11-28/dna_sequencing:
    - snapshot://technology/2023-11-28/dna_sequencing.xls
  data://garden/technology/2023-11-28/dna_sequencing:
    - data://meadow/technology/2023-11-28/dna_sequencing
  data://grapher/technology/2023-11-28/dna_sequencing:
    - data://garden/technology/2023-11-28/dna_sequencing

  # John C. McCallum, Price and Performance Changes of Computer Technology with Time
  data://meadow/technology/2024-05-13/computer_memory_storage:
    - snapshot://technology/2024-05-13/computer_memory_storage.xlsx
  data://garden/technology/2024-05-13/computer_memory_storage:
    - data://meadow/technology/2024-05-13/computer_memory_storage
  data://grapher/technology/2024-05-13/computer_memory_storage:
    - data://garden/technology/2024-05-13/computer_memory_storage

  # European Social Survey - Trust questions
  data://meadow/ess/2023-08-02/ess_trust:
    - snapshot://ess/2023-08-02/ess_trust.csv
    - data://garden/regions/2023-01-01/regions
  data://garden/ess/2023-08-02/ess_trust:
    - data://meadow/ess/2023-08-02/ess_trust
  data://grapher/ess/2023-08-02/ess_trust:
    - data://garden/ess/2023-08-02/ess_trust

  # Latinobarómetro survey - Trust
  data://meadow/survey/2023-08-04/latinobarometro_trust:
    - snapshot://survey/2023-08-04/latinobarometro_trust.csv
  data://garden/survey/2023-08-04/latinobarometro_trust:
    - data://meadow/survey/2023-08-04/latinobarometro_trust

  # Afrobarometer survey - Trust
  data://meadow/survey/2023-08-07/afrobarometer_trust:
    - snapshot://survey/2023-08-07/afrobarometer_trust.csv
  data://garden/survey/2023-08-07/afrobarometer_trust:
    - data://meadow/survey/2023-08-07/afrobarometer_trust

  # Trust surveys
  data://garden/survey/2023-08-04/trust_surveys:
    - data://garden/survey/2023-08-04/latinobarometro_trust
    - data://garden/survey/2023-08-07/afrobarometer_trust
    - data://garden/ess/2023-08-02/ess_trust
  data://grapher/survey/2023-08-04/trust_surveys:
    - data://garden/survey/2023-08-04/trust_surveys

  # World Bank GenderStats
  data://meadow/wb/2024-06-10/gender_statistics:
    - snapshot://wb/2024-06-10/gender_statistics.feather
  data://garden/wb/2024-06-10/gender_statistics:
    - data://meadow/wb/2024-06-10/gender_statistics
  data://garden/wb/2024-06-10/gender_statistics_country_counts:
    - data://garden/wb/2024-06-10/gender_statistics
    - data://garden/regions/2023-01-01/regions
    - data://garden/demography/2024-07-15/population
  data://grapher/wb/2024-06-10/gender_statistics:
    - data://garden/wb/2024-06-10/gender_statistics
  data://grapher/wb/2024-06-10/gender_statistics_country_counts:
    - data://garden/wb/2024-06-10/gender_statistics_country_counts

  # Missing Data - Children out of school
  data://garden/missing_data/2024-03-26/children_out_of_school:
    - data://garden/wb/2024-06-10/gender_statistics
    - data://garden/wb/2024-03-11/income_groups
    - data://garden/regions/2023-01-01/regions
    - data://garden/demography/2023-03-31/population
  data://grapher/missing_data/2024-03-26/children_out_of_school:
    - data://garden/missing_data/2024-03-26/children_out_of_school

  # Missing Data - Neuropsychiatric Conditions
  data://garden/missing_data/2024-03-26/who_neuropsychiatric_conditions:
    - data://garden/who/2024-07-26/mortality_database
    - data://garden/wb/2024-03-11/income_groups
    - data://garden/regions/2023-01-01/regions
    - data://garden/demography/2023-03-31/population
  data://grapher/missing_data/2024-03-26/who_neuropsychiatric_conditions:
    - data://garden/missing_data/2024-03-26/who_neuropsychiatric_conditions

  # Missing Data - Suicides
  data://garden/missing_data/2024-03-26/who_md_suicides:
    - data://garden/who/2024-03-24/self_inflicted_injuries
    - data://garden/wb/2024-03-11/income_groups
    - data://garden/regions/2023-01-01/regions
    - data://garden/demography/2023-03-31/population
  data://grapher/missing_data/2024-03-26/who_md_suicides:
    - data://garden/missing_data/2024-03-26/who_md_suicides

  # Maddison Project Database
  data://meadow/ggdc/2024-04-26/maddison_project_database:
    - snapshot://ggdc/2024-04-26/maddison_project_database.xlsx
  data://garden/ggdc/2024-04-26/maddison_project_database:
    - data://meadow/ggdc/2024-04-26/maddison_project_database
  data://grapher/ggdc/2024-04-26/maddison_project_database:
    - data://garden/ggdc/2024-04-26/maddison_project_database

  # Global GDP in the long run (with WDI)
  data://garden/growth/2024-05-16/gdp_historical:
    - data://garden/ggdc/2024-04-26/maddison_project_database
    - data://garden/ggdc/2022-12-23/maddison_database
    - data://grapher/worldbank_wdi/2024-05-20/wdi

  data://grapher/growth/2024-05-16/gdp_historical:
    - data://garden/growth/2024-05-16/gdp_historical

  # Homosexuality criminalization data from Mignot (2022)
  data://meadow/lgbt_rights/2024-06-11/criminalization_mignot:
    - snapshot://lgbt_rights/2024-06-11/criminalization_mignot.csv
  data://garden/lgbt_rights/2024-06-11/criminalization_mignot:
    - data://meadow/lgbt_rights/2024-06-11/criminalization_mignot
    - data://garden/regions/2023-01-01/regions
    - data://garden/demography/2023-03-31/population
  data://grapher/lgbt_rights/2024-06-11/criminalization_mignot:
    - data://garden/lgbt_rights/2024-06-11/criminalization_mignot

  # Refugee, Asylum and Migration Explorer:
  export://explorers/migration/2024-08-05/migration:
    - data://grapher/unicef/2024-07-30/child_migration
    - data://grapher/un/2024-07-25/refugee_data
    - data://grapher/un/2024-07-16/migrant_stock
    - data://grapher/un/2024-07-12/un_wpp_full
    - data://grapher/worldbank_wdi/2024-05-20/wdi
    - data://grapher/idmc/2024-08-02/internal_displacement

  ######################################################################################################################
  # Older versions to be archived once they are not used by any other steps.

  # UN SDG - archive
  data://meadow/un/2023-01-24/un_sdg:
    - snapshot://un/2023-01-24/un_sdg.feather
  data://garden/un/2023-01-24/un_sdg:
    - data://meadow/un/2023-01-24/un_sdg
    - snapshot://un/2023-01-24/un_sdg_unit.csv
    - snapshot://un/2023-01-24/un_sdg_dimension.json
  data://grapher/un/2023-01-24/un_sdg:
    - data://garden/un/2023-01-24/un_sdg

  data://meadow/papers/2023-10-20/anthromes_input:
    - snapshot://papers/2023-10-20/anthromes_input.zip
  data://meadow/papers/2023-10-20/anthromes:
    - snapshot://papers/2023-10-20/anthromes.csv
  data://garden/papers/2023-10-20/anthromes:
    - data://meadow/papers/2023-10-20/anthromes
    - data://meadow/papers/2023-10-20/anthromes_input
  data://grapher/papers/2024-01-05/anthromes:
    - data://garden/papers/2023-10-20/anthromes
  ######################################################################################################################
  # Map (Natural Earth)
  data://meadow/geography/2023-11-28/nat_earth_110:
    - snapshot://geography/2023-11-28/nat_earth_110.zip
  data://garden/geography/2023-11-28/nat_earth_110:
    - data://meadow/geography/2023-11-28/nat_earth_110

  ######################################################################################################################

  #Latitude
  data://grapher/geography/2024-07-18/latitude:
    - data://garden/geography/2023-11-28/nat_earth_110

  # Attention in Media: The Guardian
  data://meadow/news/2024-05-08/guardian_mentions:
    - snapshot://news/2024-05-07/guardian_mentions.csv
    - snapshot://news/2024-05-07/guardian_mentions_raw.csv
  data://garden/news/2024-05-08/guardian_mentions:
    - data://meadow/news/2024-05-08/guardian_mentions
    - data://garden/demography/2023-03-31/population
    - data://garden/regions/2023-01-01/regions
  data://grapher/news/2024-05-08/guardian_mentions:
    - data://garden/news/2024-05-08/guardian_mentions

  # News coverage by GDELT 2
  data://meadow/news/2024-05-23/gdelt_v2:
    - snapshot://news/2024-05-23/gdelt_v2.csv
  data://garden/news/2024-05-23/gdelt_v2:
    - data://meadow/news/2024-05-23/gdelt_v2
  data://grapher/news/2024-05-23/gdelt_v2:
    - data://garden/news/2024-05-23/gdelt_v2

  ######################################################################################################################
  # Older versions that should be archived once they are not used by any other steps.

  ######################################################################################################################

  # World Development Indicators - WDI
  data://meadow/worldbank_wdi/2024-05-20/wdi:
    - snapshot://worldbank_wdi/2024-05-20/wdi.zip

  data://garden/worldbank_wdi/2024-05-20/wdi:
    - snapshot://worldbank_wdi/2024-05-20/wdi.zip
    - data://meadow/worldbank_wdi/2024-05-20/wdi
    - data://garden/demography/2024-07-15/population

  data://grapher/worldbank_wdi/2024-05-20/wdi:
    - data://garden/worldbank_wdi/2024-05-20/wdi

  #
  # Aviation Safety Network - Aviation Statistics.
  #
  data://meadow/aviation_safety_network/2024-06-05/aviation_statistics:
    - snapshot://aviation_safety_network/2024-06-05/aviation_statistics_by_period.csv
    - snapshot://aviation_safety_network/2024-06-05/aviation_statistics.csv
    - snapshot://aviation_safety_network/2024-06-05/aviation_statistics_by_nature.csv
  data://garden/aviation_safety_network/2024-06-05/aviation_statistics:
    - data://meadow/aviation_safety_network/2024-06-05/aviation_statistics
    - data://garden/worldbank_wdi/2024-05-20/wdi
  data://grapher/aviation_safety_network/2024-06-05/aviation_statistics:
    - data://garden/aviation_safety_network/2024-06-05/aviation_statistics

  # Equaldex dataset
  data://meadow/lgbt_rights/2024-06-03/equaldex:
    - snapshot://lgbt_rights/2024-06-03/equaldex.csv
    - snapshot://lgbt_rights/2024-06-03/equaldex_current.csv
    - snapshot://lgbt_rights/2024-06-03/equaldex_indices.csv

  data://garden/lgbt_rights/2024-06-03/equaldex:
    - data://meadow/lgbt_rights/2024-06-03/equaldex
    - data://garden/regions/2023-01-01/regions
    - data://garden/demography/2023-03-31/population
    - data://garden/countries/2023-09-25/isd

  data://grapher/lgbt_rights/2024-06-03/equaldex:
    - data://garden/lgbt_rights/2024-06-03/equaldex

  # Public Finances in Modern History dataset (IMF)
  data://meadow/imf/2024-06-12/public_finances_modern_history:
    - snapshot://imf/2024-06-12/public_finances_modern_history.xlsx
  data://garden/imf/2024-06-12/public_finances_modern_history:
    - data://meadow/imf/2024-06-12/public_finances_modern_history
  data://grapher/imf/2024-06-12/public_finances_modern_history:
    - data://garden/imf/2024-06-12/public_finances_modern_history

  # Same-Sex Marriage Around the World from Pew Research Center
  data://meadow/pew/2024-06-03/same_sex_marriage:
    - snapshot://pew/2024-06-03/same_sex_marriage.csv
  data://garden/pew/2024-06-03/same_sex_marriage:
    - data://meadow/pew/2024-06-03/same_sex_marriage
    - data://garden/regions/2023-01-01/regions
    - data://garden/demography/2023-03-31/population
  data://grapher/pew/2024-06-03/same_sex_marriage:
    - data://garden/pew/2024-06-03/same_sex_marriage

  # UN Regions
  data://meadow/un/2024-06-24/sdg_regions:
    - snapshot://un/2024-06-24/sdg_regions.csv
  data://garden/un/2024-06-24/sdg_regions:
    - data://meadow/un/2024-06-24/sdg_regions
  data://grapher/un/2024-06-24/sdg_regions:
    - data://garden/un/2024-06-24/sdg_regions

  # WHO Mort DB Homicides
  data://meadow/homicide/2024-07-30/who_mort_db:
    - snapshot://homicide/2024-07-30/who_mort_db.csv
  data://garden/homicide/2024-07-30/who_mort_db:
    - data://meadow/homicide/2024-07-30/who_mort_db
    - data://garden/un/2022-07-11/un_wpp
  data://grapher/homicide/2024-07-30/who_mort_db:
    - data://garden/homicide/2024-07-30/who_mort_db

  # Homicide - OMM
  data://garden/homicide/2024-07-30/homicide_long_run_omm:
    - data://grapher/fasttrack/2023-01-03/long_term_homicide_rates_in_europe
    - data://garden/homicide/2024-07-30/who_mort_db
    - data://garden/homicide/2023-07-04/unodc
  data://grapher/homicide/2024-07-30/homicide_long_run_omm:
    - data://garden/homicide/2024-07-30/homicide_long_run_omm

  # WB income groups 2023-04-30
  data://meadow/wb/2023-04-30/income_groups:
    - snapshot://wb/2023-04-30/income_groups.xlsx
  data://garden/wb/2023-04-30/income_groups:
    - data://meadow/wb/2023-04-30/income_groups
  data://grapher/wb/2023-04-30/income_groups:
    - data://garden/wb/2023-04-30/income_groups

  # WB income groups 2024-03-11
  data://meadow/wb/2024-03-11/income_groups:
    - snapshot://wb/2024-03-11/income_groups.xlsx
  data://garden/wb/2024-03-11/income_groups:
    - data://meadow/wb/2024-03-11/income_groups
  data://grapher/wb/2024-03-11/income_groups:
    - data://garden/wb/2024-03-11/income_groups

  # WB income groups 2024-07-29
  data://meadow/wb/2024-07-29/income_groups:
    - snapshot://wb/2024-07-29/income_groups.xlsx

  data://garden/wb/2024-07-29/income_groups:
    - data://meadow/wb/2024-07-29/income_groups
    - data://garden/regions/2023-01-01/regions
    - data://garden/demography/2024-07-15/population

  data://grapher/wb/2024-07-29/income_groups:
    - data://garden/wb/2024-07-29/income_groups

  # Ethnologue
  data-private://meadow/language/2024-07-17/ethnologue:
    - snapshot-private://language/2024-07-17/ethnologue.zip
  data-private://garden/language/2024-07-17/ethnologue:
    - data-private://meadow/language/2024-07-17/ethnologue
    - data://garden/demography/2024-07-15/population
    - data://garden/regions/2023-01-01/regions
  data-private://grapher/language/2024-07-17/ethnologue:
    - data-private://garden/language/2024-07-17/ethnologue

# Child Mortality Estimates - UN IGME
  data://meadow/un/2024-09-11/igme:
    - snapshot://un/2024-09-11/igme.zip
  data://garden/un/2024-09-11/igme:
    - data://meadow/un/2024-09-11/igme
    - data://garden/un/2018/igme
    - data://garden/regions/2023-01-01/regions
    - data://garden/demography/2024-07-15/population
  data://grapher/un/2024-09-11/igme:
    - data://garden/un/2024-09-11/igme


# Long-run child mortality, Gapminder + UN IGME
  data://garden/un/2024-09-16/long_run_child_mortality:
    - data://garden/un/2024-09-11/igme
    - data://garden/gapminder/2023-09-18/under_five_mortality
    - data://garden/gapminder/2023-09-21/under_five_mortality
  data://grapher/un/2024-09-16/long_run_child_mortality:
    - data://garden/un/2024-09-16/long_run_child_mortality


# UN SDG (2024)
  data://meadow/un/2024-08-27/un_sdg:
    - snapshot://un/2024-08-27/un_sdg.feather
  data://garden/un/2024-08-27/un_sdg:
    - data://meadow/un/2024-08-27/un_sdg
    - snapshot://un/2024-08-27/un_sdg_unit.csv
    - snapshot://un/2024-08-27/un_sdg_dimension.json
  data://grapher/un/2024-08-27/un_sdg:
    - data://garden/un/2024-08-27/un_sdg

# OECD Official Development Assistance (ODA)
  data://meadow/oecd/2024-08-21/official_development_assistance:
    - snapshot://oecd/2024-08-21/official_development_assistance_dac1.zip
    - snapshot://oecd/2024-08-21/official_development_assistance_dac2a.zip
    - snapshot://oecd/2024-08-21/official_development_assistance_dac5.zip
    - snapshot://oecd/2024-08-21/official_development_assistance_crs.zip
  data://garden/oecd/2024-08-21/official_development_assistance:
    - data://meadow/oecd/2024-08-21/official_development_assistance
    - data://garden/demography/2024-07-15/population
  data://grapher/oecd/2024-08-21/official_development_assistance:
    - data://garden/oecd/2024-08-21/official_development_assistance

# Oil Spills
  data://meadow/itopf/2024-10-16/oil_spills:
    - snapshot://itopf/2024-10-16/oil_spills.pdf
  data://garden/itopf/2024-10-16/oil_spills:
    - data://meadow/itopf/2024-10-16/oil_spills
  data://grapher/itopf/2024-10-16/oil_spills:
    - data://garden/itopf/2024-10-16/oil_spills
<<<<<<< HEAD
  data://meadow/un/2024-10-21/census_dates:
    - snapshot://un/2024-10-21/census_dates.csv
  data://garden/un/2024-10-21/census_dates:
    - data://meadow/un/2024-10-21/census_dates
  data://grapher/un/2024-10-21/census_dates:
    - data://garden/un/2024-10-21/census_dates
=======

#  World Peace Foundation - Famines
  data://meadow/wpf/2024-10-03/famines:
    - snapshot://wpf/2024-10-03/famines.xlsx
  data://garden/wpf/2024-10-03/famines:
    - data://meadow/wpf/2024-10-03/famines
    - data://garden/regions/2023-01-01/regions

  data://grapher/wpf/2024-10-03/famines:
    - data://garden/wpf/2024-10-03/famines
  data://garden/wpf/2024-10-03/total_famines_by_year_decade:
    - data://garden/wpf/2024-10-03/famines
    - data://garden/demography/2024-07-15/population
  data://grapher/wpf/2024-10-03/total_famines_by_year_decade:
    - data://garden/wpf/2024-10-03/total_famines_by_year_decade

  data://garden/wpf/2024-10-03/famines_by_regime_gdp:
    - data://garden/wpf/2024-10-03/famines
    - data://garden/democracy/2024-03-07/vdem
    - data://garden/ggdc/2024-04-26/maddison_project_database
  data://grapher/wpf/2024-10-03/famines_by_regime_gdp:
    - data://garden/wpf/2024-10-03/famines_by_regime_gdp

  data://garden/wpf/2024-10-03/famines_by_factor:
    - data://garden/wpf/2024-10-03/famines
  data://grapher/wpf/2024-10-03/famines_by_factor:
    - data://garden/wpf/2024-10-03/famines_by_factor

  data://garden/wpf/2024-10-03/famines_by_place:
    - data://garden/wpf/2024-10-03/famines
  data://grapher/wpf/2024-10-03/famines_by_place:
    - data://garden/wpf/2024-10-03/famines_by_place

>>>>>>> 3d7193c9
include:
  - dag/open_numbers.yml
  - dag/faostat.yml
  - dag/energy.yml
  - dag/wizard.yml
  - dag/examples.yml
  - dag/emissions.yml
  - dag/papers.yml
  - dag/demography.yml
  - dag/war.yml
  - dag/fasttrack.yml
  - dag/migrated.yml
  - dag/biodiversity.yml
  - dag/health.yml
  - dag/environment.yml
  - dag/agriculture.yml
  - dag/space.yml
  - dag/artificial_intelligence.yml
  - dag/education.yml
  - dag/covid.yml
  - dag/animal_welfare.yml
  - dag/plastic_use.yml
  - dag/statins.yml
  - dag/wash.yml
  - dag/climate.yml
  - dag/urbanization.yml
  - dag/poverty_inequality.yml
  - dag/democracy.yml
  - dag/temp.yml
  - dag/survey.yml
  - dag/forests.yml
  - dag/natural_disasters.yml
  - dag/chartbook.yml
  - dag/minerals.yml
  - dag/tourism.yml<|MERGE_RESOLUTION|>--- conflicted
+++ resolved
@@ -816,14 +816,14 @@
     - data://meadow/itopf/2024-10-16/oil_spills
   data://grapher/itopf/2024-10-16/oil_spills:
     - data://garden/itopf/2024-10-16/oil_spills
-<<<<<<< HEAD
+
+# UN SD census data
   data://meadow/un/2024-10-21/census_dates:
     - snapshot://un/2024-10-21/census_dates.csv
   data://garden/un/2024-10-21/census_dates:
     - data://meadow/un/2024-10-21/census_dates
   data://grapher/un/2024-10-21/census_dates:
     - data://garden/un/2024-10-21/census_dates
-=======
 
 #  World Peace Foundation - Famines
   data://meadow/wpf/2024-10-03/famines:
@@ -857,7 +857,6 @@
   data://grapher/wpf/2024-10-03/famines_by_place:
     - data://garden/wpf/2024-10-03/famines_by_place
 
->>>>>>> 3d7193c9
 include:
   - dag/open_numbers.yml
   - dag/faostat.yml
