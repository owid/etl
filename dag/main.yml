--- conflicted
+++ resolved
@@ -483,24 +483,6 @@
   data-private://grapher/owid/latest/ig_countries:
     - data-private://garden/owid/latest/ig_countries
 
-<<<<<<< HEAD
-=======
-  # GDP per capita vs. living conditions indicators
-  data://garden/growth/2025-01-16/gdppc_vs_living_conditions:
-    - data://garden/worldbank_wdi/2025-01-24/wdi
-    - data://garden/un/2024-07-12/un_wpp
-    - data://garden/un/2024-09-11/igme
-    - data://garden/who/2025-04-17/mortality_database
-    - data://garden/wash/2024-01-06/who
-    - data://garden/tourism/2024-08-17/unwto
-    - data://garden/ggdc/2025-07-31/penn_world_table
-    - data://garden/wb/2024-11-04/edstats
-    - data://garden/unesco/2025-05-01/education_sdgs
-    - data://garden/happiness/2025-03-28/happiness
-    - data://garden/demography/2023-03-31/population
-    - data://garden/regions/2023-01-01/regions
-
->>>>>>> e749e925
   # OECD Official Development Assistance (ODA)
   data://meadow/oecd/2025-02-19/official_development_assistance:
     - snapshot://oecd/2025-02-19/official_development_assistance_crs.zip
