--- conflicted
+++ resolved
@@ -720,7 +720,6 @@
     - data://garden/un/2025-10-29/un_sdg
 
   #
-<<<<<<< HEAD
   # England and Wales Crime Survey
   #
   data://meadow/ons/2025-11-26/crime_survey:
@@ -729,7 +728,6 @@
     - data://meadow/ons/2025-11-26/crime_survey
   data://grapher/ons/2025-11-26/crime_survey:
     - data://garden/ons/2025-11-26/crime_survey
-=======
   # FBI crime data - Summary Reporting System Estimates
   #
   data://meadow/fbi/2025-11-21/summary_reporting_system_estimates:
@@ -738,7 +736,6 @@
     - data://meadow/fbi/2025-11-21/summary_reporting_system_estimates
   data://grapher/fbi/2025-11-21/summary_reporting_system_estimates:
     - data://garden/fbi/2025-11-21/summary_reporting_system_estimates
->>>>>>> e580cb13
 
 include:
   - dag/open_numbers.yml
