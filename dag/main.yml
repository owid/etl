steps:
  #
  # Regions.
  #
  data://garden/regions/2023-01-01/regions:
  data://grapher/regions/2023-01-01/regions:
    - data://garden/regions/2023-01-01/regions
  # Create a step with regions data used by the owid-grapher repository.
  data://external/owid_grapher/latest/regions:
    - data://garden/regions/2023-01-01/regions
    - data://garden/wb/2024-07-29/income_groups
  # Create a step with a simplified countries-regions file used by the notebooks repository.
  data://external/notebooks/latest/regions:
    - data://grapher/regions/2023-01-01/regions

  # Gapminder
  data://meadow/gapminder/2023-03-31/population:
    - snapshot://gapminder/2023-03-31/population.xlsx
  data://garden/gapminder/2023-03-31/population:
    - data://meadow/gapminder/2023-03-31/population

  # Others
  data://meadow/wb/2021-07-01/wb_income:
    - snapshot://wb/2021-07-01/wb_income.xlsx
  data://garden/wb/2021-07-01/wb_income:
    - data://meadow/wb/2021-07-01/wb_income

  data://garden/ggdc/2020-10-01/ggdc_maddison:
    - snapshot://ggdc/2020-10-01/ggdc_maddison.xlsx
  data://grapher/ggdc/2020-10-01/ggdc_maddison:
    - data://garden/ggdc/2020-10-01/ggdc_maddison

  # Malnutrition
  data://grapher/malnutrition/2024-12-16/malnutrition:
    - data://garden/malnutrition/2024-12-16/malnutrition
  data://garden/malnutrition/2024-12-16/malnutrition:
    - data://garden/worldbank_wdi/2024-05-20/wdi
    - data://garden/un/2024-07-12/un_wpp

  #
  # UN
  # UN SDG - current
  data://meadow/un/2023-08-16/un_sdg:
    - snapshot://un/2023-08-16/un_sdg.feather
  data://garden/un/2023-08-16/un_sdg:
    - data://meadow/un/2023-08-16/un_sdg
    - snapshot://un/2023-08-16/un_sdg_unit.csv
    - snapshot://un/2023-08-16/un_sdg_dimension.json
  data://grapher/un/2023-08-16/un_sdg:
    - data://garden/un/2023-08-16/un_sdg

  # Internet
  data://garden/technology/2024-12-23/internet:
    - data://garden/worldbank_wdi/2024-05-20/wdi
    - data://garden/demography/2024-07-15/population
    - data://garden/regions/2023-01-01/regions
    - data://garden/wb/2024-03-11/income_groups
  data://grapher/technology/2024-12-23/internet:
    - data://garden/technology/2024-12-23/internet

  # UNDP
  data://meadow/un/2025-05-07/undp_hdr:
    - snapshot://un/2025-05-07/undp_hdr.csv
  data://garden/un/2025-05-07/undp_hdr:
    - data://garden/regions/2023-01-01/regions
    - data://garden/wb/2024-07-29/income_groups
    - data://meadow/un/2025-05-07/undp_hdr
  data://grapher/un/2025-05-07/undp_hdr:
    - data://garden/un/2025-05-07/undp_hdr

  # Maddison Database 2010
  data://meadow/ggdc/2022-12-23/maddison_database:
    - snapshot://ggdc/2022-12-23/maddison_database.xlsx
  data://garden/ggdc/2022-12-23/maddison_database:
    - data://meadow/ggdc/2022-12-23/maddison_database

  # Penn World Table
  data://meadow/ggdc/2022-11-28/penn_world_table:
    - snapshot://ggdc/2021-06-18/penn_world_table.xlsx
  data://meadow/ggdc/2022-11-28/penn_world_table_national_accounts:
    - snapshot://ggdc/2021-06-18/penn_world_table_national_accounts.xlsx
    - data://garden/regions/2023-01-01/regions
  data://garden/ggdc/2022-11-28/penn_world_table:
    - data://meadow/ggdc/2022-11-28/penn_world_table
    - data://meadow/ggdc/2022-11-28/penn_world_table_national_accounts
  data://grapher/ggdc/2022-11-28/penn_world_table:
    - data://garden/ggdc/2022-11-28/penn_world_table

  # Microprocessor trend data
  data://meadow/technology/2023-03-08/microprocessor_trend:
    - snapshot://technology/2023-03-08/microprocessor_trend.dat
  data://garden/technology/2023-03-08/microprocessor_trend:
    - data://meadow/technology/2023-03-08/microprocessor_trend
  data://grapher/technology/2023-03-09/microprocessor_trend:
    - data://garden/technology/2023-03-08/microprocessor_trend

  # Terrorism questions in World Values Survey (longitudinal)
  data://meadow/wvs/2023-06-25/longitudinal_wvs:
    - snapshot://wvs/2023-06-25/longitudinal_wvs.csv
    - data://garden/regions/2023-01-01/regions
  data://garden/wvs/2023-06-25/longitudinal_wvs:
    - data://meadow/wvs/2023-06-25/longitudinal_wvs
  data://grapher/wvs/2023-06-25/longitudinal_wvs:
    - data://garden/wvs/2023-06-25/longitudinal_wvs

  # USA consumer prices (US Bureau of Labor Statistics)

  data://garden/bls/2025-04-12/us_consumer_prices:
    - snapshot://bls/2025-04-12/us_consumer_prices.csv
  data://grapher/bls/2025-04-12/us_consumer_prices:
    - data://garden/bls/2025-04-12/us_consumer_prices

  # Historical Cross Country Technology Adoption Dataset (Comin & Hobijn, 2004)
  data://meadow/technology/2023-03-16/hcctad:
    - snapshot://technology/2023-03-16/hcctad.txt
  data://garden/technology/2023-03-16/hcctad:
    - data://meadow/technology/2023-03-16/hcctad
  data://grapher/technology/2023-03-16/hcctad:
    - data://garden/technology/2023-03-16/hcctad

  # World Happiness report (2025)
  data://meadow/happiness/2025-03-28/happiness:
    - snapshot://happiness/2025-03-28/happiness.xlsx

  data://garden/happiness/2025-03-28/happiness:
    - data://meadow/happiness/2025-03-28/happiness
    - data://garden/demography/2024-07-15/population
    - data://garden/wb/2024-07-29/income_groups
    - data://garden/regions/2023-01-01/regions

  data://grapher/happiness/2025-03-28/happiness:
    - data://garden/happiness/2025-03-28/happiness

  # Ethnic Power Relations Dataset
  data://meadow/eth/2023-03-15/growup:
    - snapshot://eth/2023-03-15/growup.csv
  data://garden/eth/2023-03-15/ethnic_power_relations:
    - data://meadow/eth/2023-03-15/growup
    - data://garden/demography/2023-03-31/population
    - data://garden/wb/2021-07-01/wb_income
    - data://garden/regions/2023-01-01/regions
  data://grapher/eth/2023-03-15/ethnic_power_relations:
    - data://garden/eth/2023-03-15/ethnic_power_relations

  # World Bank's Women, Business and the Law additional data
  data://meadow/wb/2023-05-12/women_business_law_additional:
    - snapshot://wb/2023-05-12/women_business_law_additional.xlsx
  data://garden/wb/2023-05-12/women_business_law_additional:
    - data://meadow/wb/2023-05-12/women_business_law_additional
  data://grapher/wb/2023-05-12/women_business_law_additional:
    - data://garden/wb/2023-05-12/women_business_law_additional

  # U.S. patent activity since 1790 (USPTO)
  data://meadow/research_development/2023-05-24/us_patents:
    - snapshot://research_development/2023-05-24/us_patents.htm
  data://garden/research_development/2023-05-25/us_patents:
    - data://meadow/research_development/2023-05-24/us_patents
  data://grapher/research_development/2023-05-25/us_patents:
    - data://garden/research_development/2023-05-25/us_patents

  # Real commodity prices
  data://grapher/papers/2023-06-07/commodity_prices:
    - data://garden/papers/2023-06-07/commodity_prices
  data://garden/papers/2023-06-07/commodity_prices:
    - snapshot://papers/2023-06-07/commodity_prices.xlsx

  # Terrorism
  data://meadow/terrorism/2023-07-20/global_terrorism_database:
    - snapshot://terrorism/2023-07-20/global_terrorism_database.csv
    - snapshot://terrorism/2023-07-20/global_terrorism_database_2021.csv
  data://garden/terrorism/2023-07-20/global_terrorism_database:
    - data://meadow/terrorism/2023-07-20/global_terrorism_database
    - data://garden/un/2022-07-11/un_wpp
    - data://garden/regions/2023-01-01/regions
    - data://garden/demography/2023-03-31/population
  data://grapher/terrorism/2023-07-20/global_terrorism_database:
    - data://garden/terrorism/2023-07-20/global_terrorism_database

  # Colonial Dates Dataset (COLDAT)
  data://meadow/harvard/2023-09-18/colonial_dates_dataset:
    - snapshot://harvard/2023-09-18/colonial_dates_dataset.csv
  data://garden/harvard/2023-09-18/colonial_dates_dataset:
    - data://meadow/harvard/2023-09-18/colonial_dates_dataset
    - data://garden/wb/2021-07-01/wb_income
    - data://garden/regions/2023-01-01/regions
    - data://garden/demography/2023-03-31/population
  data://grapher/harvard/2023-09-18/colonial_dates_dataset:
    - data://garden/harvard/2023-09-18/colonial_dates_dataset

  # Augmented Human Development Index
  data://meadow/ahdi/2023-09-08/augmented_hdi:
    - snapshot://ahdi/2023-09-08/augmented_hdi.xlsx
    - snapshot://ahdi/2023-09-08/augmented_hdi_region.xlsx
  data://garden/ahdi/2023-09-08/augmented_hdi:
    - data://meadow/ahdi/2023-09-08/augmented_hdi
  data://grapher/ahdi/2023-09-08/augmented_hdi:
    - data://garden/ahdi/2023-09-08/augmented_hdi

  # Gapminder  - Under five mortality v7
  data://meadow/gapminder/2023-09-18/under_five_mortality:
    - snapshot://gapminder/2023-09-18/under_five_mortality.xlsx
  data://garden/gapminder/2023-09-18/under_five_mortality:
    - data://meadow/gapminder/2023-09-18/under_five_mortality

  #  Gapminder  - Under five mortality v11
  data://meadow/gapminder/2023-09-21/under_five_mortality:
    - snapshot://gapminder/2023-09-21/under_five_mortality.xlsx
  data://garden/gapminder/2023-09-21/under_five_mortality:
    - data://meadow/gapminder/2023-09-21/under_five_mortality

  # Older vintage UN IGME (with longer time-series)
  data://meadow/un/2018/igme:
    - snapshot://un/2018/igme.csv
  data://garden/un/2018/igme:
    - data://meadow/un/2018/igme

  # Country lists
  data://meadow/countries/2023-09-25/isd:
    - snapshot://countries/2023-09-22/isd.xlsx
  data://garden/countries/2023-09-25/isd:
    - data://meadow/countries/2023-09-25/isd
    - data://garden/demography/2023-03-31/population
  data://grapher/countries/2023-10-01/isd:
    - data://garden/countries/2023-09-25/isd

  data://meadow/countries/2023-09-25/gleditsch:
    - snapshot://countries/2023-09-22/gleditsch_states.dat
    - snapshot://countries/2023-09-22/gleditsch_microstates.dat
  data://garden/countries/2024-08-27/gleditsch:
    - data://meadow/countries/2023-09-25/gleditsch
    - data://garden/demography/2024-07-15/population
  data://grapher/countries/2024-08-27/gleditsch:
    - data://garden/countries/2024-08-27/gleditsch

  # Outdated gleditsch
  data://garden/countries/2024-01-08/gleditsch_no_population:
    - data://meadow/countries/2023-09-25/gleditsch

  data://meadow/countries/2023-09-29/cow_ssm:
    - snapshot://countries/2023-09-22/cow_ssm_majors.csv
    - snapshot://countries/2023-09-22/cow_ssm_states.csv
    - snapshot://countries/2023-09-22/cow_ssm_system.csv
  data://garden/countries/2023-09-29/cow_ssm:
    - data://meadow/countries/2023-09-29/cow_ssm
    - data://garden/demography/2023-03-31/population
  data://grapher/countries/2023-09-29/cow_ssm:
    - data://garden/countries/2023-09-29/cow_ssm

  # Fertility rate, Gapminder
  data://meadow/gapminder/2023-09-22/total_fertility_rate:
    - snapshot://gapminder/2023-09-22/total_fertility_rate.xlsx
  data://garden/gapminder/2023-09-22/total_fertility_rate:
    - data://meadow/gapminder/2023-09-22/total_fertility_rate
    - data://garden/un/2025-04-25/long_run_child_mortality
    - data://garden/un/2022-07-11/un_wpp
  data://grapher/gapminder/2023-09-22/total_fertility_rate:
    - data://garden/gapminder/2023-09-22/total_fertility_rate

  # State Capacity Dataset
  data://meadow/state_capacity/2023-10-19/state_capacity_dataset:
    - snapshot://state_capacity/2023-10-19/state_capacity_dataset.dta
  data://garden/state_capacity/2023-10-19/state_capacity_dataset:
    - data://meadow/state_capacity/2023-10-19/state_capacity_dataset
    - data://garden/wb/2021-07-01/wb_income
    - data://garden/regions/2023-01-01/regions
    - data://garden/demography/2023-03-31/population
  data://grapher/state_capacity/2023-10-19/state_capacity_dataset:
    - data://garden/state_capacity/2023-10-19/state_capacity_dataset

  # United Nations members
  data://meadow/un/2023-10-30/un_members:
    - snapshot://un/2023-10-30/un_members.csv
  data://garden/un/2023-10-30/un_members:
    - data://meadow/un/2023-10-30/un_members
    - data://garden/wb/2021-07-01/wb_income
    - data://garden/regions/2023-01-01/regions
    - data://garden/demography/2023-03-31/population
  data://grapher/un/2023-10-30/un_members:
    - data://garden/un/2023-10-30/un_members

  # World Bank - Worldwide Bureaucracy Indicators
  data://meadow/wb/2023-11-21/worldwide_bureaucracy_indicators:
    - snapshot://wb/2023-11-21/worldwide_bureaucracy_indicators.csv
  data://garden/wb/2023-11-21/worldwide_bureaucracy_indicators:
    - data://meadow/wb/2023-11-21/worldwide_bureaucracy_indicators
  data://grapher/wb/2023-11-21/worldwide_bureaucracy_indicators:
    - data://garden/wb/2023-11-21/worldwide_bureaucracy_indicators

  # Information Capacity Dataset
  data://meadow/state_capacity/2023-11-10/information_capacity_dataset:
    - snapshot://state_capacity/2023-11-10/information_capacity_dataset.dta
  data://garden/state_capacity/2023-11-10/information_capacity_dataset:
    - data://meadow/state_capacity/2023-11-10/information_capacity_dataset
    - data://garden/wb/2021-07-01/wb_income
    - data://garden/regions/2023-01-01/regions
  data://grapher/state_capacity/2023-11-20/information_capacity_dataset:
    - data://garden/state_capacity/2023-11-10/information_capacity_dataset

  # National Human Genome Research Institute - DNA Sequencing Costs
  data://meadow/technology/2023-11-28/dna_sequencing:
    - snapshot://technology/2023-11-28/dna_sequencing.xls
  data://garden/technology/2023-11-28/dna_sequencing:
    - data://meadow/technology/2023-11-28/dna_sequencing
  data://grapher/technology/2023-11-28/dna_sequencing:
    - data://garden/technology/2023-11-28/dna_sequencing

  # John C. McCallum, Price and Performance Changes of Computer Technology with Time
  data://meadow/technology/2024-05-13/computer_memory_storage:
    - snapshot://technology/2024-05-13/computer_memory_storage.xlsx
  data://garden/technology/2024-05-13/computer_memory_storage:
    - data://meadow/technology/2024-05-13/computer_memory_storage
  data://grapher/technology/2024-05-13/computer_memory_storage:
    - data://garden/technology/2024-05-13/computer_memory_storage

  # Latinobarómetro survey - Trust
  data://meadow/survey/2023-08-04/latinobarometro_trust:
    - snapshot://survey/2023-08-04/latinobarometro_trust.csv
  data://garden/survey/2023-08-04/latinobarometro_trust:
    - data://meadow/survey/2023-08-04/latinobarometro_trust

  # Afrobarometer survey - Trust
  data://meadow/survey/2023-08-07/afrobarometer_trust:
    - snapshot://survey/2023-08-07/afrobarometer_trust.csv
  data://garden/survey/2023-08-07/afrobarometer_trust:
    - data://meadow/survey/2023-08-07/afrobarometer_trust

  # Trust surveys
  data://garden/survey/2023-08-04/trust_surveys:
    - data://garden/survey/2023-08-04/latinobarometro_trust
    - data://garden/survey/2023-08-07/afrobarometer_trust
    - data://garden/ess/2023-08-02/ess_trust
  data://grapher/survey/2023-08-04/trust_surveys:
    - data://garden/survey/2023-08-04/trust_surveys

  # European Social Survey - Trust questions
  data://meadow/ess/2023-08-02/ess_trust:
    - snapshot://ess/2023-08-02/ess_trust.csv
    - data://garden/regions/2023-01-01/regions
  data://garden/ess/2023-08-02/ess_trust:
    - data://meadow/ess/2023-08-02/ess_trust

  # Missing Data - Suicides
  data://garden/missing_data/2024-03-26/who_md_suicides:
    - data://garden/who/2024-03-24/self_inflicted_injuries
    - data://garden/wb/2024-03-11/income_groups
    - data://garden/regions/2023-01-01/regions
    - data://garden/demography/2023-03-31/population
  data://grapher/missing_data/2024-03-26/who_md_suicides:
    - data://garden/missing_data/2024-03-26/who_md_suicides

  # Maddison Project Database
  data://meadow/ggdc/2024-04-26/maddison_project_database:
    - snapshot://ggdc/2024-04-26/maddison_project_database.xlsx
  data://garden/ggdc/2024-04-26/maddison_project_database:
    - data://meadow/ggdc/2024-04-26/maddison_project_database
  data://grapher/ggdc/2024-04-26/maddison_project_database:
    - data://garden/ggdc/2024-04-26/maddison_project_database

  # Global GDP in the long run (with WDI)
  data://garden/growth/2024-05-16/gdp_historical:
    - data://garden/ggdc/2024-04-26/maddison_project_database
    - data://garden/ggdc/2022-12-23/maddison_database
    - data://grapher/worldbank_wdi/2025-01-24/wdi

  data://grapher/growth/2024-05-16/gdp_historical:
    - data://garden/growth/2024-05-16/gdp_historical

  # Attention in Media: The Guardian
  data://meadow/news/2024-05-08/guardian_mentions:
    - snapshot://news/2024-05-07/guardian_mentions.csv
    - snapshot://news/2024-05-07/guardian_mentions_raw.csv
  data://garden/news/2024-05-08/guardian_mentions:
    - data://meadow/news/2024-05-08/guardian_mentions
    - data://garden/demography/2023-03-31/population
    - data://garden/regions/2023-01-01/regions
  data://grapher/news/2024-05-08/guardian_mentions:
    - data://garden/news/2024-05-08/guardian_mentions

  # News coverage by GDELT 2
  data://meadow/news/2024-05-23/gdelt_v2:
    - snapshot://news/2024-05-23/gdelt_v2.csv
  data://garden/news/2024-05-23/gdelt_v2:
    - data://meadow/news/2024-05-23/gdelt_v2
  data://grapher/news/2024-05-23/gdelt_v2:
    - data://garden/news/2024-05-23/gdelt_v2

  # World Development Indicators - WDI
  # TO BE ARCHIVED
  data://meadow/worldbank_wdi/2024-05-20/wdi:
    - snapshot://worldbank_wdi/2024-05-20/wdi.zip

  data://garden/worldbank_wdi/2024-05-20/wdi:
    - snapshot://worldbank_wdi/2024-05-20/wdi.zip
    - data://meadow/worldbank_wdi/2024-05-20/wdi
    - data://garden/demography/2024-07-15/population
    - data://garden/regions/2023-01-01/regions
    - data://garden/wb/2024-07-29/income_groups

  data://grapher/worldbank_wdi/2024-05-20/wdi:
    - data://garden/worldbank_wdi/2024-05-20/wdi

  # World Development Indicators - WDI
  data://meadow/worldbank_wdi/2025-01-24/wdi:
    - snapshot://worldbank_wdi/2025-01-24/wdi.zip

  data://garden/worldbank_wdi/2025-01-24/wdi:
    - snapshot://worldbank_wdi/2025-01-24/wdi.zip
    - data://meadow/worldbank_wdi/2025-01-24/wdi
    - data://garden/demography/2024-07-15/population
    - data://garden/regions/2023-01-01/regions
    - data://garden/wb/2024-07-29/income_groups

  data://grapher/worldbank_wdi/2025-01-24/wdi:
    - data://garden/worldbank_wdi/2025-01-24/wdi

  #
  # Aviation Safety Network - Aviation Statistics.
  #
  data://meadow/aviation_safety_network/2024-06-05/aviation_statistics:
    - snapshot://aviation_safety_network/2024-06-05/aviation_statistics_by_period.csv
    - snapshot://aviation_safety_network/2024-06-05/aviation_statistics.csv
    - snapshot://aviation_safety_network/2024-06-05/aviation_statistics_by_nature.csv
  data://garden/aviation_safety_network/2024-06-05/aviation_statistics:
    - data://meadow/aviation_safety_network/2024-06-05/aviation_statistics
    - data://garden/worldbank_wdi/2024-05-20/wdi
  data://grapher/aviation_safety_network/2024-06-05/aviation_statistics:
    - data://garden/aviation_safety_network/2024-06-05/aviation_statistics

  # UN Regions
  data://meadow/un/2024-06-24/sdg_regions:
    - snapshot://un/2024-06-24/sdg_regions.csv
  data://garden/un/2024-06-24/sdg_regions:
    - data://meadow/un/2024-06-24/sdg_regions
  data://grapher/un/2024-06-24/sdg_regions:
    - data://garden/un/2024-06-24/sdg_regions

  # WHO Mort DB Homicides
  data://meadow/homicide/2024-07-30/who_mort_db:
    - snapshot://homicide/2024-07-30/who_mort_db.csv
  data://garden/homicide/2024-07-30/who_mort_db:
    - data://meadow/homicide/2024-07-30/who_mort_db
    - data://garden/un/2022-07-11/un_wpp
  data://grapher/homicide/2024-07-30/who_mort_db:
    - data://garden/homicide/2024-07-30/who_mort_db

  # Homicide - OMM
  data://garden/homicide/2024-07-30/homicide_long_run_omm:
    - snapshot://fasttrack/2023-01-03/long_term_homicide_rates_in_europe.csv
    - data://garden/homicide/2024-07-30/who_mort_db
  data://grapher/homicide/2024-07-30/homicide_long_run_omm:
    - data://garden/homicide/2024-07-30/homicide_long_run_omm

  # WB income groups 2023-04-30
  data://meadow/wb/2023-04-30/income_groups:
    - snapshot://wb/2023-04-30/income_groups.xlsx
  data://garden/wb/2023-04-30/income_groups:
    - data://meadow/wb/2023-04-30/income_groups
  data://grapher/wb/2023-04-30/income_groups:
    - data://garden/wb/2023-04-30/income_groups

  # WB income groups 2024-03-11
  data://meadow/wb/2024-03-11/income_groups:
    - snapshot://wb/2024-03-11/income_groups.xlsx
  data://garden/wb/2024-03-11/income_groups:
    - data://meadow/wb/2024-03-11/income_groups
  data://grapher/wb/2024-03-11/income_groups:
    - data://garden/wb/2024-03-11/income_groups

  # WB income groups 2024-07-29
  data://meadow/wb/2024-07-29/income_groups:
    - snapshot://wb/2024-07-29/income_groups.xlsx
  data://garden/wb/2024-07-29/income_groups:
    - data://meadow/wb/2024-07-29/income_groups
    - data://garden/regions/2023-01-01/regions
    - data://garden/demography/2024-07-15/population
  data://grapher/wb/2024-07-29/income_groups:
    - data://garden/wb/2024-07-29/income_groups

  # Ethnologue
  data-private://meadow/language/2024-07-17/ethnologue:
    - snapshot-private://language/2024-07-17/ethnologue.zip
  data-private://garden/language/2024-07-17/ethnologue:
    - data-private://meadow/language/2024-07-17/ethnologue
    - data://garden/regions/2023-01-01/regions
  data-private://grapher/language/2024-07-17/ethnologue:
    - data-private://garden/language/2024-07-17/ethnologue

  # Child Mortality Estimates - UN IGME - to archive
  data://meadow/un/2024-09-11/igme:
    - snapshot://un/2024-09-11/igme.zip
  data://garden/un/2024-09-11/igme:
    - data://meadow/un/2024-09-11/igme
    - data://garden/un/2018/igme
    - data://garden/regions/2023-01-01/regions
    - data://garden/demography/2024-07-15/population
  data://grapher/un/2024-09-11/igme:
    - data://garden/un/2024-09-11/igme

  # Child Mortality Estimates - UN IGME
  data://meadow/un/2025-03-25/igme:
    - snapshot://un/2025-03-25/igme.zip
  data://garden/un/2025-03-25/igme:
    - data://meadow/un/2025-03-25/igme
    - data://garden/un/2018/igme
    - data://garden/regions/2023-01-01/regions
    - data://garden/demography/2024-07-15/population
  data://grapher/un/2025-03-25/igme:
    - data://garden/un/2025-03-25/igme

  # Long-run child mortality, Gapminder + UN IGME - to archive
  data://garden/un/2024-09-16/long_run_child_mortality:
    - data://garden/un/2024-09-11/igme
    - data://garden/gapminder/2023-09-18/under_five_mortality
    - data://garden/gapminder/2023-09-21/under_five_mortality
  data://grapher/un/2024-09-16/long_run_child_mortality:
    - data://garden/un/2024-09-16/long_run_child_mortality

    # Long-run child mortality, Gapminder + UN IGME - to update
  data://garden/un/2025-04-25/long_run_child_mortality:
    - data://garden/un/2025-03-25/igme
    - data://garden/gapminder/2023-09-18/under_five_mortality
    - data://garden/gapminder/2023-09-21/under_five_mortality
  data://grapher/un/2025-04-25/long_run_child_mortality:
    - data://garden/un/2025-04-25/long_run_child_mortality

  # UN SDG (2024)
  data://meadow/un/2024-08-27/un_sdg:
    - snapshot://un/2024-08-27/un_sdg.feather
  data://garden/un/2024-08-27/un_sdg:
    - data://meadow/un/2024-08-27/un_sdg
    - snapshot://un/2024-08-27/un_sdg_unit.csv
    - snapshot://un/2024-08-27/un_sdg_dimension.json
  data://grapher/un/2024-08-27/un_sdg:
    - data://garden/un/2024-08-27/un_sdg

  # Oil Spills
  data://meadow/itopf/2025-05-05/oil_spills:
    - snapshot://itopf/2025-05-05/oil_spills.pdf
  data://garden/itopf/2025-05-05/oil_spills:
    - data://meadow/itopf/2025-05-05/oil_spills
  data://grapher/itopf/2025-05-05/oil_spills:
    - data://garden/itopf/2025-05-05/oil_spills

  # UN SD census data
  data://meadow/un/2024-10-21/census_dates:
    - snapshot://un/2024-10-21/census_dates.csv
  data://garden/un/2024-10-21/census_dates:
    - data://meadow/un/2024-10-21/census_dates
  data://grapher/un/2024-10-21/census_dates:
    - data://garden/un/2024-10-21/census_dates

  #  World Peace Foundation - Famines (2025)
  data://meadow/wpf/2025-01-17/famines:
    - snapshot://wpf/2025-01-17/famines.xlsx
  data://garden/wpf/2025-01-17/famines:
    - data://meadow/wpf/2025-01-17/famines
    - data://garden/regions/2023-01-01/regions
  data://grapher/wpf/2025-01-17/famines:
    - data://garden/wpf/2025-01-17/famines
  data://garden/wpf/2025-01-17/total_famines_by_year_decade:
    - data://garden/wpf/2025-01-17/famines
    - data://garden/demography/2024-07-15/population
  data://grapher/wpf/2025-01-17/total_famines_by_year_decade:
    - data://garden/wpf/2025-01-17/total_famines_by_year_decade

  data://garden/wpf/2025-01-17/famines_by_regime_gdp_population:
    - data://garden/wpf/2025-01-17/famines
    - data://garden/democracy/2025-03-17/vdem
    - data://garden/ggdc/2024-04-26/maddison_project_database
    - data://garden/demography/2024-07-15/population
  data://grapher/wpf/2025-01-17/famines_by_regime_gdp_population:
    - data://garden/wpf/2025-01-17/famines_by_regime_gdp_population

  data://garden/wpf/2025-01-17/famines_by_place:
    - data://garden/wpf/2025-01-17/famines
  data://grapher/wpf/2025-01-17/famines_by_place:
    - data://garden/wpf/2025-01-17/famines_by_place

  data://garden/wpf/2025-01-17/famines_by_trigger:
    - data://garden/wpf/2025-01-17/famines
  data://grapher/wpf/2025-01-17/famines_by_trigger:
    - data://garden/wpf/2025-01-17/famines_by_trigger

  # Global Flourishing Study
  data-private://meadow/gfs/2024-11-11/gfs_wave_one:
    - snapshot-private://gfs/2024-11-11/gfs_wave_one.csv
  data-private://garden/gfs/2024-11-11/gfs_wave_one:
    - data-private://meadow/gfs/2024-11-11/gfs_wave_one
  data-private://grapher/gfs/2024-11-11/gfs_wave_one:
    - data-private://garden/gfs/2024-11-11/gfs_wave_one

  data-private://meadow/owid/latest/ig_countries:
    - snapshot-private://owid/latest/ig_countries.csv
  data-private://garden/owid/latest/ig_countries:
    - data-private://meadow/owid/latest/ig_countries
  data-private://grapher/owid/latest/ig_countries:
    - data-private://garden/owid/latest/ig_countries

  # GDP per capita vs. living conditions indicators
  data://garden/growth/2025-01-16/gdppc_vs_living_conditions:
    - data://garden/worldbank_wdi/2025-01-24/wdi
    - data://garden/un/2024-07-12/un_wpp
    - data://garden/un/2024-09-11/igme
    - data://garden/who/2024-07-26/mortality_database
    - data://garden/wash/2024-01-06/who
    - data://garden/tourism/2024-08-17/unwto
    - data://garden/ggdc/2022-11-28/penn_world_table
    - data://garden/wb/2024-11-04/edstats
    - data://garden/unesco/2025-05-01/education_sdgs
    - data://garden/happiness/2025-03-28/happiness
    - data://garden/demography/2023-03-31/population
    - data://garden/regions/2023-01-01/regions

  # OECD Official Development Assistance (ODA)
  data://meadow/oecd/2025-02-19/official_development_assistance:
    - snapshot://oecd/2025-02-19/official_development_assistance_crs.zip
    - snapshot://oecd/2025-02-19/official_development_assistance_dac5.zip
    - snapshot://oecd/2025-02-19/official_development_assistance_dac1.zip
    - snapshot://oecd/2025-02-19/official_development_assistance_dac2a.zip

  data://garden/oecd/2025-02-19/official_development_assistance:
    - data://garden/demography/2024-07-15/population
    - data://meadow/oecd/2025-02-19/official_development_assistance

  data://grapher/oecd/2025-02-19/official_development_assistance:
    - data://garden/oecd/2025-02-19/official_development_assistance

  # ATUS - American Time Use Survey
  data://meadow/atus/2024-12-10/atus_0323:
    - snapshot://atus/2024-12-10/atus_who.zip
    - snapshot://atus/2024-12-10/atus_activities.zip
    - snapshot://atus/2024-12-10/atus_summary.zip
    - snapshot://atus/2024-12-10/activity_codes_2023.xls
    - snapshot://atus/2024-12-10/atus_respondent.zip

  data://garden/atus/2025-01-06/atus_who:
    - data://meadow/atus/2024-12-10/atus_0323

  data://grapher/atus/2025-01-06/atus_who:
    - data://garden/atus/2025-01-06/atus_who

  # Happiness by age groups (World Happiness Report 2024)
  data://meadow/happiness/2025-04-01/happiness_by_age:
    - snapshot://happiness/2025-04-01/happiness_by_age.csv
  data://garden/happiness/2025-04-01/happiness_by_age:
    - data://meadow/happiness/2025-04-01/happiness_by_age
  data://grapher/happiness/2025-04-01/happiness_by_age:
    - data://garden/happiness/2025-04-01/happiness_by_age

  # IMF World Economic Outlook
  data://meadow/imf/2025-04-25/world_economic_outlook:
    - snapshot://imf/2025-04-25/world_economic_outlook.xls
  data://garden/imf/2025-04-25/world_economic_outlook:
    - data://meadow/imf/2025-04-25/world_economic_outlook
  data://grapher/imf/2025-04-25/world_economic_outlook:
    - data://garden/imf/2025-04-25/world_economic_outlook

  #
  # World Airlines Traffic and Capacity
  #
  data://meadow/aviation/2025-04-01/air_traffic:
    - snapshot://aviation/2025-04-01/air_traffic.csv
  data://garden/aviation/2025-04-01/air_traffic:
    - data://meadow/aviation/2025-04-01/air_traffic
  data://grapher/aviation/2025-04-01/air_traffic:
    - data://garden/aviation/2025-04-01/air_traffic

  # United Nations members
  data://meadow/un/2025-05-15/un_members:
    - snapshot://un/2025-05-15/un_members.csv
  # United Nations members
  data://garden/un/2025-05-15/un_members:
    - data://garden/wb/2021-07-01/wb_income
    - data://garden/demography/2024-07-15/population
    - data://meadow/un/2025-05-15/un_members
    - data://garden/regions/2023-01-01/regions
  # United Nations members
  data://grapher/un/2025-05-15/un_members:
    - data://garden/un/2025-05-15/un_members


  # UNODC Homicide Data
  data://meadow/unodc/2025-05-28/homicide:
    - snapshot://unodc/2025-05-28/homicide.xlsx
  data://garden/unodc/2025-05-28/homicide:
    - data://meadow/unodc/2025-05-28/homicide
    - data://garden/demography/2024-07-15/population
    - data://garden/un/2024-07-12/un_wpp
  data://grapher/unodc/2025-05-28/homicide:
    - data://garden/unodc/2025-05-28/homicide


<<<<<<< HEAD
  #
  # Media deaths
  #
  data://meadow/media_cloud/2025-05-19/media_deaths:
    - snapshot://media_cloud/2025-05-19/media_deaths.csv
  data://garden/media_cloud/2025-05-19/media_deaths:
     - data://meadow/media_cloud/2025-05-19/media_deaths
     - data://meadow/cdc/2025-05-19/external_causes
     - data://meadow/cdc/2025-05-19/leading_causes
  data://grapher/media_cloud/2025-05-19/media_deaths:
    - data://garden/media_cloud/2025-05-19/media_deaths

# CDC Wonder - Causes of Death
  data://meadow/cdc/2025-05-19/leading_causes:
    - snapshot://cdc/2025-05-19/leading_causes.csv
  data://meadow/cdc/2025-05-19/external_causes:
    - snapshot://cdc/2025-05-19/external_causes.csv
=======
  # Housing prices 1870-2012 (Knoll paper)
  data://meadow/housing/2025-06-25/knoll_prices:
    - snapshot://housing/2025-06-25/knoll_prices.dta
  data://garden/housing/2025-06-25/knoll_prices:
    - data://meadow/housing/2025-06-25/knoll_prices
    - data://garden/ggdc/2024-04-26/maddison_project_database
  data://grapher/housing/2025-06-25/knoll_prices:
    - data://garden/housing/2025-06-25/knoll_prices


  # OECD Analytical House Prices
  data://meadow/oecd/2025-06-20/housing_prices:
    - snapshot://oecd/2025-06-20/housing_prices.csv
  data://garden/oecd/2025-06-20/housing_prices:
    - data://meadow/oecd/2025-06-20/housing_prices
  data://grapher/oecd/2025-06-20/housing_prices:
    - data://garden/oecd/2025-06-20/housing_prices


  # Same-Sex Marriage Around the World from Pew Research Center
  data://meadow/pew/2025-06-27/same_sex_marriage:
    - snapshot://pew/2025-06-27/same_sex_marriage.csv

  data://garden/pew/2025-06-27/same_sex_marriage:
    - data://garden/demography/2024-07-15/population
    - data://meadow/pew/2025-06-27/same_sex_marriage
    - data://garden/regions/2023-01-01/regions

  data://grapher/pew/2025-06-27/same_sex_marriage:
    - data://garden/pew/2025-06-27/same_sex_marriage

  # Integrated Values Survey
  data://meadow/ivs/2025-06-27/integrated_values_surveys:
    - snapshot://ivs/2025-06-27/integrated_values_surveys.csv

  data://garden/ivs/2025-06-27/integrated_values_surveys:
    - data://meadow/ivs/2025-06-27/integrated_values_surveys

  data://grapher/ivs/2025-06-27/integrated_values_surveys:
    - data://garden/ivs/2025-06-27/integrated_values_surveys
>>>>>>> 88e01892

include:
  - dag/open_numbers.yml
  - dag/faostat.yml
  - dag/energy.yml
  - dag/wizard.yml
  - dag/emissions.yml
  - dag/papers.yml
  - dag/demography.yml
  - dag/war.yml
  - dag/fasttrack.yml
  - dag/migrated.yml
  - dag/biodiversity.yml
  - dag/health.yml
  - dag/environment.yml
  - dag/agriculture.yml
  - dag/space.yml
  - dag/artificial_intelligence.yml
  - dag/education.yml
  - dag/covid.yml
  - dag/animal_welfare.yml
  - dag/plastic_use.yml
  - dag/statins.yml
  - dag/wash.yml
  - dag/climate.yml
  - dag/urbanization.yml
  - dag/poverty_inequality.yml
  - dag/democracy.yml
  - dag/temp.yml
  - dag/survey.yml
  - dag/forests.yml
  - dag/natural_disasters.yml
  - dag/chartbook.yml
  - dag/minerals.yml
  - dag/tourism.yml
  - dag/migration.yml
  - dag/equality.yml
  - dag/families.yml
  - dag/technology.yml
  - dag/redistribution.yml
  - dag/corruption.yml
  - dag/geography.yml<|MERGE_RESOLUTION|>--- conflicted
+++ resolved
@@ -690,7 +690,48 @@
     - data://garden/unodc/2025-05-28/homicide
 
 
-<<<<<<< HEAD
+  # Housing prices 1870-2012 (Knoll paper)
+  data://meadow/housing/2025-06-25/knoll_prices:
+    - snapshot://housing/2025-06-25/knoll_prices.dta
+  data://garden/housing/2025-06-25/knoll_prices:
+    - data://meadow/housing/2025-06-25/knoll_prices
+    - data://garden/ggdc/2024-04-26/maddison_project_database
+  data://grapher/housing/2025-06-25/knoll_prices:
+    - data://garden/housing/2025-06-25/knoll_prices
+
+
+  # OECD Analytical House Prices
+  data://meadow/oecd/2025-06-20/housing_prices:
+    - snapshot://oecd/2025-06-20/housing_prices.csv
+  data://garden/oecd/2025-06-20/housing_prices:
+    - data://meadow/oecd/2025-06-20/housing_prices
+  data://grapher/oecd/2025-06-20/housing_prices:
+    - data://garden/oecd/2025-06-20/housing_prices
+
+
+  # Same-Sex Marriage Around the World from Pew Research Center
+  data://meadow/pew/2025-06-27/same_sex_marriage:
+    - snapshot://pew/2025-06-27/same_sex_marriage.csv
+
+  data://garden/pew/2025-06-27/same_sex_marriage:
+    - data://garden/demography/2024-07-15/population
+    - data://meadow/pew/2025-06-27/same_sex_marriage
+    - data://garden/regions/2023-01-01/regions
+
+  data://grapher/pew/2025-06-27/same_sex_marriage:
+    - data://garden/pew/2025-06-27/same_sex_marriage
+
+  # Integrated Values Survey
+  data://meadow/ivs/2025-06-27/integrated_values_surveys:
+    - snapshot://ivs/2025-06-27/integrated_values_surveys.csv
+
+  data://garden/ivs/2025-06-27/integrated_values_surveys:
+    - data://meadow/ivs/2025-06-27/integrated_values_surveys
+
+  data://grapher/ivs/2025-06-27/integrated_values_surveys:
+    - data://garden/ivs/2025-06-27/integrated_values_surveys
+
+
   #
   # Media deaths
   #
@@ -708,48 +749,6 @@
     - snapshot://cdc/2025-05-19/leading_causes.csv
   data://meadow/cdc/2025-05-19/external_causes:
     - snapshot://cdc/2025-05-19/external_causes.csv
-=======
-  # Housing prices 1870-2012 (Knoll paper)
-  data://meadow/housing/2025-06-25/knoll_prices:
-    - snapshot://housing/2025-06-25/knoll_prices.dta
-  data://garden/housing/2025-06-25/knoll_prices:
-    - data://meadow/housing/2025-06-25/knoll_prices
-    - data://garden/ggdc/2024-04-26/maddison_project_database
-  data://grapher/housing/2025-06-25/knoll_prices:
-    - data://garden/housing/2025-06-25/knoll_prices
-
-
-  # OECD Analytical House Prices
-  data://meadow/oecd/2025-06-20/housing_prices:
-    - snapshot://oecd/2025-06-20/housing_prices.csv
-  data://garden/oecd/2025-06-20/housing_prices:
-    - data://meadow/oecd/2025-06-20/housing_prices
-  data://grapher/oecd/2025-06-20/housing_prices:
-    - data://garden/oecd/2025-06-20/housing_prices
-
-
-  # Same-Sex Marriage Around the World from Pew Research Center
-  data://meadow/pew/2025-06-27/same_sex_marriage:
-    - snapshot://pew/2025-06-27/same_sex_marriage.csv
-
-  data://garden/pew/2025-06-27/same_sex_marriage:
-    - data://garden/demography/2024-07-15/population
-    - data://meadow/pew/2025-06-27/same_sex_marriage
-    - data://garden/regions/2023-01-01/regions
-
-  data://grapher/pew/2025-06-27/same_sex_marriage:
-    - data://garden/pew/2025-06-27/same_sex_marriage
-
-  # Integrated Values Survey
-  data://meadow/ivs/2025-06-27/integrated_values_surveys:
-    - snapshot://ivs/2025-06-27/integrated_values_surveys.csv
-
-  data://garden/ivs/2025-06-27/integrated_values_surveys:
-    - data://meadow/ivs/2025-06-27/integrated_values_surveys
-
-  data://grapher/ivs/2025-06-27/integrated_values_surveys:
-    - data://garden/ivs/2025-06-27/integrated_values_surveys
->>>>>>> 88e01892
 
 include:
   - dag/open_numbers.yml
