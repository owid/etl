--- conflicted
+++ resolved
@@ -110,16 +110,6 @@
   data://grapher/un/2022-07-11/un_wpp:
     - data://garden/un/2022-07-11/un_wpp
 
-  # UN SDG - archive
-  data://meadow/un/2023-01-24/un_sdg:
-    - snapshot://un/2023-01-24/un_sdg.feather
-  data://garden/un/2023-01-24/un_sdg:
-    - data://meadow/un/2023-01-24/un_sdg
-    - snapshot://un/2023-01-24/un_sdg_unit.csv
-    - snapshot://un/2023-01-24/un_sdg_dimension.json
-  data://grapher/un/2023-01-24/un_sdg:
-    - data://garden/un/2023-01-24/un_sdg
-
   # UN SDG - current
   data://meadow/un/2023-08-16/un_sdg:
     - snapshot://un/2023-08-16/un_sdg.feather
@@ -592,13 +582,12 @@
   data://grapher/un/2023-09-19/long_run_child_mortality:
     - data://garden/un/2023-08-29/long_run_child_mortality
 
-
   # Older vintage UN IGME (with longer time-series)
   data://meadow/un/2023-09-26/igme:
     - snapshot://un/2023-09-26/igme.csv
   data://garden/un/2023-09-26/igme:
     - data://meadow/un/2023-09-26/igme
-    
+
   # Fertility rate, Gapminder
   data://meadow/gapminder/2023-09-22/total_fertility_rate:
     - snapshot://gapminder/2023-09-22/total_fertility_rate.xlsx
@@ -609,14 +598,21 @@
   data://grapher/gapminder/2023-09-22/total_fertility_rate:
     - data://garden/gapminder/2023-09-22/total_fertility_rate
 
-<<<<<<< HEAD
-=======
   ######################################################################################################################
   # Older versions to be archived once they are not used by any other steps.
 
+  # UN SDG - archive
+  data://meadow/un/2023-01-24/un_sdg:
+    - snapshot://un/2023-01-24/un_sdg.feather
+  data://garden/un/2023-01-24/un_sdg:
+    - data://meadow/un/2023-01-24/un_sdg
+    - snapshot://un/2023-01-24/un_sdg_unit.csv
+    - snapshot://un/2023-01-24/un_sdg_dimension.json
+  data://grapher/un/2023-01-24/un_sdg:
+    - data://garden/un/2023-01-24/un_sdg
+
   ######################################################################################################################
 
->>>>>>> 55f60001
 include:
   - dag/open_numbers.yml
   - dag/faostat.yml
