steps:
  #
  # Regions.
  #
  data://garden/regions/2023-01-01/regions:
  data://grapher/regions/2023-01-01/regions:
    - data://garden/regions/2023-01-01/regions
  # WARNING: The following step exists for backward compatibility and should eventually be removed.
  # Consider using external/owid_grapher/latest/regions instead.
  data://grapher/regions/latest/regions:
    - data://garden/regions/2023-01-01/regions
  # Create a step with regions data used by the owid-grapher repository.
  data://external/owid_grapher/latest/regions:
    - data://garden/regions/2023-01-01/regions
    - data://garden/wb/2024-07-29/income_groups
  # Create a step with a simplified countries-regions file used by the notebooks repository.
  data://external/notebooks/latest/regions:
    - data://grapher/regions/2023-01-01/regions

  # Gapminder
  data://meadow/gapminder/2019-12-10/population:
    - walden://gapminder/2019-12-10/population
  data://garden/gapminder/2019-12-10/population:
    - data://meadow/gapminder/2019-12-10/population
  data://meadow/gapminder/2023-03-31/population:
    - snapshot://gapminder/2023-03-31/population.xlsx
  data://garden/gapminder/2023-03-31/population:
    - data://meadow/gapminder/2023-03-31/population
  # Key indicators
  data://garden/owid/latest/key_indicators:
    - data://garden/demography/2022-12-08/population
    - data://open_numbers/open_numbers/latest/open_numbers__world_development_indicators
    - data://garden/wb/2021-07-01/wb_income
    - data://garden/regions/2023-01-01/regions
  # UN WPP (2022)
  data://meadow/un/2022-07-11/un_wpp:
    - snapshot://un/2022-07-11/un_wpp.zip
  data://garden/un/2022-07-11/un_wpp:
    - data://meadow/un/2022-07-11/un_wpp
  data://explorers/un/2022/un_wpp:
    - data://garden/un/2022-07-11/un_wpp
  # HYDE (2017)
  data://meadow/hyde/2017/baseline:
    - snapshot://hyde/2017/baseline.zip
    - data://meadow/hyde/2017/general_files
  data://meadow/hyde/2017/general_files:
    - snapshot://hyde/2017/general_files.zip
  data://garden/hyde/2017/baseline:
    - data://meadow/hyde/2017/baseline
  # Others
  data://meadow/living_planet/2020-09-10/lpd:
    - walden://living_planet/2020-09-10/lpd
  data://garden/living_planet/2020-09-10/lpd:
    - data://meadow/living_planet/2020-09-10/lpd
  data://meadow/wb/2021-07-01/wb_income:
    - walden://wb/2021-07-01/wb_income
  data://meadow/wb/2022-10-29/wb_gender:
    - walden://wb/2022-10-29/wb_gender
  data://garden/wb/2021-07-01/wb_income:
    - data://meadow/wb/2021-07-01/wb_income
  data://garden/wb/2022-10-29/wb_gender:
    - data://meadow/wb/2022-10-29/wb_gender
  data://grapher/wb/2022-10-29/wb_gender:
    - data://garden/wb/2022-10-29/wb_gender
  data://garden/ggdc/2020-10-01/ggdc_maddison:
    - snapshot://ggdc/2020-10-01/ggdc_maddison.xlsx
  data://grapher/ggdc/2020-10-01/ggdc_maddison:
    - data://garden/ggdc/2020-10-01/ggdc_maddison
  data://grapher/owid/latest/key_indicators:
    - data://garden/owid/latest/key_indicators
  data://meadow/oecd/2016-06-01/regional_wellbeing:
    - walden://oecd/2016-06-01/regional_wellbeing
  data://grapher/malnutrition/2022-10-18/malnutrition:
    - data://garden/malnutrition/2022-10-18/malnutrition
  data://garden/malnutrition/2022-10-18/malnutrition:
    - data://garden/worldbank_wdi/2022-05-26/wdi
    - data://garden/un/2022-07-11/un_wpp

  data://meadow/worldbank_wdi/2022-05-26/wdi:
    - walden://worldbank_wdi/2022-05-26/wdi
  data://garden/worldbank_wdi/2022-05-26/wdi:
    - data://meadow/worldbank_wdi/2022-05-26/wdi
  data://grapher/worldbank_wdi/2022-05-26/wdi:
    - data://garden/worldbank_wdi/2022-05-26/wdi

  # Homicide - UNODC - to archive
  data://meadow/homicide/2023-07-04/unodc:
    - snapshot://homicide/2023-07-04/unodc.xlsx
  data://garden/homicide/2023-07-04/unodc:
    - data://meadow/homicide/2023-07-04/unodc
  data://grapher/homicide/2023-07-04/unodc:
    - data://garden/homicide/2023-07-04/unodc

    # Homicide - UNODC - update
  data://meadow/homicide/2024-10-30/unodc:
    - snapshot://homicide/2024-10-30/unodc.xlsx
  data://garden/homicide/2024-10-30/unodc:
    - data://meadow/homicide/2024-10-30/unodc
    - data://garden/demography/2023-03-31/population
  data://grapher/homicide/2024-10-30/unodc:
    - data://garden/homicide/2024-10-30/unodc

  #
  # UN
  data://grapher/un/2022-07-11/un_wpp:
    - data://garden/un/2022-07-11/un_wpp

  # UN SDG - current
  data://meadow/un/2023-08-16/un_sdg:
    - snapshot://un/2023-08-16/un_sdg.feather
  data://garden/un/2023-08-16/un_sdg:
    - data://meadow/un/2023-08-16/un_sdg
    - snapshot://un/2023-08-16/un_sdg_unit.csv
    - snapshot://un/2023-08-16/un_sdg_dimension.json
  data://grapher/un/2023-08-16/un_sdg:
    - data://garden/un/2023-08-16/un_sdg

  # IHME SDG
  data-private://meadow/ihme/2023-05-09/sdg:
    - snapshot-private://ihme/2023-05-05/sdg.csv
  data-private://garden/ihme/2023-05-09/sdg:
    - data-private://meadow/ihme/2023-05-09/sdg
  data-private://grapher/ihme/2023-05-09/sdg:
    - data-private://garden/ihme/2023-05-09/sdg

  # Internet
  data://garden/technology/2022/internet:
    - data://garden/worldbank_wdi/2022-05-26/wdi
    - data://garden/owid/latest/key_indicators
    - data://garden/regions/2023-01-01/regions
  data://grapher/technology/2022/internet:
    - data://garden/technology/2022/internet
  # HMD
  data://meadow/hmd/2022-12-07/life_tables:
    - snapshot://hmd/2022-12-07/hmd.zip
  data://garden/hmd/2022-12-07/life_tables:
    - data://meadow/hmd/2022-12-07/life_tables

  # UNDP
  data://meadow/un/2024-04-09/undp_hdr:
    - snapshot://un/2024-04-09/undp_hdr.csv
  data://garden/un/2024-04-09/undp_hdr:
    - data://meadow/un/2024-04-09/undp_hdr
    - data://garden/regions/2023-01-01/regions
    - data://garden/wb/2024-07-29/income_groups
  data://grapher/un/2024-04-09/undp_hdr:
    - data://garden/un/2024-04-09/undp_hdr

  # Maddison Database 2010
  data://meadow/ggdc/2022-12-23/maddison_database:
    - snapshot://ggdc/2022-12-23/maddison_database.xlsx
  data://garden/ggdc/2022-12-23/maddison_database:
    - data://meadow/ggdc/2022-12-23/maddison_database

  #Penn World Table
  data://meadow/ggdc/2022-11-28/penn_world_table:
    - walden://ggdc/2021-06-18/penn_world_table
  data://meadow/ggdc/2022-11-28/penn_world_table_national_accounts:
    - walden://ggdc/2021-06-18/penn_world_table_national_accounts
    - data://garden/regions/2023-01-01/regions
  data://garden/ggdc/2022-11-28/penn_world_table:
    - data://meadow/ggdc/2022-11-28/penn_world_table
    - data://meadow/ggdc/2022-11-28/penn_world_table_national_accounts
  data://grapher/ggdc/2022-11-28/penn_world_table:
    - data://garden/ggdc/2022-11-28/penn_world_table

  # Global mobile money dataset (GSMA)
  data://meadow/technology/2024-05-30/mobile_money:
    - snapshot://technology/2024-05-30/mobile_money.xlsx
  data://garden/technology/2024-05-30/mobile_money:
    - data://meadow/technology/2024-05-30/mobile_money
  data://grapher/technology/2024-05-30/mobile_money:
    - data://garden/technology/2024-05-30/mobile_money

  # Democracy and Human rights - V-Dem index
  data://meadow/democracy/2023-03-02/vdem:
    - snapshot://democracy/2023-03-02/vdem.csv
  data://garden/democracy/2023-03-02/vdem:
    - data://meadow/democracy/2023-03-02/vdem
  data://grapher/democracy/2023-03-02/vdem:
    - data://garden/democracy/2023-03-02/vdem

  # Microprocessor trend data
  data://meadow/technology/2023-03-08/microprocessor_trend:
    - snapshot://technology/2023-03-08/microprocessor_trend.dat
  data://garden/technology/2023-03-08/microprocessor_trend:
    - data://meadow/technology/2023-03-08/microprocessor_trend
  data://grapher/technology/2023-03-09/microprocessor_trend:
    - data://garden/technology/2023-03-08/microprocessor_trend

  # Terrorism questions in World Values Survey (longitudinal)
  data://meadow/wvs/2023-06-25/longitudinal_wvs:
    - snapshot://wvs/2023-06-25/longitudinal_wvs.csv
    - data://garden/regions/2023-01-01/regions
  data://garden/wvs/2023-06-25/longitudinal_wvs:
    - data://meadow/wvs/2023-06-25/longitudinal_wvs
  data://grapher/wvs/2023-06-25/longitudinal_wvs:
    - data://garden/wvs/2023-06-25/longitudinal_wvs

  # USA consumer prices (US Bureau of Labor Statistics)
  data://meadow/bls/2024-05-16/us_consumer_prices:
    - snapshot://bls/2024-05-16/us_consumer_prices.csv
  data://garden/bls/2024-05-16/us_consumer_prices:
    - data://meadow/bls/2024-05-16/us_consumer_prices
  data://grapher/bls/2024-05-16/us_consumer_prices:
    - data://garden/bls/2024-05-16/us_consumer_prices

  # Historical Cross Country Technology Adoption Dataset (Comin & Hobijn, 2004)
  data://meadow/technology/2023-03-16/hcctad:
    - snapshot://technology/2023-03-16/hcctad.txt
  data://garden/technology/2023-03-16/hcctad:
    - data://meadow/technology/2023-03-16/hcctad
  data://grapher/technology/2023-03-16/hcctad:
    - data://garden/technology/2023-03-16/hcctad

  # Happiness report
  data://meadow/happiness/2024-06-09/happiness:
    - snapshot://happiness/2024-06-09/happiness.xls
  data://meadow/happiness/2023-03-20/happiness:
    - snapshot://happiness/2023-03-20/happiness.xls
  data://meadow/happiness/2022-03-20/happiness:
    - snapshot://happiness/2022-03-20/happiness.xls
  data://meadow/happiness/2021-03-20/happiness:
    - snapshot://happiness/2021-03-20/happiness.xls
  data://meadow/happiness/2020-03-20/happiness:
    - snapshot://happiness/2020-03-20/happiness.xls
  data://meadow/happiness/2019-03-20/happiness:
    - snapshot://happiness/2019-03-20/happiness.xls
  data://meadow/happiness/2018-03-20/happiness:
    - snapshot://happiness/2018-03-20/happiness.xls
  data://meadow/happiness/2017-03-20/happiness:
    - snapshot://happiness/2017-03-20/happiness.xlsx
  data://meadow/happiness/2016-03-20/happiness:
    - snapshot://happiness/2016-03-20/happiness.xlsx
  data://meadow/happiness/2015-03-20/happiness:
    - snapshot://happiness/2015-03-20/happiness.xlsx
  data://meadow/happiness/2012-03-20/happiness:
    - snapshot://happiness/2012-03-20/happiness.xlsx

  data://garden/happiness/2023-03-20/happiness:
    - data://meadow/happiness/2023-03-20/happiness
    - data://meadow/happiness/2022-03-20/happiness
    - data://meadow/happiness/2021-03-20/happiness
    - data://meadow/happiness/2020-03-20/happiness
    - data://meadow/happiness/2019-03-20/happiness
    - data://meadow/happiness/2018-03-20/happiness
    - data://meadow/happiness/2017-03-20/happiness
    - data://meadow/happiness/2016-03-20/happiness
    - data://meadow/happiness/2015-03-20/happiness
    - data://meadow/happiness/2012-03-20/happiness

  data://garden/happiness/2024-06-09/happiness:
    - data://meadow/happiness/2024-06-09/happiness
    - data://garden/happiness/2023-03-20/happiness
    - data://garden/demography/2023-03-31/population
    - data://garden/regions/2023-01-01/regions
    - data://garden/wb/2024-03-11/income_groups
  data://grapher/happiness/2024-06-09/happiness:
    - data://garden/happiness/2024-06-09/happiness

  # LGBTI Policy Index (Velasco, 2020)
  data://meadow/lgbt_rights/2023-04-27/lgbti_policy_index:
    - snapshot://lgbt_rights/2023-04-27/lgbti_policy_index.xlsx
  data://garden/lgbt_rights/2023-04-27/lgbti_policy_index:
    - data://meadow/lgbt_rights/2023-04-27/lgbti_policy_index
    - data://garden/regions/2023-01-01/regions
    - data://garden/demography/2023-03-31/population
  data://grapher/lgbt_rights/2023-04-27/lgbti_policy_index:
    - data://garden/lgbt_rights/2023-04-27/lgbti_policy_index

  # Ethnic Power Relations Dataset
  data://meadow/eth/2023-03-15/growup:
    - snapshot://eth/2023-03-15/growup.csv
  data://garden/eth/2023-03-15/ethnic_power_relations:
    - data://meadow/eth/2023-03-15/growup
    - data://garden/demography/2023-03-31/population
    - data://garden/wb/2021-07-01/wb_income
    - data://garden/regions/2023-01-01/regions
  data://grapher/eth/2023-03-15/ethnic_power_relations:
    - data://garden/eth/2023-03-15/ethnic_power_relations

  # Patents & journal articles (World Bank, United Nations)
  data://garden/research_development/2024-05-20/patents_articles:
    - data://garden/worldbank_wdi/2024-05-20/wdi
    - data://garden/demography/2023-03-31/population
  data://grapher/research_development/2024-05-20/patents_articles:
    - data://garden/research_development/2024-05-20/patents_articles

  # World Bank's Women, Business and the Law additional data
  data://meadow/wb/2023-05-12/women_business_law_additional:
    - snapshot://wb/2023-05-12/women_business_law_additional.xlsx
  data://garden/wb/2023-05-12/women_business_law_additional:
    - data://meadow/wb/2023-05-12/women_business_law_additional
  data://grapher/wb/2023-05-12/women_business_law_additional:
    - data://garden/wb/2023-05-12/women_business_law_additional

  # U.S. patent activity since 1790 (USPTO)
  data://meadow/research_development/2023-05-24/us_patents:
    - snapshot://research_development/2023-05-24/us_patents.htm
  data://garden/research_development/2023-05-25/us_patents:
    - data://meadow/research_development/2023-05-24/us_patents
  data://grapher/research_development/2023-05-25/us_patents:
    - data://garden/research_development/2023-05-25/us_patents

  # Real commodity prices
  data://grapher/papers/2023-06-07/commodity_prices:
    - data://garden/papers/2023-06-07/commodity_prices
  data://garden/papers/2023-06-07/commodity_prices:
    - snapshot://papers/2023-06-07/commodity_prices.xlsx

  # Terrorism
  data://meadow/terrorism/2023-07-20/global_terrorism_database:
    - snapshot://terrorism/2023-07-20/global_terrorism_database.csv
    - snapshot://terrorism/2023-07-20/global_terrorism_database_2021.csv
  data://garden/terrorism/2023-07-20/global_terrorism_database:
    - data://meadow/terrorism/2023-07-20/global_terrorism_database
    - data://garden/un/2022-07-11/un_wpp
    - data://garden/regions/2023-01-01/regions
    - data://garden/demography/2023-03-31/population
  data://grapher/terrorism/2023-07-20/global_terrorism_database:
    - data://garden/terrorism/2023-07-20/global_terrorism_database

  # Colonial Dates Dataset (COLDAT)
  data://meadow/harvard/2023-09-18/colonial_dates_dataset:
    - snapshot://harvard/2023-09-18/colonial_dates_dataset.csv
  data://garden/harvard/2023-09-18/colonial_dates_dataset:
    - data://meadow/harvard/2023-09-18/colonial_dates_dataset
    - data://garden/wb/2021-07-01/wb_income
    - data://garden/regions/2023-01-01/regions
    - data://garden/demography/2023-03-31/population
  data://grapher/harvard/2023-09-18/colonial_dates_dataset:
    - data://garden/harvard/2023-09-18/colonial_dates_dataset

  # Augmented Human Development Index
  data://meadow/ahdi/2023-09-08/augmented_hdi:
    - snapshot://ahdi/2023-09-08/augmented_hdi.xlsx
    - snapshot://ahdi/2023-09-08/augmented_hdi_region.xlsx
  data://garden/ahdi/2023-09-08/augmented_hdi:
    - data://meadow/ahdi/2023-09-08/augmented_hdi
  data://grapher/ahdi/2023-09-08/augmented_hdi:
    - data://garden/ahdi/2023-09-08/augmented_hdi

  # Gapminder  - Under five mortality v7
  data://meadow/gapminder/2023-09-18/under_five_mortality:
    - snapshot://gapminder/2023-09-18/under_five_mortality.xlsx
  data://garden/gapminder/2023-09-18/under_five_mortality:
    - data://meadow/gapminder/2023-09-18/under_five_mortality

  #  Gapminder  - Under five mortality v11
  data://meadow/gapminder/2023-09-21/under_five_mortality:
    - snapshot://gapminder/2023-09-21/under_five_mortality.xlsx
  data://garden/gapminder/2023-09-21/under_five_mortality:
    - data://meadow/gapminder/2023-09-21/under_five_mortality

  # Older vintage UN IGME (with longer time-series)
  data://meadow/un/2018/igme:
    - snapshot://un/2018/igme.csv
  data://garden/un/2018/igme:
    - data://meadow/un/2018/igme

  # Country lists
  data://meadow/countries/2023-09-25/isd:
    - snapshot://countries/2023-09-22/isd.xlsx
  data://garden/countries/2023-09-25/isd:
    - data://meadow/countries/2023-09-25/isd
    - data://garden/demography/2023-03-31/population
  data://grapher/countries/2023-10-01/isd:
    - data://garden/countries/2023-09-25/isd

  data://meadow/countries/2023-09-25/gleditsch:
    - snapshot://countries/2023-09-22/gleditsch_states.dat
    - snapshot://countries/2023-09-22/gleditsch_microstates.dat
  data://garden/countries/2024-08-27/gleditsch:
    - data://meadow/countries/2023-09-25/gleditsch
    - data://garden/demography/2024-07-15/population
  data://grapher/countries/2024-08-27/gleditsch:
    - data://garden/countries/2024-08-27/gleditsch

  # Outdated gleditsch
  data://garden/countries/2024-01-08/gleditsch_no_population:
    - data://meadow/countries/2023-09-25/gleditsch

  data://meadow/countries/2023-09-29/cow_ssm:
    - snapshot://countries/2023-09-22/cow_ssm_majors.csv
    - snapshot://countries/2023-09-22/cow_ssm_states.csv
    - snapshot://countries/2023-09-22/cow_ssm_system.csv
  data://garden/countries/2023-09-29/cow_ssm:
    - data://meadow/countries/2023-09-29/cow_ssm
    - data://garden/demography/2023-03-31/population
  data://grapher/countries/2023-09-29/cow_ssm:
    - data://garden/countries/2023-09-29/cow_ssm

  # Fertility rate, Gapminder
  data://meadow/gapminder/2023-09-22/total_fertility_rate:
    - snapshot://gapminder/2023-09-22/total_fertility_rate.xlsx
  data://garden/gapminder/2023-09-22/total_fertility_rate:
    - data://meadow/gapminder/2023-09-22/total_fertility_rate
    - data://garden/un/2024-09-16/long_run_child_mortality
    - data://garden/un/2022-07-11/un_wpp
  data://grapher/gapminder/2023-09-22/total_fertility_rate:
    - data://garden/gapminder/2023-09-22/total_fertility_rate

  # State Capacity Dataset
  data://meadow/state_capacity/2023-10-19/state_capacity_dataset:
    - snapshot://state_capacity/2023-10-19/state_capacity_dataset.dta
  data://garden/state_capacity/2023-10-19/state_capacity_dataset:
    - data://meadow/state_capacity/2023-10-19/state_capacity_dataset
    - data://garden/wb/2021-07-01/wb_income
    - data://garden/regions/2023-01-01/regions
    - data://garden/demography/2023-03-31/population
  data://grapher/state_capacity/2023-10-19/state_capacity_dataset:
    - data://garden/state_capacity/2023-10-19/state_capacity_dataset

  # United Nations members
  data://meadow/un/2023-10-30/un_members:
    - snapshot://un/2023-10-30/un_members.csv
  data://garden/un/2023-10-30/un_members:
    - data://meadow/un/2023-10-30/un_members
    - data://garden/wb/2021-07-01/wb_income
    - data://garden/regions/2023-01-01/regions
    - data://grapher/regions/latest/regions
    - data://garden/demography/2023-03-31/population
  data://grapher/un/2023-10-30/un_members:
    - data://garden/un/2023-10-30/un_members

  # UNU-WIDER Government Revenue Dataset
  data://meadow/unu_wider/2023-11-01/government_revenue_dataset:
    - snapshot://unu_wider/2023-11-01/government_revenue_dataset.dta
  data://garden/unu_wider/2023-11-01/government_revenue_dataset:
    - data://meadow/unu_wider/2023-11-01/government_revenue_dataset
  data://grapher/unu_wider/2023-11-01/government_revenue_dataset:
    - data://garden/unu_wider/2023-11-01/government_revenue_dataset

  # World Bank - Worldwide Bureaucracy Indicators
  data://meadow/wb/2023-11-21/worldwide_bureaucracy_indicators:
    - snapshot://wb/2023-11-21/worldwide_bureaucracy_indicators.csv
  data://garden/wb/2023-11-21/worldwide_bureaucracy_indicators:
    - data://meadow/wb/2023-11-21/worldwide_bureaucracy_indicators
  data://grapher/wb/2023-11-21/worldwide_bureaucracy_indicators:
    - data://garden/wb/2023-11-21/worldwide_bureaucracy_indicators

  # Information Capacity Dataset
  data://meadow/state_capacity/2023-11-10/information_capacity_dataset:
    - snapshot://state_capacity/2023-11-10/information_capacity_dataset.dta
  data://garden/state_capacity/2023-11-10/information_capacity_dataset:
    - data://meadow/state_capacity/2023-11-10/information_capacity_dataset
    - data://garden/wb/2021-07-01/wb_income
    - data://garden/regions/2023-01-01/regions
  data://grapher/state_capacity/2023-11-20/information_capacity_dataset:
    - data://garden/state_capacity/2023-11-10/information_capacity_dataset

  # Integrated Values Survey
  data://meadow/ivs/2023-11-27/integrated_values_survey:
    - snapshot://ivs/2023-11-27/integrated_values_survey.csv
  data://garden/ivs/2023-11-27/integrated_values_survey:
    - data://meadow/ivs/2023-11-27/integrated_values_survey
  data://grapher/ivs/2023-11-27/integrated_values_survey:
    - data://garden/ivs/2023-11-27/integrated_values_survey

  # National Human Genome Research Institute - DNA Sequencing Costs
  data://meadow/technology/2023-11-28/dna_sequencing:
    - snapshot://technology/2023-11-28/dna_sequencing.xls
  data://garden/technology/2023-11-28/dna_sequencing:
    - data://meadow/technology/2023-11-28/dna_sequencing
  data://grapher/technology/2023-11-28/dna_sequencing:
    - data://garden/technology/2023-11-28/dna_sequencing

  # John C. McCallum, Price and Performance Changes of Computer Technology with Time
  data://meadow/technology/2024-05-13/computer_memory_storage:
    - snapshot://technology/2024-05-13/computer_memory_storage.xlsx
  data://garden/technology/2024-05-13/computer_memory_storage:
    - data://meadow/technology/2024-05-13/computer_memory_storage
  data://grapher/technology/2024-05-13/computer_memory_storage:
    - data://garden/technology/2024-05-13/computer_memory_storage

  # European Social Survey - Trust questions
  data://meadow/ess/2023-08-02/ess_trust:
    - snapshot://ess/2023-08-02/ess_trust.csv
    - data://garden/regions/2023-01-01/regions
  data://garden/ess/2023-08-02/ess_trust:
    - data://meadow/ess/2023-08-02/ess_trust

  # Latinobarómetro survey - Trust
  data://meadow/survey/2023-08-04/latinobarometro_trust:
    - snapshot://survey/2023-08-04/latinobarometro_trust.csv
  data://garden/survey/2023-08-04/latinobarometro_trust:
    - data://meadow/survey/2023-08-04/latinobarometro_trust

  # Afrobarometer survey - Trust
  data://meadow/survey/2023-08-07/afrobarometer_trust:
    - snapshot://survey/2023-08-07/afrobarometer_trust.csv
  data://garden/survey/2023-08-07/afrobarometer_trust:
    - data://meadow/survey/2023-08-07/afrobarometer_trust

  # Trust surveys
  data://garden/survey/2023-08-04/trust_surveys:
    - data://garden/survey/2023-08-04/latinobarometro_trust
    - data://garden/survey/2023-08-07/afrobarometer_trust
    - data://garden/ess/2023-08-02/ess_trust
  data://grapher/survey/2023-08-04/trust_surveys:
    - data://garden/survey/2023-08-04/trust_surveys

  # World Bank GenderStats
  data://meadow/wb/2024-06-10/gender_statistics:
    - snapshot://wb/2024-06-10/gender_statistics.feather
  data://garden/wb/2024-06-10/gender_statistics:
    - data://meadow/wb/2024-06-10/gender_statistics
  data://garden/wb/2024-06-10/gender_statistics_country_counts:
    - data://garden/wb/2024-06-10/gender_statistics
    - data://garden/regions/2023-01-01/regions
    - data://garden/demography/2024-07-15/population
  data://grapher/wb/2024-06-10/gender_statistics:
    - data://garden/wb/2024-06-10/gender_statistics
  data://grapher/wb/2024-06-10/gender_statistics_country_counts:
    - data://garden/wb/2024-06-10/gender_statistics_country_counts

  # Missing Data - Children out of school
  data://garden/missing_data/2024-03-26/children_out_of_school:
    - data://garden/wb/2024-06-10/gender_statistics
    - data://garden/wb/2024-03-11/income_groups
    - data://garden/regions/2023-01-01/regions
    - data://garden/demography/2023-03-31/population
  data://grapher/missing_data/2024-03-26/children_out_of_school:
    - data://garden/missing_data/2024-03-26/children_out_of_school

  # Missing Data - Neuropsychiatric Conditions
  data://garden/missing_data/2024-03-26/who_neuropsychiatric_conditions:
    - data://garden/who/2024-07-26/mortality_database
    - data://garden/wb/2024-03-11/income_groups
    - data://garden/regions/2023-01-01/regions
    - data://garden/demography/2023-03-31/population
  data://grapher/missing_data/2024-03-26/who_neuropsychiatric_conditions:
    - data://garden/missing_data/2024-03-26/who_neuropsychiatric_conditions

  # Missing Data - Suicides
  data://garden/missing_data/2024-03-26/who_md_suicides:
    - data://garden/who/2024-03-24/self_inflicted_injuries
    - data://garden/wb/2024-03-11/income_groups
    - data://garden/regions/2023-01-01/regions
    - data://garden/demography/2023-03-31/population
  data://grapher/missing_data/2024-03-26/who_md_suicides:
    - data://garden/missing_data/2024-03-26/who_md_suicides

  # Maddison Project Database
  data://meadow/ggdc/2024-04-26/maddison_project_database:
    - snapshot://ggdc/2024-04-26/maddison_project_database.xlsx
  data://garden/ggdc/2024-04-26/maddison_project_database:
    - data://meadow/ggdc/2024-04-26/maddison_project_database
  data://grapher/ggdc/2024-04-26/maddison_project_database:
    - data://garden/ggdc/2024-04-26/maddison_project_database

  # Global GDP in the long run (with WDI)
  data://garden/growth/2024-05-16/gdp_historical:
    - data://garden/ggdc/2024-04-26/maddison_project_database
    - data://garden/ggdc/2022-12-23/maddison_database
    - data://grapher/worldbank_wdi/2024-05-20/wdi

  data://grapher/growth/2024-05-16/gdp_historical:
    - data://garden/growth/2024-05-16/gdp_historical

  # Homosexuality criminalization data from Mignot (2022)
  data://meadow/lgbt_rights/2024-06-11/criminalization_mignot:
    - snapshot://lgbt_rights/2024-06-11/criminalization_mignot.csv
  data://garden/lgbt_rights/2024-06-11/criminalization_mignot:
    - data://meadow/lgbt_rights/2024-06-11/criminalization_mignot
    - data://garden/regions/2023-01-01/regions
    - data://garden/demography/2023-03-31/population
  data://grapher/lgbt_rights/2024-06-11/criminalization_mignot:
    - data://garden/lgbt_rights/2024-06-11/criminalization_mignot

  # Refugee, Asylum and Migration Explorer:
  export://explorers/migration/2024-08-05/migration:
    - data://grapher/unicef/2024-07-30/child_migration
    - data://grapher/un/2024-07-25/refugee_data
    - data://grapher/un/2024-07-16/migrant_stock
    - data://grapher/un/2024-07-12/un_wpp_full
    - data://grapher/worldbank_wdi/2024-05-20/wdi
    - data://grapher/idmc/2024-08-02/internal_displacement

  ######################################################################################################################
  # Older versions to be archived once they are not used by any other steps.

  # UN SDG - archive
  data://meadow/un/2023-01-24/un_sdg:
    - snapshot://un/2023-01-24/un_sdg.feather
  data://garden/un/2023-01-24/un_sdg:
    - data://meadow/un/2023-01-24/un_sdg
    - snapshot://un/2023-01-24/un_sdg_unit.csv
    - snapshot://un/2023-01-24/un_sdg_dimension.json
  data://grapher/un/2023-01-24/un_sdg:
    - data://garden/un/2023-01-24/un_sdg

  data://meadow/papers/2023-10-20/anthromes_input:
    - snapshot://papers/2023-10-20/anthromes_input.zip
  data://meadow/papers/2023-10-20/anthromes:
    - snapshot://papers/2023-10-20/anthromes.csv
  data://garden/papers/2023-10-20/anthromes:
    - data://meadow/papers/2023-10-20/anthromes
    - data://meadow/papers/2023-10-20/anthromes_input
  data://grapher/papers/2024-01-05/anthromes:
    - data://garden/papers/2023-10-20/anthromes
  ######################################################################################################################
  # Map (Natural Earth)
  data://meadow/geography/2023-11-28/nat_earth_110:
    - snapshot://geography/2023-11-28/nat_earth_110.zip
  data://garden/geography/2023-11-28/nat_earth_110:
    - data://meadow/geography/2023-11-28/nat_earth_110

  ######################################################################################################################

  #Latitude
  data://grapher/geography/2024-07-18/latitude:
    - data://garden/geography/2023-11-28/nat_earth_110

  # Attention in Media: The Guardian
  data://meadow/news/2024-05-08/guardian_mentions:
    - snapshot://news/2024-05-07/guardian_mentions.csv
    - snapshot://news/2024-05-07/guardian_mentions_raw.csv
  data://garden/news/2024-05-08/guardian_mentions:
    - data://meadow/news/2024-05-08/guardian_mentions
    - data://garden/demography/2023-03-31/population
    - data://garden/regions/2023-01-01/regions
  data://grapher/news/2024-05-08/guardian_mentions:
    - data://garden/news/2024-05-08/guardian_mentions

  # News coverage by GDELT 2
  data://meadow/news/2024-05-23/gdelt_v2:
    - snapshot://news/2024-05-23/gdelt_v2.csv
  data://garden/news/2024-05-23/gdelt_v2:
    - data://meadow/news/2024-05-23/gdelt_v2
  data://grapher/news/2024-05-23/gdelt_v2:
    - data://garden/news/2024-05-23/gdelt_v2

  ######################################################################################################################
  # Older versions that should be archived once they are not used by any other steps.

  ######################################################################################################################

  # World Development Indicators - WDI
  data://meadow/worldbank_wdi/2024-05-20/wdi:
    - snapshot://worldbank_wdi/2024-05-20/wdi.zip

  data://garden/worldbank_wdi/2024-05-20/wdi:
    - snapshot://worldbank_wdi/2024-05-20/wdi.zip
    - data://meadow/worldbank_wdi/2024-05-20/wdi
    - data://garden/demography/2024-07-15/population
    - data://garden/regions/2023-01-01/regions
    - data://garden/wb/2024-07-29/income_groups

  data://grapher/worldbank_wdi/2024-05-20/wdi:
    - data://garden/worldbank_wdi/2024-05-20/wdi

  #
  # Aviation Safety Network - Aviation Statistics.
  #
  data://meadow/aviation_safety_network/2024-06-05/aviation_statistics:
    - snapshot://aviation_safety_network/2024-06-05/aviation_statistics_by_period.csv
    - snapshot://aviation_safety_network/2024-06-05/aviation_statistics.csv
    - snapshot://aviation_safety_network/2024-06-05/aviation_statistics_by_nature.csv
  data://garden/aviation_safety_network/2024-06-05/aviation_statistics:
    - data://meadow/aviation_safety_network/2024-06-05/aviation_statistics
    - data://garden/worldbank_wdi/2024-05-20/wdi
  data://grapher/aviation_safety_network/2024-06-05/aviation_statistics:
    - data://garden/aviation_safety_network/2024-06-05/aviation_statistics

  # Equaldex dataset
  data://meadow/lgbt_rights/2024-06-03/equaldex:
    - snapshot://lgbt_rights/2024-06-03/equaldex.csv
    - snapshot://lgbt_rights/2024-06-03/equaldex_current.csv
    - snapshot://lgbt_rights/2024-06-03/equaldex_indices.csv

  data://garden/lgbt_rights/2024-06-03/equaldex:
    - data://meadow/lgbt_rights/2024-06-03/equaldex
    - data://garden/regions/2023-01-01/regions
    - data://garden/demography/2023-03-31/population
    - data://garden/countries/2023-09-25/isd

  data://grapher/lgbt_rights/2024-06-03/equaldex:
    - data://garden/lgbt_rights/2024-06-03/equaldex

  # Public Finances in Modern History dataset (IMF)
  data://meadow/imf/2024-06-12/public_finances_modern_history:
    - snapshot://imf/2024-06-12/public_finances_modern_history.xlsx
  data://garden/imf/2024-06-12/public_finances_modern_history:
    - data://meadow/imf/2024-06-12/public_finances_modern_history
  data://grapher/imf/2024-06-12/public_finances_modern_history:
    - data://garden/imf/2024-06-12/public_finances_modern_history

  # Same-Sex Marriage Around the World from Pew Research Center
  data://meadow/pew/2024-06-03/same_sex_marriage:
    - snapshot://pew/2024-06-03/same_sex_marriage.csv
  data://garden/pew/2024-06-03/same_sex_marriage:
    - data://meadow/pew/2024-06-03/same_sex_marriage
    - data://garden/regions/2023-01-01/regions
    - data://garden/demography/2023-03-31/population
  data://grapher/pew/2024-06-03/same_sex_marriage:
    - data://garden/pew/2024-06-03/same_sex_marriage

  # UN Regions
  data://meadow/un/2024-06-24/sdg_regions:
    - snapshot://un/2024-06-24/sdg_regions.csv
  data://garden/un/2024-06-24/sdg_regions:
    - data://meadow/un/2024-06-24/sdg_regions
  data://grapher/un/2024-06-24/sdg_regions:
    - data://garden/un/2024-06-24/sdg_regions

  # WHO Mort DB Homicides
  data://meadow/homicide/2024-07-30/who_mort_db:
    - snapshot://homicide/2024-07-30/who_mort_db.csv
  data://garden/homicide/2024-07-30/who_mort_db:
    - data://meadow/homicide/2024-07-30/who_mort_db
    - data://garden/un/2022-07-11/un_wpp
  data://grapher/homicide/2024-07-30/who_mort_db:
    - data://garden/homicide/2024-07-30/who_mort_db

  # Homicide - OMM
  data://garden/homicide/2024-07-30/homicide_long_run_omm:
    - data://grapher/fasttrack/2023-01-03/long_term_homicide_rates_in_europe
    - data://garden/homicide/2024-07-30/who_mort_db
    - data://garden/homicide/2023-07-04/unodc
  data://grapher/homicide/2024-07-30/homicide_long_run_omm:
    - data://garden/homicide/2024-07-30/homicide_long_run_omm

  # WB income groups 2023-04-30
  data://meadow/wb/2023-04-30/income_groups:
    - snapshot://wb/2023-04-30/income_groups.xlsx
  data://garden/wb/2023-04-30/income_groups:
    - data://meadow/wb/2023-04-30/income_groups
  data://grapher/wb/2023-04-30/income_groups:
    - data://garden/wb/2023-04-30/income_groups

  # WB income groups 2024-03-11
  data://meadow/wb/2024-03-11/income_groups:
    - snapshot://wb/2024-03-11/income_groups.xlsx
  data://garden/wb/2024-03-11/income_groups:
    - data://meadow/wb/2024-03-11/income_groups
  data://grapher/wb/2024-03-11/income_groups:
    - data://garden/wb/2024-03-11/income_groups

  # WB income groups 2024-07-29
  data://meadow/wb/2024-07-29/income_groups:
    - snapshot://wb/2024-07-29/income_groups.xlsx

  data://garden/wb/2024-07-29/income_groups:
    - data://meadow/wb/2024-07-29/income_groups
    - data://garden/regions/2023-01-01/regions
    - data://garden/demography/2024-07-15/population

  data://grapher/wb/2024-07-29/income_groups:
    - data://garden/wb/2024-07-29/income_groups

  # Ethnologue
  data-private://meadow/language/2024-07-17/ethnologue:
    - snapshot-private://language/2024-07-17/ethnologue.zip
  data-private://garden/language/2024-07-17/ethnologue:
    - data-private://meadow/language/2024-07-17/ethnologue
    - data://garden/demography/2024-07-15/population
    - data://garden/regions/2023-01-01/regions
  data-private://grapher/language/2024-07-17/ethnologue:
    - data-private://garden/language/2024-07-17/ethnologue

  # Child Mortality Estimates - UN IGME
  data://meadow/un/2024-09-11/igme:
    - snapshot://un/2024-09-11/igme.zip
  data://garden/un/2024-09-11/igme:
    - data://meadow/un/2024-09-11/igme
    - data://garden/un/2018/igme
    - data://garden/regions/2023-01-01/regions
    - data://garden/demography/2024-07-15/population
  data://grapher/un/2024-09-11/igme:
    - data://garden/un/2024-09-11/igme

  # Long-run child mortality, Gapminder + UN IGME
  data://garden/un/2024-09-16/long_run_child_mortality:
    - data://garden/un/2024-09-11/igme
    - data://garden/gapminder/2023-09-18/under_five_mortality
    - data://garden/gapminder/2023-09-21/under_five_mortality
  data://grapher/un/2024-09-16/long_run_child_mortality:
    - data://garden/un/2024-09-16/long_run_child_mortality

  # UN SDG (2024)
  data://meadow/un/2024-08-27/un_sdg:
    - snapshot://un/2024-08-27/un_sdg.feather
  data://garden/un/2024-08-27/un_sdg:
    - data://meadow/un/2024-08-27/un_sdg
    - snapshot://un/2024-08-27/un_sdg_unit.csv
    - snapshot://un/2024-08-27/un_sdg_dimension.json
  data://grapher/un/2024-08-27/un_sdg:
    - data://garden/un/2024-08-27/un_sdg

  # OECD Official Development Assistance (ODA)
  data://meadow/oecd/2024-08-21/official_development_assistance:
    - snapshot://oecd/2024-08-21/official_development_assistance_dac1.zip
    - snapshot://oecd/2024-08-21/official_development_assistance_dac2a.zip
  data://garden/oecd/2024-08-21/official_development_assistance:
    - data://meadow/oecd/2024-08-21/official_development_assistance
    - data://garden/one/2024-10-02/official_development_assistance_one
    - data://garden/demography/2024-07-15/population
  data://grapher/oecd/2024-08-21/official_development_assistance:
    - data://garden/oecd/2024-08-21/official_development_assistance

  # Oil Spills
  data://meadow/itopf/2024-10-16/oil_spills:
    - snapshot://itopf/2024-10-16/oil_spills.pdf
  data://garden/itopf/2024-10-16/oil_spills:
    - data://meadow/itopf/2024-10-16/oil_spills
  data://grapher/itopf/2024-10-16/oil_spills:
    - data://garden/itopf/2024-10-16/oil_spills

<<<<<<< HEAD
# OECD Official Development Assistance (ODA) via ONE
  data://meadow/one/2024-10-02/official_development_assistance_one:
    - snapshot://one/2024-10-02/oda_one_sectors.feather
    - snapshot://one/2024-10-02/oda_one_channels.feather
  data://garden/one/2024-10-02/official_development_assistance_one:
    - data://meadow/one/2024-10-02/official_development_assistance_one


# UN SD census data
=======
  # UN SD census data
>>>>>>> 4c7e9c9d
  data://meadow/un/2024-10-21/census_dates:
    - snapshot://un/2024-10-21/census_dates.csv
  data://garden/un/2024-10-21/census_dates:
    - data://meadow/un/2024-10-21/census_dates
  data://grapher/un/2024-10-21/census_dates:
    - data://garden/un/2024-10-21/census_dates

  #  World Peace Foundation - Famines
  data://meadow/wpf/2024-10-03/famines:
    - snapshot://wpf/2024-10-03/famines.xlsx
  data://garden/wpf/2024-10-03/famines:
    - data://meadow/wpf/2024-10-03/famines
    - data://garden/regions/2023-01-01/regions

  data://grapher/wpf/2024-10-03/famines:
    - data://garden/wpf/2024-10-03/famines
  data://garden/wpf/2024-10-03/total_famines_by_year_decade:
    - data://garden/wpf/2024-10-03/famines
    - data://garden/demography/2024-07-15/population
  data://grapher/wpf/2024-10-03/total_famines_by_year_decade:
    - data://garden/wpf/2024-10-03/total_famines_by_year_decade

  data://garden/wpf/2024-10-03/famines_by_regime_gdp:
    - data://garden/wpf/2024-10-03/famines
    - data://garden/democracy/2024-03-07/vdem
    - data://garden/ggdc/2024-04-26/maddison_project_database
  data://grapher/wpf/2024-10-03/famines_by_regime_gdp:
    - data://garden/wpf/2024-10-03/famines_by_regime_gdp

  data://garden/wpf/2024-10-03/famines_by_factor:
    - data://garden/wpf/2024-10-03/famines
  data://grapher/wpf/2024-10-03/famines_by_factor:
    - data://garden/wpf/2024-10-03/famines_by_factor

  data://garden/wpf/2024-10-03/famines_by_place:
    - data://garden/wpf/2024-10-03/famines
  data://grapher/wpf/2024-10-03/famines_by_place:
    - data://garden/wpf/2024-10-03/famines_by_place

  data-private://meadow/owid/latest/ig_countries:
    - snapshot-private://owid/latest/ig_countries.csv
  data-private://garden/owid/latest/ig_countries:
    - data-private://meadow/owid/latest/ig_countries
  data-private://grapher/owid/latest/ig_countries:
    - data-private://garden/owid/latest/ig_countries

  # Migration between regions, based on UN DESA flows
  data://garden/migration/2024-11-18/migration_between_regions:
    - data://garden/un/2024-07-16/migrant_stock
    - data://garden/regions/2023-01-01/regions
    - data://garden/wb/2024-07-29/income_groups

  data://grapher/migration/2024-11-18/migration_between_regions:
    - data://garden/migration/2024-11-18/migration_between_regions

  # IMF World Economic Outlook
  data://meadow/imf/2024-11-25/world_economic_outlook:
    - snapshot://imf/2024-11-25/world_economic_outlook.xls
  data://garden/imf/2024-11-25/world_economic_outlook:
    - data://meadow/imf/2024-11-25/world_economic_outlook
  data://grapher/imf/2024-11-25/world_economic_outlook:
    - data://garden/imf/2024-11-25/world_economic_outlook

include:
  - dag/open_numbers.yml
  - dag/faostat.yml
  - dag/energy.yml
  - dag/wizard.yml
  - dag/examples.yml
  - dag/emissions.yml
  - dag/papers.yml
  - dag/demography.yml
  - dag/war.yml
  - dag/fasttrack.yml
  - dag/migrated.yml
  - dag/biodiversity.yml
  - dag/health.yml
  - dag/environment.yml
  - dag/agriculture.yml
  - dag/space.yml
  - dag/artificial_intelligence.yml
  - dag/education.yml
  - dag/covid.yml
  - dag/animal_welfare.yml
  - dag/plastic_use.yml
  - dag/statins.yml
  - dag/wash.yml
  - dag/climate.yml
  - dag/urbanization.yml
  - dag/poverty_inequality.yml
  - dag/democracy.yml
  - dag/temp.yml
  - dag/survey.yml
  - dag/forests.yml
  - dag/natural_disasters.yml
  - dag/chartbook.yml
  - dag/minerals.yml
  - dag/tourism.yml
  - dag/migration.yml<|MERGE_RESOLUTION|>--- conflicted
+++ resolved
@@ -807,7 +807,6 @@
   data://grapher/itopf/2024-10-16/oil_spills:
     - data://garden/itopf/2024-10-16/oil_spills
 
-<<<<<<< HEAD
 # OECD Official Development Assistance (ODA) via ONE
   data://meadow/one/2024-10-02/official_development_assistance_one:
     - snapshot://one/2024-10-02/oda_one_sectors.feather
@@ -817,9 +816,7 @@
 
 
 # UN SD census data
-=======
   # UN SD census data
->>>>>>> 4c7e9c9d
   data://meadow/un/2024-10-21/census_dates:
     - snapshot://un/2024-10-21/census_dates.csv
   data://garden/un/2024-10-21/census_dates:
