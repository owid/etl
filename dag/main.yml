--- conflicted
+++ resolved
@@ -698,20 +698,6 @@
   data://grapher/aviation/2025-04-01/air_traffic:
     - data://garden/aviation/2025-04-01/air_traffic
 
-<<<<<<< HEAD
-  # United Nations members
-  data://meadow/un/2025-05-15/un_members:
-    - snapshot://un/2025-05-15/un_members.csv
-  # United Nations members
-  data://garden/un/2025-05-15/un_members:
-    - data://garden/wb/2021-07-01/wb_income
-    - data://garden/demography/2024-07-15/population
-    - data://meadow/un/2025-05-15/un_members
-    - data://garden/regions/2023-01-01/regions
-  # United Nations members
-  data://grapher/un/2025-05-15/un_members:
-    - data://garden/un/2025-05-15/un_members
-=======
   # UNODC - Access and Functioning of Justice
   data://meadow/unodc/2025-05-12/justice:
     - snapshot://unodc/2025-05-12/justice.xlsx
@@ -728,6 +714,18 @@
   data://grapher/unodc/2025-05-12/corruption:
     - data://garden/unodc/2025-05-12/corruption
 
+  # United Nations members
+  data://meadow/un/2025-05-15/un_members:
+    - snapshot://un/2025-05-15/un_members.csv
+  # United Nations members
+  data://garden/un/2025-05-15/un_members:
+    - data://garden/wb/2021-07-01/wb_income
+    - data://garden/demography/2024-07-15/population
+    - data://meadow/un/2025-05-15/un_members
+    - data://garden/regions/2023-01-01/regions
+  # United Nations members
+  data://grapher/un/2025-05-15/un_members:
+    - data://garden/un/2025-05-15/un_members
 
   #
   # Corruption Barometer
@@ -738,7 +736,6 @@
     - data://meadow/corruption/2025-05-12/corruption_barometer
   data://grapher/corruption/2025-05-12/corruption_barometer:
     - data://garden/corruption/2025-05-12/corruption_barometer
->>>>>>> 27c81e5a
 
 include:
   - dag/open_numbers.yml
