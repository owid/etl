steps:
  #
  # Regions.
  #
  data://garden/regions/2023-01-01/regions:
  data://grapher/regions/2023-01-01/regions:
    - data://garden/regions/2023-01-01/regions
  # Create a step with regions data used by the owid-grapher repository.
  data://external/owid_grapher/latest/regions:
    - data://garden/regions/2023-01-01/regions
    - data://garden/wb/2024-07-29/income_groups
  # Create a step with a simplified countries-regions file used by the notebooks repository.
  data://external/notebooks/latest/regions:
    - data://grapher/regions/2023-01-01/regions

  # Gapminder
  data://meadow/gapminder/2023-03-31/population:
    - snapshot://gapminder/2023-03-31/population.xlsx
  data://garden/gapminder/2023-03-31/population:
    - data://meadow/gapminder/2023-03-31/population

  # Others
  data://meadow/wb/2021-07-01/wb_income:
    - snapshot://wb/2021-07-01/wb_income.xlsx
  data://garden/wb/2021-07-01/wb_income:
    - data://meadow/wb/2021-07-01/wb_income

  data://garden/ggdc/2020-10-01/ggdc_maddison:
    - snapshot://ggdc/2020-10-01/ggdc_maddison.xlsx
  data://grapher/ggdc/2020-10-01/ggdc_maddison:
    - data://garden/ggdc/2020-10-01/ggdc_maddison

  # Malnutrition
  data://grapher/malnutrition/2024-12-16/malnutrition:
    - data://garden/malnutrition/2024-12-16/malnutrition
  data://garden/malnutrition/2024-12-16/malnutrition:
    - data://garden/worldbank_wdi/2024-05-20/wdi
    - data://garden/un/2024-07-12/un_wpp

    # Homicide - UNODC - update
  data://meadow/homicide/2024-10-30/unodc:
    - snapshot://homicide/2024-10-30/unodc.xlsx
  data://garden/homicide/2024-10-30/unodc:
    - data://meadow/homicide/2024-10-30/unodc
    - data://garden/demography/2023-03-31/population
  data://grapher/homicide/2024-10-30/unodc:
    - data://garden/homicide/2024-10-30/unodc

  #
  # UN
  # UN SDG - current
  data://meadow/un/2023-08-16/un_sdg:
    - snapshot://un/2023-08-16/un_sdg.feather
  data://garden/un/2023-08-16/un_sdg:
    - data://meadow/un/2023-08-16/un_sdg
    - snapshot://un/2023-08-16/un_sdg_unit.csv
    - snapshot://un/2023-08-16/un_sdg_dimension.json
  data://grapher/un/2023-08-16/un_sdg:
    - data://garden/un/2023-08-16/un_sdg

  # Internet
  data://garden/technology/2024-12-23/internet:
    - data://garden/worldbank_wdi/2024-05-20/wdi
    - data://garden/demography/2024-07-15/population
    - data://garden/regions/2023-01-01/regions
    - data://garden/wb/2024-03-11/income_groups
  data://grapher/technology/2024-12-23/internet:
    - data://garden/technology/2024-12-23/internet

  # UNDP
  data://meadow/un/2025-05-07/undp_hdr:
    - snapshot://un/2025-05-07/undp_hdr.csv
  data://garden/un/2025-05-07/undp_hdr:
    - data://garden/regions/2023-01-01/regions
    - data://garden/wb/2024-07-29/income_groups
    - data://meadow/un/2025-05-07/undp_hdr
  data://grapher/un/2025-05-07/undp_hdr:
    - data://garden/un/2025-05-07/undp_hdr

  # Maddison Database 2010
  data://meadow/ggdc/2022-12-23/maddison_database:
    - snapshot://ggdc/2022-12-23/maddison_database.xlsx
  data://garden/ggdc/2022-12-23/maddison_database:
    - data://meadow/ggdc/2022-12-23/maddison_database

  # Penn World Table
  data://meadow/ggdc/2022-11-28/penn_world_table:
    - snapshot://ggdc/2021-06-18/penn_world_table.xlsx
  data://meadow/ggdc/2022-11-28/penn_world_table_national_accounts:
    - snapshot://ggdc/2021-06-18/penn_world_table_national_accounts.xlsx
    - data://garden/regions/2023-01-01/regions
  data://garden/ggdc/2022-11-28/penn_world_table:
    - data://meadow/ggdc/2022-11-28/penn_world_table
    - data://meadow/ggdc/2022-11-28/penn_world_table_national_accounts
  data://grapher/ggdc/2022-11-28/penn_world_table:
    - data://garden/ggdc/2022-11-28/penn_world_table

  # Microprocessor trend data
  data://meadow/technology/2023-03-08/microprocessor_trend:
    - snapshot://technology/2023-03-08/microprocessor_trend.dat
  data://garden/technology/2023-03-08/microprocessor_trend:
    - data://meadow/technology/2023-03-08/microprocessor_trend
  data://grapher/technology/2023-03-09/microprocessor_trend:
    - data://garden/technology/2023-03-08/microprocessor_trend

  # Terrorism questions in World Values Survey (longitudinal)
  data://meadow/wvs/2023-06-25/longitudinal_wvs:
    - snapshot://wvs/2023-06-25/longitudinal_wvs.csv
    - data://garden/regions/2023-01-01/regions
  data://garden/wvs/2023-06-25/longitudinal_wvs:
    - data://meadow/wvs/2023-06-25/longitudinal_wvs
  data://grapher/wvs/2023-06-25/longitudinal_wvs:
    - data://garden/wvs/2023-06-25/longitudinal_wvs

  # USA consumer prices (US Bureau of Labor Statistics)

  data://garden/bls/2025-04-12/us_consumer_prices:
    - snapshot://bls/2025-04-12/us_consumer_prices.csv
  data://grapher/bls/2025-04-12/us_consumer_prices:
    - data://garden/bls/2025-04-12/us_consumer_prices

  # Historical Cross Country Technology Adoption Dataset (Comin & Hobijn, 2004)
  data://meadow/technology/2023-03-16/hcctad:
    - snapshot://technology/2023-03-16/hcctad.txt
  data://garden/technology/2023-03-16/hcctad:
    - data://meadow/technology/2023-03-16/hcctad
  data://grapher/technology/2023-03-16/hcctad:
    - data://garden/technology/2023-03-16/hcctad

  # World Happiness report (2025)
  data://meadow/happiness/2025-03-28/happiness:
    - snapshot://happiness/2025-03-28/happiness.xlsx

  data://garden/happiness/2025-03-28/happiness:
    - data://meadow/happiness/2025-03-28/happiness
    - data://garden/demography/2024-07-15/population
    - data://garden/wb/2024-07-29/income_groups
    - data://garden/regions/2023-01-01/regions

  data://grapher/happiness/2025-03-28/happiness:
    - data://garden/happiness/2025-03-28/happiness

  # Ethnic Power Relations Dataset
  data://meadow/eth/2023-03-15/growup:
    - snapshot://eth/2023-03-15/growup.csv
  data://garden/eth/2023-03-15/ethnic_power_relations:
    - data://meadow/eth/2023-03-15/growup
    - data://garden/demography/2023-03-31/population
    - data://garden/wb/2021-07-01/wb_income
    - data://garden/regions/2023-01-01/regions
  data://grapher/eth/2023-03-15/ethnic_power_relations:
    - data://garden/eth/2023-03-15/ethnic_power_relations

  # World Bank's Women, Business and the Law additional data
  data://meadow/wb/2023-05-12/women_business_law_additional:
    - snapshot://wb/2023-05-12/women_business_law_additional.xlsx
  data://garden/wb/2023-05-12/women_business_law_additional:
    - data://meadow/wb/2023-05-12/women_business_law_additional
  data://grapher/wb/2023-05-12/women_business_law_additional:
    - data://garden/wb/2023-05-12/women_business_law_additional

  # U.S. patent activity since 1790 (USPTO)
  data://meadow/research_development/2023-05-24/us_patents:
    - snapshot://research_development/2023-05-24/us_patents.htm
  data://garden/research_development/2023-05-25/us_patents:
    - data://meadow/research_development/2023-05-24/us_patents
  data://grapher/research_development/2023-05-25/us_patents:
    - data://garden/research_development/2023-05-25/us_patents

  # Real commodity prices
  data://grapher/papers/2023-06-07/commodity_prices:
    - data://garden/papers/2023-06-07/commodity_prices
  data://garden/papers/2023-06-07/commodity_prices:
    - snapshot://papers/2023-06-07/commodity_prices.xlsx

  # Terrorism
  data://meadow/terrorism/2023-07-20/global_terrorism_database:
    - snapshot://terrorism/2023-07-20/global_terrorism_database.csv
    - snapshot://terrorism/2023-07-20/global_terrorism_database_2021.csv
  data://garden/terrorism/2023-07-20/global_terrorism_database:
    - data://meadow/terrorism/2023-07-20/global_terrorism_database
    - data://garden/un/2022-07-11/un_wpp
    - data://garden/regions/2023-01-01/regions
    - data://garden/demography/2023-03-31/population
  data://grapher/terrorism/2023-07-20/global_terrorism_database:
    - data://garden/terrorism/2023-07-20/global_terrorism_database

  # Colonial Dates Dataset (COLDAT)
  data://meadow/harvard/2023-09-18/colonial_dates_dataset:
    - snapshot://harvard/2023-09-18/colonial_dates_dataset.csv
  data://garden/harvard/2023-09-18/colonial_dates_dataset:
    - data://meadow/harvard/2023-09-18/colonial_dates_dataset
    - data://garden/wb/2021-07-01/wb_income
    - data://garden/regions/2023-01-01/regions
    - data://garden/demography/2023-03-31/population
  data://grapher/harvard/2023-09-18/colonial_dates_dataset:
    - data://garden/harvard/2023-09-18/colonial_dates_dataset

  # Augmented Human Development Index
  data://meadow/ahdi/2023-09-08/augmented_hdi:
    - snapshot://ahdi/2023-09-08/augmented_hdi.xlsx
    - snapshot://ahdi/2023-09-08/augmented_hdi_region.xlsx
  data://garden/ahdi/2023-09-08/augmented_hdi:
    - data://meadow/ahdi/2023-09-08/augmented_hdi
  data://grapher/ahdi/2023-09-08/augmented_hdi:
    - data://garden/ahdi/2023-09-08/augmented_hdi

  # Gapminder  - Under five mortality v7
  data://meadow/gapminder/2023-09-18/under_five_mortality:
    - snapshot://gapminder/2023-09-18/under_five_mortality.xlsx
  data://garden/gapminder/2023-09-18/under_five_mortality:
    - data://meadow/gapminder/2023-09-18/under_five_mortality

  #  Gapminder  - Under five mortality v11
  data://meadow/gapminder/2023-09-21/under_five_mortality:
    - snapshot://gapminder/2023-09-21/under_five_mortality.xlsx
  data://garden/gapminder/2023-09-21/under_five_mortality:
    - data://meadow/gapminder/2023-09-21/under_five_mortality

  # Older vintage UN IGME (with longer time-series)
  data://meadow/un/2018/igme:
    - snapshot://un/2018/igme.csv
  data://garden/un/2018/igme:
    - data://meadow/un/2018/igme

  # Country lists
  data://meadow/countries/2023-09-25/isd:
    - snapshot://countries/2023-09-22/isd.xlsx
  data://garden/countries/2023-09-25/isd:
    - data://meadow/countries/2023-09-25/isd
    - data://garden/demography/2023-03-31/population
  data://grapher/countries/2023-10-01/isd:
    - data://garden/countries/2023-09-25/isd

  data://meadow/countries/2023-09-25/gleditsch:
    - snapshot://countries/2023-09-22/gleditsch_states.dat
    - snapshot://countries/2023-09-22/gleditsch_microstates.dat
  data://garden/countries/2024-08-27/gleditsch:
    - data://meadow/countries/2023-09-25/gleditsch
    - data://garden/demography/2024-07-15/population
  data://grapher/countries/2024-08-27/gleditsch:
    - data://garden/countries/2024-08-27/gleditsch

  # Outdated gleditsch
  data://garden/countries/2024-01-08/gleditsch_no_population:
    - data://meadow/countries/2023-09-25/gleditsch

  data://meadow/countries/2023-09-29/cow_ssm:
    - snapshot://countries/2023-09-22/cow_ssm_majors.csv
    - snapshot://countries/2023-09-22/cow_ssm_states.csv
    - snapshot://countries/2023-09-22/cow_ssm_system.csv
  data://garden/countries/2023-09-29/cow_ssm:
    - data://meadow/countries/2023-09-29/cow_ssm
    - data://garden/demography/2023-03-31/population
  data://grapher/countries/2023-09-29/cow_ssm:
    - data://garden/countries/2023-09-29/cow_ssm

  # Fertility rate, Gapminder
  data://meadow/gapminder/2023-09-22/total_fertility_rate:
    - snapshot://gapminder/2023-09-22/total_fertility_rate.xlsx
  data://garden/gapminder/2023-09-22/total_fertility_rate:
    - data://meadow/gapminder/2023-09-22/total_fertility_rate
    - data://garden/un/2025-04-25/long_run_child_mortality
    - data://garden/un/2022-07-11/un_wpp
  data://grapher/gapminder/2023-09-22/total_fertility_rate:
    - data://garden/gapminder/2023-09-22/total_fertility_rate

  # State Capacity Dataset
  data://meadow/state_capacity/2023-10-19/state_capacity_dataset:
    - snapshot://state_capacity/2023-10-19/state_capacity_dataset.dta
  data://garden/state_capacity/2023-10-19/state_capacity_dataset:
    - data://meadow/state_capacity/2023-10-19/state_capacity_dataset
    - data://garden/wb/2021-07-01/wb_income
    - data://garden/regions/2023-01-01/regions
    - data://garden/demography/2023-03-31/population
  data://grapher/state_capacity/2023-10-19/state_capacity_dataset:
    - data://garden/state_capacity/2023-10-19/state_capacity_dataset

  # United Nations members
  data://meadow/un/2023-10-30/un_members:
    - snapshot://un/2023-10-30/un_members.csv
  data://garden/un/2023-10-30/un_members:
    - data://meadow/un/2023-10-30/un_members
    - data://garden/wb/2021-07-01/wb_income
    - data://garden/regions/2023-01-01/regions
    - data://garden/demography/2023-03-31/population
  data://grapher/un/2023-10-30/un_members:
    - data://garden/un/2023-10-30/un_members

  # World Bank - Worldwide Bureaucracy Indicators
  data://meadow/wb/2023-11-21/worldwide_bureaucracy_indicators:
    - snapshot://wb/2023-11-21/worldwide_bureaucracy_indicators.csv
  data://garden/wb/2023-11-21/worldwide_bureaucracy_indicators:
    - data://meadow/wb/2023-11-21/worldwide_bureaucracy_indicators
  data://grapher/wb/2023-11-21/worldwide_bureaucracy_indicators:
    - data://garden/wb/2023-11-21/worldwide_bureaucracy_indicators

  # Information Capacity Dataset
  data://meadow/state_capacity/2023-11-10/information_capacity_dataset:
    - snapshot://state_capacity/2023-11-10/information_capacity_dataset.dta
  data://garden/state_capacity/2023-11-10/information_capacity_dataset:
    - data://meadow/state_capacity/2023-11-10/information_capacity_dataset
    - data://garden/wb/2021-07-01/wb_income
    - data://garden/regions/2023-01-01/regions
  data://grapher/state_capacity/2023-11-20/information_capacity_dataset:
    - data://garden/state_capacity/2023-11-10/information_capacity_dataset

  # Integrated Values Survey
  data://meadow/ivs/2023-11-27/integrated_values_survey:
    - snapshot://ivs/2023-11-27/integrated_values_survey.csv
  data://garden/ivs/2023-11-27/integrated_values_survey:
    - data://meadow/ivs/2023-11-27/integrated_values_survey
  data://grapher/ivs/2023-11-27/integrated_values_survey:
    - data://garden/ivs/2023-11-27/integrated_values_survey

  # National Human Genome Research Institute - DNA Sequencing Costs
  data://meadow/technology/2023-11-28/dna_sequencing:
    - snapshot://technology/2023-11-28/dna_sequencing.xls
  data://garden/technology/2023-11-28/dna_sequencing:
    - data://meadow/technology/2023-11-28/dna_sequencing
  data://grapher/technology/2023-11-28/dna_sequencing:
    - data://garden/technology/2023-11-28/dna_sequencing

  # John C. McCallum, Price and Performance Changes of Computer Technology with Time
  data://meadow/technology/2024-05-13/computer_memory_storage:
    - snapshot://technology/2024-05-13/computer_memory_storage.xlsx
  data://garden/technology/2024-05-13/computer_memory_storage:
    - data://meadow/technology/2024-05-13/computer_memory_storage
  data://grapher/technology/2024-05-13/computer_memory_storage:
    - data://garden/technology/2024-05-13/computer_memory_storage

  # Latinobarómetro survey - Trust
  data://meadow/survey/2023-08-04/latinobarometro_trust:
    - snapshot://survey/2023-08-04/latinobarometro_trust.csv
  data://garden/survey/2023-08-04/latinobarometro_trust:
    - data://meadow/survey/2023-08-04/latinobarometro_trust

  # Afrobarometer survey - Trust
  data://meadow/survey/2023-08-07/afrobarometer_trust:
    - snapshot://survey/2023-08-07/afrobarometer_trust.csv
  data://garden/survey/2023-08-07/afrobarometer_trust:
    - data://meadow/survey/2023-08-07/afrobarometer_trust

  # Trust surveys
  data://garden/survey/2023-08-04/trust_surveys:
    - data://garden/survey/2023-08-04/latinobarometro_trust
    - data://garden/survey/2023-08-07/afrobarometer_trust
    - data://garden/ess/2023-08-02/ess_trust
  data://grapher/survey/2023-08-04/trust_surveys:
    - data://garden/survey/2023-08-04/trust_surveys

  # European Social Survey - Trust questions
  data://meadow/ess/2023-08-02/ess_trust:
    - snapshot://ess/2023-08-02/ess_trust.csv
    - data://garden/regions/2023-01-01/regions
  data://garden/ess/2023-08-02/ess_trust:
    - data://meadow/ess/2023-08-02/ess_trust

  # Missing Data - Suicides
  data://garden/missing_data/2024-03-26/who_md_suicides:
    - data://garden/who/2024-03-24/self_inflicted_injuries
    - data://garden/wb/2024-03-11/income_groups
    - data://garden/regions/2023-01-01/regions
    - data://garden/demography/2023-03-31/population
  data://grapher/missing_data/2024-03-26/who_md_suicides:
    - data://garden/missing_data/2024-03-26/who_md_suicides

  # Maddison Project Database
  data://meadow/ggdc/2024-04-26/maddison_project_database:
    - snapshot://ggdc/2024-04-26/maddison_project_database.xlsx
  data://garden/ggdc/2024-04-26/maddison_project_database:
    - data://meadow/ggdc/2024-04-26/maddison_project_database
  data://grapher/ggdc/2024-04-26/maddison_project_database:
    - data://garden/ggdc/2024-04-26/maddison_project_database

  # Global GDP in the long run (with WDI)
  data://garden/growth/2024-05-16/gdp_historical:
    - data://garden/ggdc/2024-04-26/maddison_project_database
    - data://garden/ggdc/2022-12-23/maddison_database
    - data://grapher/worldbank_wdi/2025-01-24/wdi

  data://grapher/growth/2024-05-16/gdp_historical:
    - data://garden/growth/2024-05-16/gdp_historical

  ######################################################################################################################
  # Map (Natural Earth)
  data://meadow/geography/2023-11-28/nat_earth_110:
    - snapshot://geography/2023-11-28/nat_earth_110.zip
  data://garden/geography/2023-11-28/nat_earth_110:
    - data://meadow/geography/2023-11-28/nat_earth_110

  ######################################################################################################################

  # Latitude
  data://grapher/geography/2024-07-18/latitude:
    - data://garden/geography/2023-11-28/nat_earth_110

  # Attention in Media: The Guardian
  data://meadow/news/2024-05-08/guardian_mentions:
    - snapshot://news/2024-05-07/guardian_mentions.csv
    - snapshot://news/2024-05-07/guardian_mentions_raw.csv
  data://garden/news/2024-05-08/guardian_mentions:
    - data://meadow/news/2024-05-08/guardian_mentions
    - data://garden/demography/2023-03-31/population
    - data://garden/regions/2023-01-01/regions
  data://grapher/news/2024-05-08/guardian_mentions:
    - data://garden/news/2024-05-08/guardian_mentions

  # News coverage by GDELT 2
  data://meadow/news/2024-05-23/gdelt_v2:
    - snapshot://news/2024-05-23/gdelt_v2.csv
  data://garden/news/2024-05-23/gdelt_v2:
    - data://meadow/news/2024-05-23/gdelt_v2
  data://grapher/news/2024-05-23/gdelt_v2:
    - data://garden/news/2024-05-23/gdelt_v2

  # World Development Indicators - WDI
  # TO BE ARCHIVED
  data://meadow/worldbank_wdi/2024-05-20/wdi:
    - snapshot://worldbank_wdi/2024-05-20/wdi.zip

  data://garden/worldbank_wdi/2024-05-20/wdi:
    - snapshot://worldbank_wdi/2024-05-20/wdi.zip
    - data://meadow/worldbank_wdi/2024-05-20/wdi
    - data://garden/demography/2024-07-15/population
    - data://garden/regions/2023-01-01/regions
    - data://garden/wb/2024-07-29/income_groups

  data://grapher/worldbank_wdi/2024-05-20/wdi:
    - data://garden/worldbank_wdi/2024-05-20/wdi

  # World Development Indicators - WDI
  data://meadow/worldbank_wdi/2025-01-24/wdi:
    - snapshot://worldbank_wdi/2025-01-24/wdi.zip

  data://garden/worldbank_wdi/2025-01-24/wdi:
    - snapshot://worldbank_wdi/2025-01-24/wdi.zip
    - data://meadow/worldbank_wdi/2025-01-24/wdi
    - data://garden/demography/2024-07-15/population
    - data://garden/regions/2023-01-01/regions
    - data://garden/wb/2024-07-29/income_groups

  data://grapher/worldbank_wdi/2025-01-24/wdi:
    - data://garden/worldbank_wdi/2025-01-24/wdi

  #
  # Aviation Safety Network - Aviation Statistics.
  #
  data://meadow/aviation_safety_network/2024-06-05/aviation_statistics:
    - snapshot://aviation_safety_network/2024-06-05/aviation_statistics_by_period.csv
    - snapshot://aviation_safety_network/2024-06-05/aviation_statistics.csv
    - snapshot://aviation_safety_network/2024-06-05/aviation_statistics_by_nature.csv
  data://garden/aviation_safety_network/2024-06-05/aviation_statistics:
    - data://meadow/aviation_safety_network/2024-06-05/aviation_statistics
    - data://garden/worldbank_wdi/2024-05-20/wdi
  data://grapher/aviation_safety_network/2024-06-05/aviation_statistics:
    - data://garden/aviation_safety_network/2024-06-05/aviation_statistics

  # Same-Sex Marriage Around the World from Pew Research Center
  data://meadow/pew/2024-06-03/same_sex_marriage:
    - snapshot://pew/2024-06-03/same_sex_marriage.csv
  data://garden/pew/2024-06-03/same_sex_marriage:
    - data://meadow/pew/2024-06-03/same_sex_marriage
    - data://garden/regions/2023-01-01/regions
    - data://garden/demography/2023-03-31/population
  data://grapher/pew/2024-06-03/same_sex_marriage:
    - data://garden/pew/2024-06-03/same_sex_marriage

  # UN Regions
  data://meadow/un/2024-06-24/sdg_regions:
    - snapshot://un/2024-06-24/sdg_regions.csv
  data://garden/un/2024-06-24/sdg_regions:
    - data://meadow/un/2024-06-24/sdg_regions
  data://grapher/un/2024-06-24/sdg_regions:
    - data://garden/un/2024-06-24/sdg_regions

  # WHO Mort DB Homicides
  data://meadow/homicide/2024-07-30/who_mort_db:
    - snapshot://homicide/2024-07-30/who_mort_db.csv
  data://garden/homicide/2024-07-30/who_mort_db:
    - data://meadow/homicide/2024-07-30/who_mort_db
    - data://garden/un/2022-07-11/un_wpp
  data://grapher/homicide/2024-07-30/who_mort_db:
    - data://garden/homicide/2024-07-30/who_mort_db

  # Homicide - OMM
  data://garden/homicide/2024-07-30/homicide_long_run_omm:
    - snapshot://fasttrack/2023-01-03/long_term_homicide_rates_in_europe.csv
    - data://garden/homicide/2024-07-30/who_mort_db
  data://grapher/homicide/2024-07-30/homicide_long_run_omm:
    - data://garden/homicide/2024-07-30/homicide_long_run_omm

  # WB income groups 2023-04-30
  data://meadow/wb/2023-04-30/income_groups:
    - snapshot://wb/2023-04-30/income_groups.xlsx
  data://garden/wb/2023-04-30/income_groups:
    - data://meadow/wb/2023-04-30/income_groups
  data://grapher/wb/2023-04-30/income_groups:
    - data://garden/wb/2023-04-30/income_groups

  # WB income groups 2024-03-11
  data://meadow/wb/2024-03-11/income_groups:
    - snapshot://wb/2024-03-11/income_groups.xlsx
  data://garden/wb/2024-03-11/income_groups:
    - data://meadow/wb/2024-03-11/income_groups
  data://grapher/wb/2024-03-11/income_groups:
    - data://garden/wb/2024-03-11/income_groups

  # WB income groups 2024-07-29
  data://meadow/wb/2024-07-29/income_groups:
    - snapshot://wb/2024-07-29/income_groups.xlsx
  data://garden/wb/2024-07-29/income_groups:
    - data://meadow/wb/2024-07-29/income_groups
    - data://garden/regions/2023-01-01/regions
    - data://garden/demography/2024-07-15/population
  data://grapher/wb/2024-07-29/income_groups:
    - data://garden/wb/2024-07-29/income_groups

  # Ethnologue
  data-private://meadow/language/2024-07-17/ethnologue:
    - snapshot-private://language/2024-07-17/ethnologue.zip
  data-private://garden/language/2024-07-17/ethnologue:
    - data-private://meadow/language/2024-07-17/ethnologue
    - data://garden/regions/2023-01-01/regions
  data-private://grapher/language/2024-07-17/ethnologue:
    - data-private://garden/language/2024-07-17/ethnologue

  # Child Mortality Estimates - UN IGME - to archive
  data://meadow/un/2024-09-11/igme:
    - snapshot://un/2024-09-11/igme.zip
  data://garden/un/2024-09-11/igme:
    - data://meadow/un/2024-09-11/igme
    - data://garden/un/2018/igme
    - data://garden/regions/2023-01-01/regions
    - data://garden/demography/2024-07-15/population
  data://grapher/un/2024-09-11/igme:
    - data://garden/un/2024-09-11/igme

  # Child Mortality Estimates - UN IGME
  data://meadow/un/2025-03-25/igme:
    - snapshot://un/2025-03-25/igme.zip
  data://garden/un/2025-03-25/igme:
    - data://meadow/un/2025-03-25/igme
    - data://garden/un/2018/igme
    - data://garden/regions/2023-01-01/regions
    - data://garden/demography/2024-07-15/population
  data://grapher/un/2025-03-25/igme:
    - data://garden/un/2025-03-25/igme

  # Long-run child mortality, Gapminder + UN IGME - to archive
  data://garden/un/2024-09-16/long_run_child_mortality:
    - data://garden/un/2024-09-11/igme
    - data://garden/gapminder/2023-09-18/under_five_mortality
    - data://garden/gapminder/2023-09-21/under_five_mortality
  data://grapher/un/2024-09-16/long_run_child_mortality:
    - data://garden/un/2024-09-16/long_run_child_mortality

    # Long-run child mortality, Gapminder + UN IGME - to update
  data://garden/un/2025-04-25/long_run_child_mortality:
    - data://garden/un/2025-03-25/igme
    - data://garden/gapminder/2023-09-18/under_five_mortality
    - data://garden/gapminder/2023-09-21/under_five_mortality
  data://grapher/un/2025-04-25/long_run_child_mortality:
    - data://garden/un/2025-04-25/long_run_child_mortality

  # UN SDG (2024)
  data://meadow/un/2024-08-27/un_sdg:
    - snapshot://un/2024-08-27/un_sdg.feather
  data://garden/un/2024-08-27/un_sdg:
    - data://meadow/un/2024-08-27/un_sdg
    - snapshot://un/2024-08-27/un_sdg_unit.csv
    - snapshot://un/2024-08-27/un_sdg_dimension.json
  data://grapher/un/2024-08-27/un_sdg:
    - data://garden/un/2024-08-27/un_sdg

  # Oil Spills
  data://meadow/itopf/2025-05-05/oil_spills:
    - snapshot://itopf/2025-05-05/oil_spills.pdf
  data://garden/itopf/2025-05-05/oil_spills:
    - data://meadow/itopf/2025-05-05/oil_spills
  data://grapher/itopf/2025-05-05/oil_spills:
    - data://garden/itopf/2025-05-05/oil_spills

  # UN SD census data
  data://meadow/un/2024-10-21/census_dates:
    - snapshot://un/2024-10-21/census_dates.csv
  data://garden/un/2024-10-21/census_dates:
    - data://meadow/un/2024-10-21/census_dates
  data://grapher/un/2024-10-21/census_dates:
    - data://garden/un/2024-10-21/census_dates

  #  World Peace Foundation - Famines (2025)
  data://meadow/wpf/2025-01-17/famines:
    - snapshot://wpf/2025-01-17/famines.xlsx
  data://garden/wpf/2025-01-17/famines:
    - data://meadow/wpf/2025-01-17/famines
    - data://garden/regions/2023-01-01/regions
  data://grapher/wpf/2025-01-17/famines:
    - data://garden/wpf/2025-01-17/famines
  data://garden/wpf/2025-01-17/total_famines_by_year_decade:
    - data://garden/wpf/2025-01-17/famines
    - data://garden/demography/2024-07-15/population
  data://grapher/wpf/2025-01-17/total_famines_by_year_decade:
    - data://garden/wpf/2025-01-17/total_famines_by_year_decade

  data://garden/wpf/2025-01-17/famines_by_regime_gdp_population:
    - data://garden/wpf/2025-01-17/famines
    - data://garden/democracy/2024-03-07/vdem
    - data://garden/ggdc/2024-04-26/maddison_project_database
    - data://garden/demography/2024-07-15/population
  data://grapher/wpf/2025-01-17/famines_by_regime_gdp_population:
    - data://garden/wpf/2025-01-17/famines_by_regime_gdp_population

  data://garden/wpf/2025-01-17/famines_by_place:
    - data://garden/wpf/2025-01-17/famines
  data://grapher/wpf/2025-01-17/famines_by_place:
    - data://garden/wpf/2025-01-17/famines_by_place

  data://garden/wpf/2025-01-17/famines_by_trigger:
    - data://garden/wpf/2025-01-17/famines
  data://grapher/wpf/2025-01-17/famines_by_trigger:
    - data://garden/wpf/2025-01-17/famines_by_trigger

  data-private://meadow/owid/latest/ig_countries:
    - snapshot-private://owid/latest/ig_countries.csv
  data-private://garden/owid/latest/ig_countries:
    - data-private://meadow/owid/latest/ig_countries
  data-private://grapher/owid/latest/ig_countries:
    - data-private://garden/owid/latest/ig_countries

  # GDP per capita vs. living conditions indicators
  data://garden/growth/2025-01-16/gdppc_vs_living_conditions:
    - data://garden/worldbank_wdi/2025-01-24/wdi
    - data://garden/un/2024-07-12/un_wpp
    - data://garden/un/2024-09-11/igme
    - data://garden/who/2024-07-26/mortality_database
    - data://garden/wash/2024-01-06/who
    - data://garden/tourism/2024-08-17/unwto
    - data://garden/ggdc/2022-11-28/penn_world_table
    - data://garden/wb/2024-11-04/edstats
    - data://garden/unesco/2025-05-01/education_sdgs
    - data://garden/happiness/2025-03-28/happiness
    - data://garden/demography/2023-03-31/population
    - data://garden/regions/2023-01-01/regions

  # OECD Official Development Assistance (ODA)
  data://meadow/oecd/2025-02-19/official_development_assistance:
    - snapshot://oecd/2025-02-19/official_development_assistance_crs.zip
    - snapshot://oecd/2025-02-19/official_development_assistance_dac5.zip
    - snapshot://oecd/2025-02-19/official_development_assistance_dac1.zip
    - snapshot://oecd/2025-02-19/official_development_assistance_dac2a.zip

  data://garden/oecd/2025-02-19/official_development_assistance:
    - data://garden/demography/2024-07-15/population
    - data://meadow/oecd/2025-02-19/official_development_assistance

  data://grapher/oecd/2025-02-19/official_development_assistance:
    - data://garden/oecd/2025-02-19/official_development_assistance

  # ATUS - American Time Use Survey
  data://meadow/atus/2024-12-10/atus_0323:
    - snapshot://atus/2024-12-10/atus_who.zip
    - snapshot://atus/2024-12-10/atus_activities.zip
    - snapshot://atus/2024-12-10/atus_summary.zip
    - snapshot://atus/2024-12-10/activity_codes_2023.xls
    - snapshot://atus/2024-12-10/atus_respondent.zip

  data://garden/atus/2025-01-06/atus_who:
    - data://meadow/atus/2024-12-10/atus_0323

  data://grapher/atus/2025-01-06/atus_who:
    - data://garden/atus/2025-01-06/atus_who

  # Happiness by age groups (World Happiness Report 2024)
  data://meadow/happiness/2025-04-01/happiness_by_age:
    - snapshot://happiness/2025-04-01/happiness_by_age.csv
  data://garden/happiness/2025-04-01/happiness_by_age:
    - data://meadow/happiness/2025-04-01/happiness_by_age
  data://grapher/happiness/2025-04-01/happiness_by_age:
    - data://garden/happiness/2025-04-01/happiness_by_age

  # IMF World Economic Outlook
  data://meadow/imf/2025-04-25/world_economic_outlook:
    - snapshot://imf/2025-04-25/world_economic_outlook.xls
  data://garden/imf/2025-04-25/world_economic_outlook:
    - data://meadow/imf/2025-04-25/world_economic_outlook
  data://grapher/imf/2025-04-25/world_economic_outlook:
    - data://garden/imf/2025-04-25/world_economic_outlook

  #
  # World Airlines Traffic and Capacity
  #
  data://meadow/aviation/2025-04-01/air_traffic:
    - snapshot://aviation/2025-04-01/air_traffic.csv
  data://garden/aviation/2025-04-01/air_traffic:
    - data://meadow/aviation/2025-04-01/air_traffic
  data://grapher/aviation/2025-04-01/air_traffic:
    - data://garden/aviation/2025-04-01/air_traffic

  # UNODC - Access and Functioning of Justice
  data://meadow/unodc/2025-05-12/justice:
    - snapshot://unodc/2025-05-12/justice.xlsx
  data://garden/unodc/2025-05-12/justice:
    - data://meadow/unodc/2025-05-12/justice
  data://grapher/unodc/2025-05-12/justice:
    - data://garden/unodc/2025-05-12/justice

  # UNODC - Corruption & Economic Crime
  data://meadow/unodc/2025-05-12/corruption:
    - snapshot://unodc/2025-05-12/corruption.xlsx
  data://garden/unodc/2025-05-12/corruption:
    - data://meadow/unodc/2025-05-12/corruption
  data://grapher/unodc/2025-05-12/corruption:
    - data://garden/unodc/2025-05-12/corruption

<<<<<<< HEAD
  # United Nations members
  data://meadow/un/2025-05-15/un_members:
    - snapshot://un/2025-05-15/un_members.csv
  # United Nations members
  data://garden/un/2025-05-15/un_members:
    - data://garden/wb/2021-07-01/wb_income
    - data://garden/demography/2024-07-15/population
    - data://meadow/un/2025-05-15/un_members
    - data://garden/regions/2023-01-01/regions
  # United Nations members
  data://grapher/un/2025-05-15/un_members:
    - data://garden/un/2025-05-15/un_members

=======
>>>>>>> de73728a
  #
  # Corruption Barometer
  #
  data://meadow/corruption/2025-05-12/corruption_barometer:
    - snapshot://corruption/2025-05-12/corruption_barometer.xlsx
  data://garden/corruption/2025-05-12/corruption_barometer:
    - data://meadow/corruption/2025-05-12/corruption_barometer
    - data://garden/demography/2024-07-15/population
    - data://garden/regions/2023-01-01/regions
  data://grapher/corruption/2025-05-12/corruption_barometer:
    - data://garden/corruption/2025-05-12/corruption_barometer
  export://multidim/corruption/latest/corruption_barometer:
    - data://grapher/corruption/2025-05-12/corruption_barometer

include:
  - dag/open_numbers.yml
  - dag/faostat.yml
  - dag/energy.yml
  - dag/wizard.yml
  - dag/emissions.yml
  - dag/papers.yml
  - dag/demography.yml
  - dag/war.yml
  - dag/fasttrack.yml
  - dag/migrated.yml
  - dag/biodiversity.yml
  - dag/health.yml
  - dag/environment.yml
  - dag/agriculture.yml
  - dag/space.yml
  - dag/artificial_intelligence.yml
  - dag/education.yml
  - dag/covid.yml
  - dag/animal_welfare.yml
  - dag/plastic_use.yml
  - dag/statins.yml
  - dag/wash.yml
  - dag/climate.yml
  - dag/urbanization.yml
  - dag/poverty_inequality.yml
  - dag/democracy.yml
  - dag/temp.yml
  - dag/survey.yml
  - dag/forests.yml
  - dag/natural_disasters.yml
  - dag/chartbook.yml
  - dag/minerals.yml
  - dag/tourism.yml
  - dag/migration.yml
  - dag/equality.yml
  - dag/families.yml
  - dag/technology.yml
  - dag/redistribution.yml
  - dag/corruption.yml<|MERGE_RESOLUTION|>--- conflicted
+++ resolved
@@ -713,7 +713,6 @@
   data://grapher/unodc/2025-05-12/corruption:
     - data://garden/unodc/2025-05-12/corruption
 
-<<<<<<< HEAD
   # United Nations members
   data://meadow/un/2025-05-15/un_members:
     - snapshot://un/2025-05-15/un_members.csv
@@ -727,8 +726,6 @@
   data://grapher/un/2025-05-15/un_members:
     - data://garden/un/2025-05-15/un_members
 
-=======
->>>>>>> de73728a
   #
   # Corruption Barometer
   #
