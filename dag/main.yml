steps:
  #
  # Regions.
  #
  data://garden/regions/2023-01-01/regions:
  data://grapher/regions/2023-01-01/regions:
    - data://garden/regions/2023-01-01/regions
  # WARNING: The following step exists for backward compatibility and should eventually be removed.
  # Consider using external/owid_grapher/latest/regions instead.
  data://grapher/regions/latest/regions:
    - data://garden/regions/2023-01-01/regions
  # Create a step with regions data used by the owid-grapher repository.
  data://external/owid_grapher/latest/regions:
    - data://garden/regions/2023-01-01/regions
    - data://garden/wb/2024-07-29/income_groups
  # Create a step with a simplified countries-regions file used by the notebooks repository.
  data://external/notebooks/latest/regions:
    - data://grapher/regions/2023-01-01/regions

  # Gapminder
  data://meadow/gapminder/2019-12-10/population:
    - walden://gapminder/2019-12-10/population
  data://garden/gapminder/2019-12-10/population:
    - data://meadow/gapminder/2019-12-10/population
  data://meadow/gapminder/2023-03-31/population:
    - snapshot://gapminder/2023-03-31/population.xlsx
  data://garden/gapminder/2023-03-31/population:
    - data://meadow/gapminder/2023-03-31/population
  # Key indicators
  data://garden/owid/latest/key_indicators:
    - data://garden/demography/2022-12-08/population
    - data://open_numbers/open_numbers/latest/open_numbers__world_development_indicators
    - data://garden/wb/2021-07-01/wb_income
    - data://garden/regions/2023-01-01/regions
  # UN WPP (2022)
  data://meadow/un/2022-07-11/un_wpp:
    - snapshot://un/2022-07-11/un_wpp.zip
  data://garden/un/2022-07-11/un_wpp:
    - data://meadow/un/2022-07-11/un_wpp
  data://explorers/un/2022/un_wpp:
    - data://garden/un/2022-07-11/un_wpp
  # HYDE (2017)
  data://meadow/hyde/2017/baseline:
    - snapshot://hyde/2017/baseline.zip
    - data://meadow/hyde/2017/general_files
  data://meadow/hyde/2017/general_files:
    - snapshot://hyde/2017/general_files.zip
  data://garden/hyde/2017/baseline:
    - data://meadow/hyde/2017/baseline
  # Others
  data://meadow/living_planet/2020-09-10/lpd:
    - walden://living_planet/2020-09-10/lpd
  data://garden/living_planet/2020-09-10/lpd:
    - data://meadow/living_planet/2020-09-10/lpd
  data://meadow/wb/2021-07-01/wb_income:
    - walden://wb/2021-07-01/wb_income
  data://meadow/wb/2022-10-29/wb_gender:
    - walden://wb/2022-10-29/wb_gender
  data://garden/wb/2021-07-01/wb_income:
    - data://meadow/wb/2021-07-01/wb_income
  data://garden/wb/2022-10-29/wb_gender:
    - data://meadow/wb/2022-10-29/wb_gender
  data://grapher/wb/2022-10-29/wb_gender:
    - data://garden/wb/2022-10-29/wb_gender
  data://garden/ggdc/2020-10-01/ggdc_maddison:
    - snapshot://ggdc/2020-10-01/ggdc_maddison.xlsx
  data://grapher/ggdc/2020-10-01/ggdc_maddison:
    - data://garden/ggdc/2020-10-01/ggdc_maddison
  data://grapher/owid/latest/key_indicators:
    - data://garden/owid/latest/key_indicators
  data://meadow/oecd/2016-06-01/regional_wellbeing:
    - walden://oecd/2016-06-01/regional_wellbeing
  data://grapher/malnutrition/2022-10-18/malnutrition:
    - data://garden/malnutrition/2022-10-18/malnutrition
  data://garden/malnutrition/2022-10-18/malnutrition:
    - data://garden/worldbank_wdi/2022-05-26/wdi
    - data://garden/un/2022-07-11/un_wpp

  data://meadow/worldbank_wdi/2022-05-26/wdi:
    - walden://worldbank_wdi/2022-05-26/wdi
  data://garden/worldbank_wdi/2022-05-26/wdi:
    - data://meadow/worldbank_wdi/2022-05-26/wdi
  data://grapher/worldbank_wdi/2022-05-26/wdi:
    - data://garden/worldbank_wdi/2022-05-26/wdi

  # Homicide - UNODC - current
  data://meadow/homicide/2023-07-04/unodc:
    - snapshot://homicide/2023-07-04/unodc.xlsx
  data://garden/homicide/2023-07-04/unodc:
    - data://meadow/homicide/2023-07-04/unodc
  data://grapher/homicide/2023-07-04/unodc:
    - data://garden/homicide/2023-07-04/unodc

  #
  # UN
  data://grapher/un/2022-07-11/un_wpp:
    - data://garden/un/2022-07-11/un_wpp

  # UN SDG - current
  data://meadow/un/2023-08-16/un_sdg:
    - snapshot://un/2023-08-16/un_sdg.feather
  data://garden/un/2023-08-16/un_sdg:
    - data://meadow/un/2023-08-16/un_sdg
    - snapshot://un/2023-08-16/un_sdg_unit.csv
    - snapshot://un/2023-08-16/un_sdg_dimension.json
  data://grapher/un/2023-08-16/un_sdg:
    - data://garden/un/2023-08-16/un_sdg

  # IHME SDG
  data-private://meadow/ihme/2023-05-09/sdg:
    - snapshot-private://ihme/2023-05-05/sdg.csv
  data-private://garden/ihme/2023-05-09/sdg:
    - data-private://meadow/ihme/2023-05-09/sdg
  data-private://grapher/ihme/2023-05-09/sdg:
    - data-private://garden/ihme/2023-05-09/sdg

  # Internet
  data://garden/technology/2022/internet:
    - data://garden/worldbank_wdi/2022-05-26/wdi
    - data://garden/owid/latest/key_indicators
    - data://garden/regions/2023-01-01/regions
  data://grapher/technology/2022/internet:
    - data://garden/technology/2022/internet
  # HMD
  data://meadow/hmd/2022-12-07/life_tables:
    - snapshot://hmd/2022-12-07/hmd.zip
  data://garden/hmd/2022-12-07/life_tables:
    - data://meadow/hmd/2022-12-07/life_tables

  # UNDP
  data://meadow/un/2024-04-09/undp_hdr:
    - snapshot://un/2024-04-09/undp_hdr.csv
  data://garden/un/2024-04-09/undp_hdr:
    - data://meadow/un/2024-04-09/undp_hdr
  data://grapher/un/2024-04-09/undp_hdr:
    - data://garden/un/2024-04-09/undp_hdr

  # Maddison Database 2010
  data://meadow/ggdc/2022-12-23/maddison_database:
    - snapshot://ggdc/2022-12-23/maddison_database.xlsx
  data://garden/ggdc/2022-12-23/maddison_database:
    - data://meadow/ggdc/2022-12-23/maddison_database

  #Penn World Table
  data://meadow/ggdc/2022-11-28/penn_world_table:
    - walden://ggdc/2021-06-18/penn_world_table
  data://meadow/ggdc/2022-11-28/penn_world_table_national_accounts:
    - walden://ggdc/2021-06-18/penn_world_table_national_accounts
    - data://garden/regions/2023-01-01/regions
  data://garden/ggdc/2022-11-28/penn_world_table:
    - data://meadow/ggdc/2022-11-28/penn_world_table
    - data://meadow/ggdc/2022-11-28/penn_world_table_national_accounts
  data://grapher/ggdc/2022-11-28/penn_world_table:
    - data://garden/ggdc/2022-11-28/penn_world_table

  # Global mobile money dataset (GSMA)
  data://meadow/technology/2024-05-30/mobile_money:
    - snapshot://technology/2024-05-30/mobile_money.xlsx
  data://garden/technology/2024-05-30/mobile_money:
    - data://meadow/technology/2024-05-30/mobile_money
  data://grapher/technology/2024-05-30/mobile_money:
    - data://garden/technology/2024-05-30/mobile_money

  # Democracy and Human rights - V-Dem index
  data://meadow/democracy/2023-03-02/vdem:
    - snapshot://democracy/2023-03-02/vdem.csv
  data://garden/democracy/2023-03-02/vdem:
    - data://meadow/democracy/2023-03-02/vdem
  data://grapher/democracy/2023-03-02/vdem:
    - data://garden/democracy/2023-03-02/vdem

  # Microprocessor trend data
  data://meadow/technology/2023-03-08/microprocessor_trend:
    - snapshot://technology/2023-03-08/microprocessor_trend.dat
  data://garden/technology/2023-03-08/microprocessor_trend:
    - data://meadow/technology/2023-03-08/microprocessor_trend
  data://grapher/technology/2023-03-09/microprocessor_trend:
    - data://garden/technology/2023-03-08/microprocessor_trend

  # Terrorism questions in World Values Survey (longitudinal)
  data://meadow/wvs/2023-06-25/longitudinal_wvs:
    - snapshot://wvs/2023-06-25/longitudinal_wvs.csv
    - data://garden/regions/2023-01-01/regions
  data://garden/wvs/2023-06-25/longitudinal_wvs:
    - data://meadow/wvs/2023-06-25/longitudinal_wvs
  data://grapher/wvs/2023-06-25/longitudinal_wvs:
    - data://garden/wvs/2023-06-25/longitudinal_wvs

  # USA consumer prices (US Bureau of Labor Statistics)
  data://meadow/bls/2024-05-16/us_consumer_prices:
    - snapshot://bls/2024-05-16/us_consumer_prices.csv
  data://garden/bls/2024-05-16/us_consumer_prices:
    - data://meadow/bls/2024-05-16/us_consumer_prices
  data://grapher/bls/2024-05-16/us_consumer_prices:
    - data://garden/bls/2024-05-16/us_consumer_prices

  # Historical Cross Country Technology Adoption Dataset (Comin & Hobijn, 2004)
  data://meadow/technology/2023-03-16/hcctad:
    - snapshot://technology/2023-03-16/hcctad.txt
  data://garden/technology/2023-03-16/hcctad:
    - data://meadow/technology/2023-03-16/hcctad
  data://grapher/technology/2023-03-16/hcctad:
    - data://garden/technology/2023-03-16/hcctad

  # Happiness report
  data://meadow/happiness/2024-06-09/happiness:
    - snapshot://happiness/2024-06-09/happiness.xls
  data://meadow/happiness/2023-03-20/happiness:
    - snapshot://happiness/2023-03-20/happiness.xls
  data://meadow/happiness/2022-03-20/happiness:
    - snapshot://happiness/2022-03-20/happiness.xls
  data://meadow/happiness/2021-03-20/happiness:
    - snapshot://happiness/2021-03-20/happiness.xls
  data://meadow/happiness/2020-03-20/happiness:
    - snapshot://happiness/2020-03-20/happiness.xls
  data://meadow/happiness/2019-03-20/happiness:
    - snapshot://happiness/2019-03-20/happiness.xls
  data://meadow/happiness/2018-03-20/happiness:
    - snapshot://happiness/2018-03-20/happiness.xls
  data://meadow/happiness/2017-03-20/happiness:
    - snapshot://happiness/2017-03-20/happiness.xlsx
  data://meadow/happiness/2016-03-20/happiness:
    - snapshot://happiness/2016-03-20/happiness.xlsx
  data://meadow/happiness/2015-03-20/happiness:
    - snapshot://happiness/2015-03-20/happiness.xlsx
  data://meadow/happiness/2012-03-20/happiness:
    - snapshot://happiness/2012-03-20/happiness.xlsx

  data://garden/happiness/2023-03-20/happiness:
    - data://meadow/happiness/2023-03-20/happiness
    - data://meadow/happiness/2022-03-20/happiness
    - data://meadow/happiness/2021-03-20/happiness
    - data://meadow/happiness/2020-03-20/happiness
    - data://meadow/happiness/2019-03-20/happiness
    - data://meadow/happiness/2018-03-20/happiness
    - data://meadow/happiness/2017-03-20/happiness
    - data://meadow/happiness/2016-03-20/happiness
    - data://meadow/happiness/2015-03-20/happiness
    - data://meadow/happiness/2012-03-20/happiness

  data://garden/happiness/2024-06-09/happiness:
    - data://meadow/happiness/2024-06-09/happiness
    - data://garden/happiness/2023-03-20/happiness
    - data://garden/demography/2023-03-31/population
    - data://garden/regions/2023-01-01/regions
    - data://garden/wb/2024-03-11/income_groups
  data://grapher/happiness/2024-06-09/happiness:
    - data://garden/happiness/2024-06-09/happiness

  # LGBTI Policy Index (Velasco, 2020)
  data://meadow/lgbt_rights/2023-04-27/lgbti_policy_index:
    - snapshot://lgbt_rights/2023-04-27/lgbti_policy_index.xlsx
  data://garden/lgbt_rights/2023-04-27/lgbti_policy_index:
    - data://meadow/lgbt_rights/2023-04-27/lgbti_policy_index
    - data://garden/regions/2023-01-01/regions
    - data://garden/demography/2023-03-31/population
  data://grapher/lgbt_rights/2023-04-27/lgbti_policy_index:
    - data://garden/lgbt_rights/2023-04-27/lgbti_policy_index

  # Ethnic Power Relations Dataset
  data://meadow/eth/2023-03-15/growup:
    - snapshot://eth/2023-03-15/growup.csv
  data://garden/eth/2023-03-15/ethnic_power_relations:
    - data://meadow/eth/2023-03-15/growup
    - data://garden/demography/2023-03-31/population
    - data://garden/wb/2021-07-01/wb_income
    - data://garden/regions/2023-01-01/regions
  data://grapher/eth/2023-03-15/ethnic_power_relations:
    - data://garden/eth/2023-03-15/ethnic_power_relations

  # Oil Spills
  data://meadow/itopf/2023-05-18/oil_spills:
    - snapshot://itopf/2023-05-18/oil_spills.pdf
  data://garden/itopf/2023-05-18/oil_spills:
    - data://meadow/itopf/2023-05-18/oil_spills
  data://grapher/itopf/2023-05-18/oil_spills:
    - data://garden/itopf/2023-05-18/oil_spills

  # International Monetary Fund, World Economic Outlook
  data://meadow/imf/2024-05-02/world_economic_outlook:
    - snapshot://imf/2024-05-02/world_economic_outlook.xls
  data://garden/imf/2024-05-02/world_economic_outlook:
    - data://meadow/imf/2024-05-02/world_economic_outlook
  data://grapher/imf/2024-05-02/world_economic_outlook:
    - data://garden/imf/2024-05-02/world_economic_outlook

  # Patents & journal articles (World Bank, United Nations)
  data://garden/research_development/2024-05-20/patents_articles:
    - data://garden/worldbank_wdi/2024-05-20/wdi
    - data://garden/demography/2023-03-31/population
  data://grapher/research_development/2024-05-20/patents_articles:
    - data://garden/research_development/2024-05-20/patents_articles

  # World Bank's Women, Business and the Law additional data
  data://meadow/wb/2023-05-12/women_business_law_additional:
    - snapshot://wb/2023-05-12/women_business_law_additional.xlsx
  data://garden/wb/2023-05-12/women_business_law_additional:
    - data://meadow/wb/2023-05-12/women_business_law_additional
  data://grapher/wb/2023-05-12/women_business_law_additional:
    - data://garden/wb/2023-05-12/women_business_law_additional

  # U.S. patent activity since 1790 (USPTO)
  data://meadow/research_development/2023-05-24/us_patents:
    - snapshot://research_development/2023-05-24/us_patents.htm
  data://garden/research_development/2023-05-25/us_patents:
    - data://meadow/research_development/2023-05-24/us_patents
  data://grapher/research_development/2023-05-25/us_patents:
    - data://garden/research_development/2023-05-25/us_patents

  # Real commodity prices
  data://grapher/papers/2023-06-07/commodity_prices:
    - data://garden/papers/2023-06-07/commodity_prices
  data://garden/papers/2023-06-07/commodity_prices:
    - snapshot://papers/2023-06-07/commodity_prices.xlsx

  # Terrorism
  data://meadow/terrorism/2023-07-20/global_terrorism_database:
    - snapshot://terrorism/2023-07-20/global_terrorism_database.csv
    - snapshot://terrorism/2023-07-20/global_terrorism_database_2021.csv
  data://garden/terrorism/2023-07-20/global_terrorism_database:
    - data://meadow/terrorism/2023-07-20/global_terrorism_database
    - data://garden/un/2022-07-11/un_wpp
    - data://garden/regions/2023-01-01/regions
    - data://garden/demography/2023-03-31/population
  data://grapher/terrorism/2023-07-20/global_terrorism_database:
    - data://garden/terrorism/2023-07-20/global_terrorism_database

  # UN IGME Child Mortality
  data://meadow/un/2023-08-16/igme:
    - snapshot://un/2023-08-16/igme.zip
  data://garden/un/2023-08-16/igme:
    - data://meadow/un/2023-08-16/igme
    - data://garden/un/2018/igme
  data://grapher/un/2023-08-16/igme:
    - data://garden/un/2023-08-16/igme

  # Colonial Dates Dataset (COLDAT)
  data://meadow/harvard/2023-09-18/colonial_dates_dataset:
    - snapshot://harvard/2023-09-18/colonial_dates_dataset.csv
  data://garden/harvard/2023-09-18/colonial_dates_dataset:
    - data://meadow/harvard/2023-09-18/colonial_dates_dataset
    - data://garden/wb/2021-07-01/wb_income
    - data://garden/regions/2023-01-01/regions
    - data://garden/demography/2023-03-31/population
  data://grapher/harvard/2023-09-18/colonial_dates_dataset:
    - data://garden/harvard/2023-09-18/colonial_dates_dataset

  # Augmented Human Development Index
  data://meadow/ahdi/2023-09-08/augmented_hdi:
    - snapshot://ahdi/2023-09-08/augmented_hdi.xlsx
    - snapshot://ahdi/2023-09-08/augmented_hdi_region.xlsx
  data://garden/ahdi/2023-09-08/augmented_hdi:
    - data://meadow/ahdi/2023-09-08/augmented_hdi
  data://grapher/ahdi/2023-09-08/augmented_hdi:
    - data://garden/ahdi/2023-09-08/augmented_hdi

  # Gapminder  - Under five mortality v7
  data://meadow/gapminder/2023-09-18/under_five_mortality:
    - snapshot://gapminder/2023-09-18/under_five_mortality.xlsx
  data://garden/gapminder/2023-09-18/under_five_mortality:
    - data://meadow/gapminder/2023-09-18/under_five_mortality

  #  Gapminder  - Under five mortality v11
  data://meadow/gapminder/2023-09-21/under_five_mortality:
    - snapshot://gapminder/2023-09-21/under_five_mortality.xlsx
  data://garden/gapminder/2023-09-21/under_five_mortality:
    - data://meadow/gapminder/2023-09-21/under_five_mortality

  # Long-run child mortality, Gapminder + UN IGME
  data://garden/un/2023-08-29/long_run_child_mortality:
    - data://garden/un/2023-08-16/igme
    - data://garden/gapminder/2023-09-18/under_five_mortality
    - data://garden/gapminder/2023-09-21/under_five_mortality
  data://grapher/un/2023-09-19/long_run_child_mortality:
    - data://garden/un/2023-08-29/long_run_child_mortality

  # Older vintage UN IGME (with longer time-series)
  data://meadow/un/2018/igme:
    - snapshot://un/2018/igme.csv
  data://garden/un/2018/igme:
    - data://meadow/un/2018/igme

  # Country lists
  data://meadow/countries/2023-09-25/isd:
    - snapshot://countries/2023-09-22/isd.xlsx
  data://garden/countries/2023-09-25/isd:
    - data://meadow/countries/2023-09-25/isd
    - data://garden/demography/2023-03-31/population
  data://grapher/countries/2023-10-01/isd:
    - data://garden/countries/2023-09-25/isd

  data://meadow/countries/2023-09-25/gleditsch:
    - snapshot://countries/2023-09-22/gleditsch_states.dat
    - snapshot://countries/2023-09-22/gleditsch_microstates.dat
  data://garden/countries/2024-08-27/gleditsch:
    - data://meadow/countries/2023-09-25/gleditsch
    - data://garden/demography/2024-07-15/population
  data://grapher/countries/2024-08-27/gleditsch:
    - data://garden/countries/2024-08-27/gleditsch

  # Outdated gleditsch
  data://garden/countries/2023-09-25/gleditsch:
    - data://meadow/countries/2023-09-25/gleditsch
    - data://garden/demography/2023-03-31/population
  data://grapher/countries/2023-10-01/gleditsch:
    - data://garden/countries/2023-09-25/gleditsch
  data://garden/countries/2024-01-08/gleditsch_no_population:
    - data://meadow/countries/2023-09-25/gleditsch

  data://meadow/countries/2023-09-29/cow_ssm:
    - snapshot://countries/2023-09-22/cow_ssm_majors.csv
    - snapshot://countries/2023-09-22/cow_ssm_states.csv
    - snapshot://countries/2023-09-22/cow_ssm_system.csv
  data://garden/countries/2023-09-29/cow_ssm:
    - data://meadow/countries/2023-09-29/cow_ssm
    - data://garden/demography/2023-03-31/population
  data://grapher/countries/2023-09-29/cow_ssm:
    - data://garden/countries/2023-09-29/cow_ssm

  # Fertility rate, Gapminder
  data://meadow/gapminder/2023-09-22/total_fertility_rate:
    - snapshot://gapminder/2023-09-22/total_fertility_rate.xlsx
  data://garden/gapminder/2023-09-22/total_fertility_rate:
    - data://meadow/gapminder/2023-09-22/total_fertility_rate
    - data://garden/un/2023-08-29/long_run_child_mortality
    - data://garden/un/2022-07-11/un_wpp
  data://grapher/gapminder/2023-09-22/total_fertility_rate:
    - data://garden/gapminder/2023-09-22/total_fertility_rate

  # State Capacity Dataset
  data://meadow/state_capacity/2023-10-19/state_capacity_dataset:
    - snapshot://state_capacity/2023-10-19/state_capacity_dataset.dta
  data://garden/state_capacity/2023-10-19/state_capacity_dataset:
    - data://meadow/state_capacity/2023-10-19/state_capacity_dataset
    - data://garden/wb/2021-07-01/wb_income
    - data://garden/regions/2023-01-01/regions
    - data://garden/demography/2023-03-31/population
  data://grapher/state_capacity/2023-10-19/state_capacity_dataset:
    - data://garden/state_capacity/2023-10-19/state_capacity_dataset

  # United Nations members
  data://meadow/un/2023-10-30/un_members:
    - snapshot://un/2023-10-30/un_members.csv
  data://garden/un/2023-10-30/un_members:
    - data://meadow/un/2023-10-30/un_members
    - data://garden/wb/2021-07-01/wb_income
    - data://garden/regions/2023-01-01/regions
    - data://grapher/regions/latest/regions
    - data://garden/demography/2023-03-31/population
  data://grapher/un/2023-10-30/un_members:
    - data://garden/un/2023-10-30/un_members

  # UNU-WIDER Government Revenue Dataset
  data://meadow/unu_wider/2023-11-01/government_revenue_dataset:
    - snapshot://unu_wider/2023-11-01/government_revenue_dataset.dta
  data://garden/unu_wider/2023-11-01/government_revenue_dataset:
    - data://meadow/unu_wider/2023-11-01/government_revenue_dataset
  data://grapher/unu_wider/2023-11-01/government_revenue_dataset:
    - data://garden/unu_wider/2023-11-01/government_revenue_dataset

  # World Bank - Worldwide Bureaucracy Indicators
  data://meadow/wb/2023-11-21/worldwide_bureaucracy_indicators:
    - snapshot://wb/2023-11-21/worldwide_bureaucracy_indicators.csv
  data://garden/wb/2023-11-21/worldwide_bureaucracy_indicators:
    - data://meadow/wb/2023-11-21/worldwide_bureaucracy_indicators
  data://grapher/wb/2023-11-21/worldwide_bureaucracy_indicators:
    - data://garden/wb/2023-11-21/worldwide_bureaucracy_indicators

  # Information Capacity Dataset
  data://meadow/state_capacity/2023-11-10/information_capacity_dataset:
    - snapshot://state_capacity/2023-11-10/information_capacity_dataset.dta
  data://garden/state_capacity/2023-11-10/information_capacity_dataset:
    - data://meadow/state_capacity/2023-11-10/information_capacity_dataset
    - data://garden/wb/2021-07-01/wb_income
    - data://garden/regions/2023-01-01/regions
  data://grapher/state_capacity/2023-11-20/information_capacity_dataset:
    - data://garden/state_capacity/2023-11-10/information_capacity_dataset

  # Integrated Values Survey
  data://meadow/ivs/2023-11-27/integrated_values_survey:
    - snapshot://ivs/2023-11-27/integrated_values_survey.csv
  data://garden/ivs/2023-11-27/integrated_values_survey:
    - data://meadow/ivs/2023-11-27/integrated_values_survey
  data://grapher/ivs/2023-11-27/integrated_values_survey:
    - data://garden/ivs/2023-11-27/integrated_values_survey

  # National Human Genome Research Institute - DNA Sequencing Costs
  data://meadow/technology/2023-11-28/dna_sequencing:
    - snapshot://technology/2023-11-28/dna_sequencing.xls
  data://garden/technology/2023-11-28/dna_sequencing:
    - data://meadow/technology/2023-11-28/dna_sequencing
  data://grapher/technology/2023-11-28/dna_sequencing:
    - data://garden/technology/2023-11-28/dna_sequencing

  # John C. McCallum, Price and Performance Changes of Computer Technology with Time
  data://meadow/technology/2024-05-13/computer_memory_storage:
    - snapshot://technology/2024-05-13/computer_memory_storage.xlsx
  data://garden/technology/2024-05-13/computer_memory_storage:
    - data://meadow/technology/2024-05-13/computer_memory_storage
  data://grapher/technology/2024-05-13/computer_memory_storage:
    - data://garden/technology/2024-05-13/computer_memory_storage

  # European Social Survey - Trust questions
  data://meadow/ess/2023-08-02/ess_trust:
    - snapshot://ess/2023-08-02/ess_trust.csv
    - data://garden/regions/2023-01-01/regions
  data://garden/ess/2023-08-02/ess_trust:
    - data://meadow/ess/2023-08-02/ess_trust
  data://grapher/ess/2023-08-02/ess_trust:
    - data://garden/ess/2023-08-02/ess_trust

  # Latinobarómetro survey - Trust
  data://meadow/survey/2023-08-04/latinobarometro_trust:
    - snapshot://survey/2023-08-04/latinobarometro_trust.csv
  data://garden/survey/2023-08-04/latinobarometro_trust:
    - data://meadow/survey/2023-08-04/latinobarometro_trust

  # Afrobarometer survey - Trust
  data://meadow/survey/2023-08-07/afrobarometer_trust:
    - snapshot://survey/2023-08-07/afrobarometer_trust.csv
  data://garden/survey/2023-08-07/afrobarometer_trust:
    - data://meadow/survey/2023-08-07/afrobarometer_trust

  # Trust surveys
  data://garden/survey/2023-08-04/trust_surveys:
    - data://garden/survey/2023-08-04/latinobarometro_trust
    - data://garden/survey/2023-08-07/afrobarometer_trust
    - data://garden/ess/2023-08-02/ess_trust
  data://grapher/survey/2023-08-04/trust_surveys:
    - data://garden/survey/2023-08-04/trust_surveys

  # World Bank GenderStats
  data://meadow/wb/2024-06-10/gender_statistics:
    - snapshot://wb/2024-06-10/gender_statistics.feather
  data://garden/wb/2024-06-10/gender_statistics:
    - data://meadow/wb/2024-06-10/gender_statistics
  data://garden/wb/2024-06-10/gender_statistics_country_counts:
    - data://garden/wb/2024-06-10/gender_statistics
    - data://garden/regions/2023-01-01/regions
    - data://garden/demography/2024-07-15/population
  data://grapher/wb/2024-06-10/gender_statistics:
    - data://garden/wb/2024-06-10/gender_statistics
  data://grapher/wb/2024-06-10/gender_statistics_country_counts:
    - data://garden/wb/2024-06-10/gender_statistics_country_counts

  # Missing Data - Children out of school
  data://garden/missing_data/2024-03-26/children_out_of_school:
    - data://garden/wb/2024-06-10/gender_statistics
    - data://garden/wb/2024-03-11/income_groups
    - data://garden/regions/2023-01-01/regions
    - data://garden/demography/2023-03-31/population
  data://grapher/missing_data/2024-03-26/children_out_of_school:
    - data://garden/missing_data/2024-03-26/children_out_of_school

  # Missing Data - Neuropsychiatric Conditions
  data://garden/missing_data/2024-03-26/who_neuropsychiatric_conditions:
    - data://garden/who/2024-07-26/mortality_database
    - data://garden/wb/2024-03-11/income_groups
    - data://garden/regions/2023-01-01/regions
    - data://garden/demography/2023-03-31/population
  data://grapher/missing_data/2024-03-26/who_neuropsychiatric_conditions:
    - data://garden/missing_data/2024-03-26/who_neuropsychiatric_conditions

  # Missing Data - Suicides
  data://garden/missing_data/2024-03-26/who_md_suicides:
    - data://garden/who/2024-03-24/self_inflicted_injuries
    - data://garden/wb/2024-03-11/income_groups
    - data://garden/regions/2023-01-01/regions
    - data://garden/demography/2023-03-31/population
  data://grapher/missing_data/2024-03-26/who_md_suicides:
    - data://garden/missing_data/2024-03-26/who_md_suicides

  # Maddison Project Database
  data://meadow/ggdc/2024-04-26/maddison_project_database:
    - snapshot://ggdc/2024-04-26/maddison_project_database.xlsx
  data://garden/ggdc/2024-04-26/maddison_project_database:
    - data://meadow/ggdc/2024-04-26/maddison_project_database
  data://grapher/ggdc/2024-04-26/maddison_project_database:
    - data://garden/ggdc/2024-04-26/maddison_project_database

  # Global GDP in the long run (with WDI)
  data://garden/growth/2024-05-16/gdp_historical:
    - data://garden/ggdc/2024-04-26/maddison_project_database
    - data://garden/ggdc/2022-12-23/maddison_database
    - data://grapher/worldbank_wdi/2024-05-20/wdi

  data://grapher/growth/2024-05-16/gdp_historical:
    - data://garden/growth/2024-05-16/gdp_historical

  # Homosexuality criminalization data from Mignot (2022)
  data://meadow/lgbt_rights/2024-06-11/criminalization_mignot:
    - snapshot://lgbt_rights/2024-06-11/criminalization_mignot.csv
  data://garden/lgbt_rights/2024-06-11/criminalization_mignot:
    - data://meadow/lgbt_rights/2024-06-11/criminalization_mignot
    - data://garden/regions/2023-01-01/regions
    - data://garden/demography/2023-03-31/population
  data://grapher/lgbt_rights/2024-06-11/criminalization_mignot:
    - data://garden/lgbt_rights/2024-06-11/criminalization_mignot

  # Refugee, Asylum and Migration Explorer:
  export://explorers/migration/2024-08-05/migration:
    - data://grapher/unicef/2024-07-30/child_migration
    - data://grapher/un/2024-07-25/refugee_data
    - data://grapher/un/2024-07-16/migrant_stock
    - data://grapher/un/2024-07-12/un_wpp_full
    - data://grapher/worldbank_wdi/2024-05-20/wdi
    - data://grapher/idmc/2024-08-02/internal_displacement

  ######################################################################################################################
  # Older versions to be archived once they are not used by any other steps.

  # UN SDG - archive
  data://meadow/un/2023-01-24/un_sdg:
    - snapshot://un/2023-01-24/un_sdg.feather
  data://garden/un/2023-01-24/un_sdg:
    - data://meadow/un/2023-01-24/un_sdg
    - snapshot://un/2023-01-24/un_sdg_unit.csv
    - snapshot://un/2023-01-24/un_sdg_dimension.json
  data://grapher/un/2023-01-24/un_sdg:
    - data://garden/un/2023-01-24/un_sdg

  data://meadow/papers/2023-10-20/anthromes_input:
    - snapshot://papers/2023-10-20/anthromes_input.zip
  data://meadow/papers/2023-10-20/anthromes:
    - snapshot://papers/2023-10-20/anthromes.csv
  data://garden/papers/2023-10-20/anthromes:
    - data://meadow/papers/2023-10-20/anthromes
    - data://meadow/papers/2023-10-20/anthromes_input
  data://grapher/papers/2024-01-05/anthromes:
    - data://garden/papers/2023-10-20/anthromes
  ######################################################################################################################
  # Map (Natural Earth)
  data://meadow/geography/2023-11-28/nat_earth_110:
    - snapshot://geography/2023-11-28/nat_earth_110.zip
  data://garden/geography/2023-11-28/nat_earth_110:
    - data://meadow/geography/2023-11-28/nat_earth_110

  ######################################################################################################################

  #Latitude
  data://grapher/geography/2024-07-18/latitude:
    - data://garden/geography/2023-11-28/nat_earth_110

  # Attention in Media: The Guardian
  data://meadow/news/2024-05-08/guardian_mentions:
    - snapshot://news/2024-05-07/guardian_mentions.csv
    - snapshot://news/2024-05-07/guardian_mentions_raw.csv
  data://garden/news/2024-05-08/guardian_mentions:
    - data://meadow/news/2024-05-08/guardian_mentions
    - data://garden/demography/2023-03-31/population
    - data://garden/regions/2023-01-01/regions
  data://grapher/news/2024-05-08/guardian_mentions:
    - data://garden/news/2024-05-08/guardian_mentions

  # News coverage by GDELT 2
  data://meadow/news/2024-05-23/gdelt_v2:
    - snapshot://news/2024-05-23/gdelt_v2.csv
  data://garden/news/2024-05-23/gdelt_v2:
    - data://meadow/news/2024-05-23/gdelt_v2
  data://grapher/news/2024-05-23/gdelt_v2:
    - data://garden/news/2024-05-23/gdelt_v2

  ######################################################################################################################
  # Older versions that should be archived once they are not used by any other steps.

  ######################################################################################################################

  # World Development Indicators - WDI
  data://meadow/worldbank_wdi/2024-05-20/wdi:
    - snapshot://worldbank_wdi/2024-05-20/wdi.zip

  data://garden/worldbank_wdi/2024-05-20/wdi:
    - snapshot://worldbank_wdi/2024-05-20/wdi.zip
    - data://meadow/worldbank_wdi/2024-05-20/wdi
    - data://garden/demography/2024-07-15/population

  data://grapher/worldbank_wdi/2024-05-20/wdi:
    - data://garden/worldbank_wdi/2024-05-20/wdi

  #
  # Aviation Safety Network - Aviation Statistics.
  #
  data://meadow/aviation_safety_network/2024-06-05/aviation_statistics:
    - snapshot://aviation_safety_network/2024-06-05/aviation_statistics_by_period.csv
    - snapshot://aviation_safety_network/2024-06-05/aviation_statistics.csv
    - snapshot://aviation_safety_network/2024-06-05/aviation_statistics_by_nature.csv
  data://garden/aviation_safety_network/2024-06-05/aviation_statistics:
    - data://meadow/aviation_safety_network/2024-06-05/aviation_statistics
    - data://garden/worldbank_wdi/2024-05-20/wdi
  data://grapher/aviation_safety_network/2024-06-05/aviation_statistics:
    - data://garden/aviation_safety_network/2024-06-05/aviation_statistics

  # Equaldex dataset
  data://meadow/lgbt_rights/2024-06-03/equaldex:
    - snapshot://lgbt_rights/2024-06-03/equaldex.csv
    - snapshot://lgbt_rights/2024-06-03/equaldex_current.csv
    - snapshot://lgbt_rights/2024-06-03/equaldex_indices.csv

  data://garden/lgbt_rights/2024-06-03/equaldex:
    - data://meadow/lgbt_rights/2024-06-03/equaldex
    - data://garden/regions/2023-01-01/regions
    - data://garden/demography/2023-03-31/population
    - data://garden/countries/2023-09-25/isd

  data://grapher/lgbt_rights/2024-06-03/equaldex:
    - data://garden/lgbt_rights/2024-06-03/equaldex

  # Public Finances in Modern History dataset (IMF)
  data://meadow/imf/2024-06-12/public_finances_modern_history:
    - snapshot://imf/2024-06-12/public_finances_modern_history.xlsx
  data://garden/imf/2024-06-12/public_finances_modern_history:
    - data://meadow/imf/2024-06-12/public_finances_modern_history
  data://grapher/imf/2024-06-12/public_finances_modern_history:
    - data://garden/imf/2024-06-12/public_finances_modern_history

  # Same-Sex Marriage Around the World from Pew Research Center
  data://meadow/pew/2024-06-03/same_sex_marriage:
    - snapshot://pew/2024-06-03/same_sex_marriage.csv
  data://garden/pew/2024-06-03/same_sex_marriage:
    - data://meadow/pew/2024-06-03/same_sex_marriage
    - data://garden/regions/2023-01-01/regions
    - data://garden/demography/2023-03-31/population
  data://grapher/pew/2024-06-03/same_sex_marriage:
    - data://garden/pew/2024-06-03/same_sex_marriage

  # UN Regions
  data://meadow/un/2024-06-24/sdg_regions:
    - snapshot://un/2024-06-24/sdg_regions.csv
  data://garden/un/2024-06-24/sdg_regions:
    - data://meadow/un/2024-06-24/sdg_regions
  data://grapher/un/2024-06-24/sdg_regions:
    - data://garden/un/2024-06-24/sdg_regions

  # WHO Mort DB Homicides
  data://meadow/homicide/2024-07-30/who_mort_db:
    - snapshot://homicide/2024-07-30/who_mort_db.csv
  data://garden/homicide/2024-07-30/who_mort_db:
    - data://meadow/homicide/2024-07-30/who_mort_db
    - data://garden/un/2022-07-11/un_wpp
  data://grapher/homicide/2024-07-30/who_mort_db:
    - data://garden/homicide/2024-07-30/who_mort_db

  # Homicide - OMM
  data://garden/homicide/2024-07-30/homicide_long_run_omm:
    - data://grapher/fasttrack/2023-01-03/long_term_homicide_rates_in_europe
    - data://garden/homicide/2024-07-30/who_mort_db
    - data://garden/homicide/2023-07-04/unodc
  data://grapher/homicide/2024-07-30/homicide_long_run_omm:
    - data://garden/homicide/2024-07-30/homicide_long_run_omm

  # WB income groups 2023-04-30
  data://meadow/wb/2023-04-30/income_groups:
    - snapshot://wb/2023-04-30/income_groups.xlsx
  data://garden/wb/2023-04-30/income_groups:
    - data://meadow/wb/2023-04-30/income_groups
  data://grapher/wb/2023-04-30/income_groups:
    - data://garden/wb/2023-04-30/income_groups

  # WB income groups 2024-03-11
  data://meadow/wb/2024-03-11/income_groups:
    - snapshot://wb/2024-03-11/income_groups.xlsx
  data://garden/wb/2024-03-11/income_groups:
    - data://meadow/wb/2024-03-11/income_groups
  data://grapher/wb/2024-03-11/income_groups:
    - data://garden/wb/2024-03-11/income_groups

  # WB income groups 2024-07-29
  data://meadow/wb/2024-07-29/income_groups:
    - snapshot://wb/2024-07-29/income_groups.xlsx

  data://garden/wb/2024-07-29/income_groups:
    - data://meadow/wb/2024-07-29/income_groups
    - data://garden/regions/2023-01-01/regions
    - data://garden/demography/2024-07-15/population

  data://grapher/wb/2024-07-29/income_groups:
    - data://garden/wb/2024-07-29/income_groups

  # Ethnologue
  data-private://meadow/language/2024-07-17/ethnologue:
    - snapshot-private://language/2024-07-17/ethnologue.zip
  data-private://garden/language/2024-07-17/ethnologue:
    - data-private://meadow/language/2024-07-17/ethnologue
    - data://garden/demography/2024-07-15/population
    - data://garden/regions/2023-01-01/regions
  data-private://grapher/language/2024-07-17/ethnologue:
    - data-private://garden/language/2024-07-17/ethnologue

<<<<<<< HEAD
# UN SDG (2024)
  data://meadow/un/2024-08-27/un_sdg:
    - snapshot://un/2024-08-27/un_sdg.feather
  data://garden/un/2024-08-27/un_sdg:
    - data://meadow/un/2024-08-27/un_sdg
    - snapshot://un/2024-08-27/un_sdg_unit.csv
    - snapshot://un/2024-08-27/un_sdg_dimension.json
  data://grapher/un/2024-08-27/un_sdg:
    - data://garden/un/2024-08-27/un_sdg
=======
# Child Mortality Estimates - UN IGME
  data://meadow/un/2024-09-11/igme:
    - snapshot://un/2024-09-11/igme.zip
  data://garden/un/2024-09-11/igme:
    - data://meadow/un/2024-09-11/igme
    - data://garden/un/2018/igme
  data://grapher/un/2024-09-11/igme:
    - data://garden/un/2024-09-11/igme


# Long-run child mortality, Gapminder + UN IGME
  data://garden/un/2024-09-16/long_run_child_mortality:
    - data://garden/un/2024-09-11/igme
    - data://garden/gapminder/2023-09-18/under_five_mortality
    - data://garden/gapminder/2023-09-21/under_five_mortality
  data://grapher/un/2024-09-16/long_run_child_mortality:
    - data://garden/un/2024-09-16/long_run_child_mortality
>>>>>>> fc854066

include:
  - dag/open_numbers.yml
  - dag/faostat.yml
  - dag/energy.yml
  - dag/wizard.yml
  - dag/examples.yml
  - dag/emissions.yml
  - dag/papers.yml
  - dag/demography.yml
  - dag/war.yml
  - dag/fasttrack.yml
  - dag/migrated.yml
  - dag/biodiversity.yml
  - dag/health.yml
  - dag/environment.yml
  - dag/agriculture.yml
  - dag/space.yml
  - dag/artificial_intelligence.yml
  - dag/education.yml
  - dag/covid.yml
  - dag/animal_welfare.yml
  - dag/plastic_use.yml
  - dag/statins.yml
  - dag/wash.yml
  - dag/climate.yml
  - dag/urbanization.yml
  - dag/poverty_inequality.yml
  - dag/democracy.yml
  - dag/temp.yml
  - dag/survey.yml
  - dag/forests.yml
  - dag/natural_disasters.yml
  - dag/chartbook.yml
  - dag/minerals.yml
  - dag/tourism.yml<|MERGE_RESOLUTION|>--- conflicted
+++ resolved
@@ -786,7 +786,24 @@
   data-private://grapher/language/2024-07-17/ethnologue:
     - data-private://garden/language/2024-07-17/ethnologue
 
-<<<<<<< HEAD
+# Child Mortality Estimates - UN IGME
+  data://meadow/un/2024-09-11/igme:
+    - snapshot://un/2024-09-11/igme.zip
+  data://garden/un/2024-09-11/igme:
+    - data://meadow/un/2024-09-11/igme
+    - data://garden/un/2018/igme
+  data://grapher/un/2024-09-11/igme:
+    - data://garden/un/2024-09-11/igme
+
+
+# Long-run child mortality, Gapminder + UN IGME
+  data://garden/un/2024-09-16/long_run_child_mortality:
+    - data://garden/un/2024-09-11/igme
+    - data://garden/gapminder/2023-09-18/under_five_mortality
+    - data://garden/gapminder/2023-09-21/under_five_mortality
+  data://grapher/un/2024-09-16/long_run_child_mortality:
+    - data://garden/un/2024-09-16/long_run_child_mortality
+
 # UN SDG (2024)
   data://meadow/un/2024-08-27/un_sdg:
     - snapshot://un/2024-08-27/un_sdg.feather
@@ -796,25 +813,6 @@
     - snapshot://un/2024-08-27/un_sdg_dimension.json
   data://grapher/un/2024-08-27/un_sdg:
     - data://garden/un/2024-08-27/un_sdg
-=======
-# Child Mortality Estimates - UN IGME
-  data://meadow/un/2024-09-11/igme:
-    - snapshot://un/2024-09-11/igme.zip
-  data://garden/un/2024-09-11/igme:
-    - data://meadow/un/2024-09-11/igme
-    - data://garden/un/2018/igme
-  data://grapher/un/2024-09-11/igme:
-    - data://garden/un/2024-09-11/igme
-
-
-# Long-run child mortality, Gapminder + UN IGME
-  data://garden/un/2024-09-16/long_run_child_mortality:
-    - data://garden/un/2024-09-11/igme
-    - data://garden/gapminder/2023-09-18/under_five_mortality
-    - data://garden/gapminder/2023-09-21/under_five_mortality
-  data://grapher/un/2024-09-16/long_run_child_mortality:
-    - data://garden/un/2024-09-16/long_run_child_mortality
->>>>>>> fc854066
 
 include:
   - dag/open_numbers.yml
