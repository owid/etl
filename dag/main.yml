steps:
  #
  # Regions.
  #
  data://garden/regions/2023-01-01/regions:
  data://grapher/regions/2023-01-01/regions:
    - data://garden/regions/2023-01-01/regions
  # WARNING: The following step exists for backward compatibility and should eventually be removed.
  # Consider using external/owid_grapher/latest/regions instead.
  data://grapher/regions/latest/regions:
    - data://garden/regions/2023-01-01/regions
  # Create a step with regions data used by the owid-grapher repository.
  data://external/owid_grapher/latest/regions:
    - data://garden/regions/2023-01-01/regions
    - data://garden/wb/2024-07-29/income_groups
  # Create a step with a simplified countries-regions file used by the notebooks repository.
  data://external/notebooks/latest/regions:
    - data://grapher/regions/2023-01-01/regions

  # Gapminder
  data://meadow/gapminder/2019-12-10/population:
    - walden://gapminder/2019-12-10/population
  data://garden/gapminder/2019-12-10/population:
    - data://meadow/gapminder/2019-12-10/population
  data://meadow/gapminder/2023-03-31/population:
    - snapshot://gapminder/2023-03-31/population.xlsx
  data://garden/gapminder/2023-03-31/population:
    - data://meadow/gapminder/2023-03-31/population
  # Key indicators
  data://garden/owid/latest/key_indicators:
    - data://garden/demography/2022-12-08/population
    - data://open_numbers/open_numbers/latest/open_numbers__world_development_indicators
    - data://garden/wb/2021-07-01/wb_income
    - data://garden/regions/2023-01-01/regions
  # UN WPP (2022)
  data://meadow/un/2022-07-11/un_wpp:
    - snapshot://un/2022-07-11/un_wpp.zip
  data://garden/un/2022-07-11/un_wpp:
    - data://meadow/un/2022-07-11/un_wpp
  data://explorers/un/2022/un_wpp:
    - data://garden/un/2022-07-11/un_wpp
  # HYDE (2017)
  data://meadow/hyde/2017/baseline:
    - snapshot://hyde/2017/baseline.zip
    - data://meadow/hyde/2017/general_files
  data://meadow/hyde/2017/general_files:
    - snapshot://hyde/2017/general_files.zip
  data://garden/hyde/2017/baseline:
    - data://meadow/hyde/2017/baseline
  # Others
  data://meadow/living_planet/2020-09-10/lpd:
    - walden://living_planet/2020-09-10/lpd
  data://garden/living_planet/2020-09-10/lpd:
    - data://meadow/living_planet/2020-09-10/lpd
  data://meadow/wb/2021-07-01/wb_income:
    - walden://wb/2021-07-01/wb_income
  data://meadow/wb/2022-10-29/wb_gender:
    - walden://wb/2022-10-29/wb_gender
  data://garden/wb/2021-07-01/wb_income:
    - data://meadow/wb/2021-07-01/wb_income
  data://garden/wb/2022-10-29/wb_gender:
    - data://meadow/wb/2022-10-29/wb_gender
  data://grapher/wb/2022-10-29/wb_gender:
    - data://garden/wb/2022-10-29/wb_gender
  data://garden/ggdc/2020-10-01/ggdc_maddison:
    - snapshot://ggdc/2020-10-01/ggdc_maddison.xlsx
  data://grapher/ggdc/2020-10-01/ggdc_maddison:
    - data://garden/ggdc/2020-10-01/ggdc_maddison
  data://grapher/owid/latest/key_indicators:
    - data://garden/owid/latest/key_indicators
  data://meadow/oecd/2016-06-01/regional_wellbeing:
    - walden://oecd/2016-06-01/regional_wellbeing
  # Malnutrition to archive
  data://grapher/malnutrition/2022-10-18/malnutrition:
    - data://garden/malnutrition/2022-10-18/malnutrition
  data://garden/malnutrition/2022-10-18/malnutrition:
    - data://garden/worldbank_wdi/2022-05-26/wdi
    - data://garden/un/2022-07-11/un_wpp
  # Malnutrition to update
  data://grapher/malnutrition/2024-12-16/malnutrition:
    - data://garden/malnutrition/2024-12-16/malnutrition
  data://garden/malnutrition/2024-12-16/malnutrition:
    - data://garden/worldbank_wdi/2024-05-20/wdi
    - data://garden/un/2024-07-12/un_wpp

  data://meadow/worldbank_wdi/2022-05-26/wdi:
    - walden://worldbank_wdi/2022-05-26/wdi
  data://garden/worldbank_wdi/2022-05-26/wdi:
    - data://meadow/worldbank_wdi/2022-05-26/wdi
  data://grapher/worldbank_wdi/2022-05-26/wdi:
    - data://garden/worldbank_wdi/2022-05-26/wdi

  # Homicide - UNODC - to archive
  data://meadow/homicide/2023-07-04/unodc:
    - snapshot://homicide/2023-07-04/unodc.xlsx
  data://garden/homicide/2023-07-04/unodc:
    - data://meadow/homicide/2023-07-04/unodc
  data://grapher/homicide/2023-07-04/unodc:
    - data://garden/homicide/2023-07-04/unodc

    # Homicide - UNODC - update
  data://meadow/homicide/2024-10-30/unodc:
    - snapshot://homicide/2024-10-30/unodc.xlsx
  data://garden/homicide/2024-10-30/unodc:
    - data://meadow/homicide/2024-10-30/unodc
    - data://garden/demography/2023-03-31/population
  data://grapher/homicide/2024-10-30/unodc:
    - data://garden/homicide/2024-10-30/unodc

  #
  # UN
  data://grapher/un/2022-07-11/un_wpp:
    - data://garden/un/2022-07-11/un_wpp

  # UN SDG - current
  data://meadow/un/2023-08-16/un_sdg:
    - snapshot://un/2023-08-16/un_sdg.feather
  data://garden/un/2023-08-16/un_sdg:
    - data://meadow/un/2023-08-16/un_sdg
    - snapshot://un/2023-08-16/un_sdg_unit.csv
    - snapshot://un/2023-08-16/un_sdg_dimension.json
  data://grapher/un/2023-08-16/un_sdg:
    - data://garden/un/2023-08-16/un_sdg

  # IHME SDG
  data-private://meadow/ihme/2023-05-09/sdg:
    - snapshot-private://ihme/2023-05-05/sdg.csv
  data-private://garden/ihme/2023-05-09/sdg:
    - data-private://meadow/ihme/2023-05-09/sdg
  data-private://grapher/ihme/2023-05-09/sdg:
    - data-private://garden/ihme/2023-05-09/sdg

  # Internet
  data://garden/technology/2022/internet:
    - data://garden/worldbank_wdi/2022-05-26/wdi
    - data://garden/owid/latest/key_indicators
    - data://garden/regions/2023-01-01/regions
  data://grapher/technology/2022/internet:
    - data://garden/technology/2022/internet

  # UNDP
  data://meadow/un/2024-04-09/undp_hdr:
    - snapshot://un/2024-04-09/undp_hdr.csv
  data://garden/un/2024-04-09/undp_hdr:
    - data://meadow/un/2024-04-09/undp_hdr
    - data://garden/regions/2023-01-01/regions
    - data://garden/wb/2024-07-29/income_groups
  data://grapher/un/2024-04-09/undp_hdr:
    - data://garden/un/2024-04-09/undp_hdr

  # Maddison Database 2010
  data://meadow/ggdc/2022-12-23/maddison_database:
    - snapshot://ggdc/2022-12-23/maddison_database.xlsx
  data://garden/ggdc/2022-12-23/maddison_database:
    - data://meadow/ggdc/2022-12-23/maddison_database

  #Penn World Table
  data://meadow/ggdc/2022-11-28/penn_world_table:
    - walden://ggdc/2021-06-18/penn_world_table
  data://meadow/ggdc/2022-11-28/penn_world_table_national_accounts:
    - walden://ggdc/2021-06-18/penn_world_table_national_accounts
    - data://garden/regions/2023-01-01/regions
  data://garden/ggdc/2022-11-28/penn_world_table:
    - data://meadow/ggdc/2022-11-28/penn_world_table
    - data://meadow/ggdc/2022-11-28/penn_world_table_national_accounts
  data://grapher/ggdc/2022-11-28/penn_world_table:
    - data://garden/ggdc/2022-11-28/penn_world_table

  # Global mobile money dataset (GSMA)
  data://meadow/technology/2024-05-30/mobile_money:
    - snapshot://technology/2024-05-30/mobile_money.xlsx
  data://garden/technology/2024-05-30/mobile_money:
    - data://meadow/technology/2024-05-30/mobile_money
  data://grapher/technology/2024-05-30/mobile_money:
    - data://garden/technology/2024-05-30/mobile_money

  # Democracy and Human rights - V-Dem index
  data://meadow/democracy/2023-03-02/vdem:
    - snapshot://democracy/2023-03-02/vdem.csv
  data://garden/democracy/2023-03-02/vdem:
    - data://meadow/democracy/2023-03-02/vdem
  data://grapher/democracy/2023-03-02/vdem:
    - data://garden/democracy/2023-03-02/vdem

  # Microprocessor trend data
  data://meadow/technology/2023-03-08/microprocessor_trend:
    - snapshot://technology/2023-03-08/microprocessor_trend.dat
  data://garden/technology/2023-03-08/microprocessor_trend:
    - data://meadow/technology/2023-03-08/microprocessor_trend
  data://grapher/technology/2023-03-09/microprocessor_trend:
    - data://garden/technology/2023-03-08/microprocessor_trend

  # Terrorism questions in World Values Survey (longitudinal)
  data://meadow/wvs/2023-06-25/longitudinal_wvs:
    - snapshot://wvs/2023-06-25/longitudinal_wvs.csv
    - data://garden/regions/2023-01-01/regions
  data://garden/wvs/2023-06-25/longitudinal_wvs:
    - data://meadow/wvs/2023-06-25/longitudinal_wvs
  data://grapher/wvs/2023-06-25/longitudinal_wvs:
    - data://garden/wvs/2023-06-25/longitudinal_wvs

  # USA consumer prices (US Bureau of Labor Statistics)
  data://meadow/bls/2024-05-16/us_consumer_prices:
    - snapshot://bls/2024-05-16/us_consumer_prices.csv
  data://garden/bls/2024-05-16/us_consumer_prices:
    - data://meadow/bls/2024-05-16/us_consumer_prices
  data://grapher/bls/2024-05-16/us_consumer_prices:
    - data://garden/bls/2024-05-16/us_consumer_prices

  # Historical Cross Country Technology Adoption Dataset (Comin & Hobijn, 2004)
  data://meadow/technology/2023-03-16/hcctad:
    - snapshot://technology/2023-03-16/hcctad.txt
  data://garden/technology/2023-03-16/hcctad:
    - data://meadow/technology/2023-03-16/hcctad
  data://grapher/technology/2023-03-16/hcctad:
    - data://garden/technology/2023-03-16/hcctad

  # Happiness report
  data://meadow/happiness/2024-06-09/happiness:
    - snapshot://happiness/2024-06-09/happiness.xls
  data://meadow/happiness/2023-03-20/happiness:
    - snapshot://happiness/2023-03-20/happiness.xls
  data://meadow/happiness/2022-03-20/happiness:
    - snapshot://happiness/2022-03-20/happiness.xls
  data://meadow/happiness/2021-03-20/happiness:
    - snapshot://happiness/2021-03-20/happiness.xls
  data://meadow/happiness/2020-03-20/happiness:
    - snapshot://happiness/2020-03-20/happiness.xls
  data://meadow/happiness/2019-03-20/happiness:
    - snapshot://happiness/2019-03-20/happiness.xls
  data://meadow/happiness/2018-03-20/happiness:
    - snapshot://happiness/2018-03-20/happiness.xls
  data://meadow/happiness/2017-03-20/happiness:
    - snapshot://happiness/2017-03-20/happiness.xlsx
  data://meadow/happiness/2016-03-20/happiness:
    - snapshot://happiness/2016-03-20/happiness.xlsx
  data://meadow/happiness/2015-03-20/happiness:
    - snapshot://happiness/2015-03-20/happiness.xlsx
  data://meadow/happiness/2012-03-20/happiness:
    - snapshot://happiness/2012-03-20/happiness.xlsx

  data://garden/happiness/2023-03-20/happiness:
    - data://meadow/happiness/2023-03-20/happiness
    - data://meadow/happiness/2022-03-20/happiness
    - data://meadow/happiness/2021-03-20/happiness
    - data://meadow/happiness/2020-03-20/happiness
    - data://meadow/happiness/2019-03-20/happiness
    - data://meadow/happiness/2018-03-20/happiness
    - data://meadow/happiness/2017-03-20/happiness
    - data://meadow/happiness/2016-03-20/happiness
    - data://meadow/happiness/2015-03-20/happiness
    - data://meadow/happiness/2012-03-20/happiness

  data://garden/happiness/2024-06-09/happiness:
    - data://meadow/happiness/2024-06-09/happiness
    - data://garden/happiness/2023-03-20/happiness
    - data://garden/demography/2023-03-31/population
    - data://garden/regions/2023-01-01/regions
    - data://garden/wb/2024-03-11/income_groups
  data://grapher/happiness/2024-06-09/happiness:
    - data://garden/happiness/2024-06-09/happiness

  # LGBTI Policy Index (Velasco, 2020)
  data://meadow/lgbt_rights/2023-04-27/lgbti_policy_index:
    - snapshot://lgbt_rights/2023-04-27/lgbti_policy_index.xlsx
  data://garden/lgbt_rights/2023-04-27/lgbti_policy_index:
    - data://meadow/lgbt_rights/2023-04-27/lgbti_policy_index
    - data://garden/regions/2023-01-01/regions
    - data://garden/demography/2023-03-31/population
  data://grapher/lgbt_rights/2023-04-27/lgbti_policy_index:
    - data://garden/lgbt_rights/2023-04-27/lgbti_policy_index

  # Ethnic Power Relations Dataset
  data://meadow/eth/2023-03-15/growup:
    - snapshot://eth/2023-03-15/growup.csv
  data://garden/eth/2023-03-15/ethnic_power_relations:
    - data://meadow/eth/2023-03-15/growup
    - data://garden/demography/2023-03-31/population
    - data://garden/wb/2021-07-01/wb_income
    - data://garden/regions/2023-01-01/regions
  data://grapher/eth/2023-03-15/ethnic_power_relations:
    - data://garden/eth/2023-03-15/ethnic_power_relations

  # Patents & journal articles (World Bank, United Nations)
  data://garden/research_development/2024-05-20/patents_articles:
    - data://garden/worldbank_wdi/2024-05-20/wdi
    - data://garden/demography/2023-03-31/population
  data://grapher/research_development/2024-05-20/patents_articles:
    - data://garden/research_development/2024-05-20/patents_articles

  # World Bank's Women, Business and the Law additional data
  data://meadow/wb/2023-05-12/women_business_law_additional:
    - snapshot://wb/2023-05-12/women_business_law_additional.xlsx
  data://garden/wb/2023-05-12/women_business_law_additional:
    - data://meadow/wb/2023-05-12/women_business_law_additional
  data://grapher/wb/2023-05-12/women_business_law_additional:
    - data://garden/wb/2023-05-12/women_business_law_additional

  # U.S. patent activity since 1790 (USPTO)
  data://meadow/research_development/2023-05-24/us_patents:
    - snapshot://research_development/2023-05-24/us_patents.htm
  data://garden/research_development/2023-05-25/us_patents:
    - data://meadow/research_development/2023-05-24/us_patents
  data://grapher/research_development/2023-05-25/us_patents:
    - data://garden/research_development/2023-05-25/us_patents

  # Real commodity prices
  data://grapher/papers/2023-06-07/commodity_prices:
    - data://garden/papers/2023-06-07/commodity_prices
  data://garden/papers/2023-06-07/commodity_prices:
    - snapshot://papers/2023-06-07/commodity_prices.xlsx

  # Terrorism
  data://meadow/terrorism/2023-07-20/global_terrorism_database:
    - snapshot://terrorism/2023-07-20/global_terrorism_database.csv
    - snapshot://terrorism/2023-07-20/global_terrorism_database_2021.csv
  data://garden/terrorism/2023-07-20/global_terrorism_database:
    - data://meadow/terrorism/2023-07-20/global_terrorism_database
    - data://garden/un/2022-07-11/un_wpp
    - data://garden/regions/2023-01-01/regions
    - data://garden/demography/2023-03-31/population
  data://grapher/terrorism/2023-07-20/global_terrorism_database:
    - data://garden/terrorism/2023-07-20/global_terrorism_database

  # Colonial Dates Dataset (COLDAT)
  data://meadow/harvard/2023-09-18/colonial_dates_dataset:
    - snapshot://harvard/2023-09-18/colonial_dates_dataset.csv
  data://garden/harvard/2023-09-18/colonial_dates_dataset:
    - data://meadow/harvard/2023-09-18/colonial_dates_dataset
    - data://garden/wb/2021-07-01/wb_income
    - data://garden/regions/2023-01-01/regions
    - data://garden/demography/2023-03-31/population
  data://grapher/harvard/2023-09-18/colonial_dates_dataset:
    - data://garden/harvard/2023-09-18/colonial_dates_dataset

  # Augmented Human Development Index
  data://meadow/ahdi/2023-09-08/augmented_hdi:
    - snapshot://ahdi/2023-09-08/augmented_hdi.xlsx
    - snapshot://ahdi/2023-09-08/augmented_hdi_region.xlsx
  data://garden/ahdi/2023-09-08/augmented_hdi:
    - data://meadow/ahdi/2023-09-08/augmented_hdi
  data://grapher/ahdi/2023-09-08/augmented_hdi:
    - data://garden/ahdi/2023-09-08/augmented_hdi

  # Gapminder  - Under five mortality v7
  data://meadow/gapminder/2023-09-18/under_five_mortality:
    - snapshot://gapminder/2023-09-18/under_five_mortality.xlsx
  data://garden/gapminder/2023-09-18/under_five_mortality:
    - data://meadow/gapminder/2023-09-18/under_five_mortality

  #  Gapminder  - Under five mortality v11
  data://meadow/gapminder/2023-09-21/under_five_mortality:
    - snapshot://gapminder/2023-09-21/under_five_mortality.xlsx
  data://garden/gapminder/2023-09-21/under_five_mortality:
    - data://meadow/gapminder/2023-09-21/under_five_mortality

  # Older vintage UN IGME (with longer time-series)
  data://meadow/un/2018/igme:
    - snapshot://un/2018/igme.csv
  data://garden/un/2018/igme:
    - data://meadow/un/2018/igme

  # Country lists
  data://meadow/countries/2023-09-25/isd:
    - snapshot://countries/2023-09-22/isd.xlsx
  data://garden/countries/2023-09-25/isd:
    - data://meadow/countries/2023-09-25/isd
    - data://garden/demography/2023-03-31/population
  data://grapher/countries/2023-10-01/isd:
    - data://garden/countries/2023-09-25/isd

  data://meadow/countries/2023-09-25/gleditsch:
    - snapshot://countries/2023-09-22/gleditsch_states.dat
    - snapshot://countries/2023-09-22/gleditsch_microstates.dat
  data://garden/countries/2024-08-27/gleditsch:
    - data://meadow/countries/2023-09-25/gleditsch
    - data://garden/demography/2024-07-15/population
  data://grapher/countries/2024-08-27/gleditsch:
    - data://garden/countries/2024-08-27/gleditsch

  # Outdated gleditsch
  data://garden/countries/2024-01-08/gleditsch_no_population:
    - data://meadow/countries/2023-09-25/gleditsch

  data://meadow/countries/2023-09-29/cow_ssm:
    - snapshot://countries/2023-09-22/cow_ssm_majors.csv
    - snapshot://countries/2023-09-22/cow_ssm_states.csv
    - snapshot://countries/2023-09-22/cow_ssm_system.csv
  data://garden/countries/2023-09-29/cow_ssm:
    - data://meadow/countries/2023-09-29/cow_ssm
    - data://garden/demography/2023-03-31/population
  data://grapher/countries/2023-09-29/cow_ssm:
    - data://garden/countries/2023-09-29/cow_ssm

  # Fertility rate, Gapminder
  data://meadow/gapminder/2023-09-22/total_fertility_rate:
    - snapshot://gapminder/2023-09-22/total_fertility_rate.xlsx
  data://garden/gapminder/2023-09-22/total_fertility_rate:
    - data://meadow/gapminder/2023-09-22/total_fertility_rate
    - data://garden/un/2024-09-16/long_run_child_mortality
    - data://garden/un/2022-07-11/un_wpp
  data://grapher/gapminder/2023-09-22/total_fertility_rate:
    - data://garden/gapminder/2023-09-22/total_fertility_rate

  # State Capacity Dataset
  data://meadow/state_capacity/2023-10-19/state_capacity_dataset:
    - snapshot://state_capacity/2023-10-19/state_capacity_dataset.dta
  data://garden/state_capacity/2023-10-19/state_capacity_dataset:
    - data://meadow/state_capacity/2023-10-19/state_capacity_dataset
    - data://garden/wb/2021-07-01/wb_income
    - data://garden/regions/2023-01-01/regions
    - data://garden/demography/2023-03-31/population
  data://grapher/state_capacity/2023-10-19/state_capacity_dataset:
    - data://garden/state_capacity/2023-10-19/state_capacity_dataset

  # United Nations members
  data://meadow/un/2023-10-30/un_members:
    - snapshot://un/2023-10-30/un_members.csv
  data://garden/un/2023-10-30/un_members:
    - data://meadow/un/2023-10-30/un_members
    - data://garden/wb/2021-07-01/wb_income
    - data://garden/regions/2023-01-01/regions
    - data://grapher/regions/latest/regions
    - data://garden/demography/2023-03-31/population
  data://grapher/un/2023-10-30/un_members:
    - data://garden/un/2023-10-30/un_members

  # UNU-WIDER Government Revenue Dataset
  data://meadow/unu_wider/2023-11-01/government_revenue_dataset:
    - snapshot://unu_wider/2023-11-01/government_revenue_dataset.dta
  data://garden/unu_wider/2023-11-01/government_revenue_dataset:
    - data://meadow/unu_wider/2023-11-01/government_revenue_dataset
  data://grapher/unu_wider/2023-11-01/government_revenue_dataset:
    - data://garden/unu_wider/2023-11-01/government_revenue_dataset

  # World Bank - Worldwide Bureaucracy Indicators
  data://meadow/wb/2023-11-21/worldwide_bureaucracy_indicators:
    - snapshot://wb/2023-11-21/worldwide_bureaucracy_indicators.csv
  data://garden/wb/2023-11-21/worldwide_bureaucracy_indicators:
    - data://meadow/wb/2023-11-21/worldwide_bureaucracy_indicators
  data://grapher/wb/2023-11-21/worldwide_bureaucracy_indicators:
    - data://garden/wb/2023-11-21/worldwide_bureaucracy_indicators

  # Information Capacity Dataset
  data://meadow/state_capacity/2023-11-10/information_capacity_dataset:
    - snapshot://state_capacity/2023-11-10/information_capacity_dataset.dta
  data://garden/state_capacity/2023-11-10/information_capacity_dataset:
    - data://meadow/state_capacity/2023-11-10/information_capacity_dataset
    - data://garden/wb/2021-07-01/wb_income
    - data://garden/regions/2023-01-01/regions
  data://grapher/state_capacity/2023-11-20/information_capacity_dataset:
    - data://garden/state_capacity/2023-11-10/information_capacity_dataset

  # Integrated Values Survey
  data://meadow/ivs/2023-11-27/integrated_values_survey:
    - snapshot://ivs/2023-11-27/integrated_values_survey.csv
  data://garden/ivs/2023-11-27/integrated_values_survey:
    - data://meadow/ivs/2023-11-27/integrated_values_survey
  data://grapher/ivs/2023-11-27/integrated_values_survey:
    - data://garden/ivs/2023-11-27/integrated_values_survey

  # National Human Genome Research Institute - DNA Sequencing Costs
  data://meadow/technology/2023-11-28/dna_sequencing:
    - snapshot://technology/2023-11-28/dna_sequencing.xls
  data://garden/technology/2023-11-28/dna_sequencing:
    - data://meadow/technology/2023-11-28/dna_sequencing
  data://grapher/technology/2023-11-28/dna_sequencing:
    - data://garden/technology/2023-11-28/dna_sequencing

  # John C. McCallum, Price and Performance Changes of Computer Technology with Time
  data://meadow/technology/2024-05-13/computer_memory_storage:
    - snapshot://technology/2024-05-13/computer_memory_storage.xlsx
  data://garden/technology/2024-05-13/computer_memory_storage:
    - data://meadow/technology/2024-05-13/computer_memory_storage
  data://grapher/technology/2024-05-13/computer_memory_storage:
    - data://garden/technology/2024-05-13/computer_memory_storage

  # European Social Survey - Trust questions
  data://meadow/ess/2023-08-02/ess_trust:
    - snapshot://ess/2023-08-02/ess_trust.csv
    - data://garden/regions/2023-01-01/regions
  data://garden/ess/2023-08-02/ess_trust:
    - data://meadow/ess/2023-08-02/ess_trust

  # Latinobarómetro survey - Trust
  data://meadow/survey/2023-08-04/latinobarometro_trust:
    - snapshot://survey/2023-08-04/latinobarometro_trust.csv
  data://garden/survey/2023-08-04/latinobarometro_trust:
    - data://meadow/survey/2023-08-04/latinobarometro_trust

  # Afrobarometer survey - Trust
  data://meadow/survey/2023-08-07/afrobarometer_trust:
    - snapshot://survey/2023-08-07/afrobarometer_trust.csv
  data://garden/survey/2023-08-07/afrobarometer_trust:
    - data://meadow/survey/2023-08-07/afrobarometer_trust

  # Trust surveys
  data://garden/survey/2023-08-04/trust_surveys:
    - data://garden/survey/2023-08-04/latinobarometro_trust
    - data://garden/survey/2023-08-07/afrobarometer_trust
    - data://garden/ess/2023-08-02/ess_trust
  data://grapher/survey/2023-08-04/trust_surveys:
    - data://garden/survey/2023-08-04/trust_surveys

  # World Bank GenderStats
  data://meadow/wb/2024-06-10/gender_statistics:
    - snapshot://wb/2024-06-10/gender_statistics.feather
  data://garden/wb/2024-06-10/gender_statistics:
    - data://meadow/wb/2024-06-10/gender_statistics
  data://garden/wb/2024-06-10/gender_statistics_country_counts:
    - data://garden/wb/2024-06-10/gender_statistics
    - data://garden/regions/2023-01-01/regions
    - data://garden/demography/2024-07-15/population
  data://grapher/wb/2024-06-10/gender_statistics:
    - data://garden/wb/2024-06-10/gender_statistics
  data://grapher/wb/2024-06-10/gender_statistics_country_counts:
    - data://garden/wb/2024-06-10/gender_statistics_country_counts

  # Missing Data - Children out of school
  data://garden/missing_data/2024-03-26/children_out_of_school:
    - data://garden/wb/2024-06-10/gender_statistics
    - data://garden/wb/2024-03-11/income_groups
    - data://garden/regions/2023-01-01/regions
    - data://garden/demography/2023-03-31/population
  data://grapher/missing_data/2024-03-26/children_out_of_school:
    - data://garden/missing_data/2024-03-26/children_out_of_school

  # Missing Data - Neuropsychiatric Conditions
  data://garden/missing_data/2024-03-26/who_neuropsychiatric_conditions:
    - data://garden/who/2024-07-26/mortality_database
    - data://garden/wb/2024-03-11/income_groups
    - data://garden/regions/2023-01-01/regions
    - data://garden/demography/2023-03-31/population
  data://grapher/missing_data/2024-03-26/who_neuropsychiatric_conditions:
    - data://garden/missing_data/2024-03-26/who_neuropsychiatric_conditions

  # Missing Data - Suicides
  data://garden/missing_data/2024-03-26/who_md_suicides:
    - data://garden/who/2024-03-24/self_inflicted_injuries
    - data://garden/wb/2024-03-11/income_groups
    - data://garden/regions/2023-01-01/regions
    - data://garden/demography/2023-03-31/population
  data://grapher/missing_data/2024-03-26/who_md_suicides:
    - data://garden/missing_data/2024-03-26/who_md_suicides

  # Maddison Project Database
  data://meadow/ggdc/2024-04-26/maddison_project_database:
    - snapshot://ggdc/2024-04-26/maddison_project_database.xlsx
  data://garden/ggdc/2024-04-26/maddison_project_database:
    - data://meadow/ggdc/2024-04-26/maddison_project_database
  data://grapher/ggdc/2024-04-26/maddison_project_database:
    - data://garden/ggdc/2024-04-26/maddison_project_database

  # Global GDP in the long run (with WDI)
  data://garden/growth/2024-05-16/gdp_historical:
    - data://garden/ggdc/2024-04-26/maddison_project_database
    - data://garden/ggdc/2022-12-23/maddison_database
    - data://grapher/worldbank_wdi/2024-05-20/wdi

  data://grapher/growth/2024-05-16/gdp_historical:
    - data://garden/growth/2024-05-16/gdp_historical

  # Homosexuality criminalization data from Mignot (2022)
  data://meadow/lgbt_rights/2024-06-11/criminalization_mignot:
    - snapshot://lgbt_rights/2024-06-11/criminalization_mignot.csv
  data://garden/lgbt_rights/2024-06-11/criminalization_mignot:
    - data://meadow/lgbt_rights/2024-06-11/criminalization_mignot
    - data://garden/regions/2023-01-01/regions
    - data://garden/demography/2023-03-31/population
  data://grapher/lgbt_rights/2024-06-11/criminalization_mignot:
    - data://garden/lgbt_rights/2024-06-11/criminalization_mignot

  # Refugee, Asylum and Migration Explorer:
  export://explorers/migration/2024-08-05/migration:
    - data://grapher/unicef/2024-07-30/child_migration
    - data://grapher/un/2024-07-25/refugee_data
    - data://grapher/un/2024-07-16/migrant_stock
    - data://grapher/un/2024-07-12/un_wpp_full
    - data://grapher/worldbank_wdi/2024-05-20/wdi
    - data://grapher/idmc/2024-08-02/internal_displacement

  ######################################################################################################################
  # Older versions to be archived once they are not used by any other steps.

  # UN SDG - archive
  data://meadow/un/2023-01-24/un_sdg:
    - snapshot://un/2023-01-24/un_sdg.feather
  data://garden/un/2023-01-24/un_sdg:
    - data://meadow/un/2023-01-24/un_sdg
    - snapshot://un/2023-01-24/un_sdg_unit.csv
    - snapshot://un/2023-01-24/un_sdg_dimension.json
  data://grapher/un/2023-01-24/un_sdg:
    - data://garden/un/2023-01-24/un_sdg

  data://meadow/papers/2023-10-20/anthromes_input:
    - snapshot://papers/2023-10-20/anthromes_input.zip
  data://meadow/papers/2023-10-20/anthromes:
    - snapshot://papers/2023-10-20/anthromes.csv
  data://garden/papers/2023-10-20/anthromes:
    - data://meadow/papers/2023-10-20/anthromes
    - data://meadow/papers/2023-10-20/anthromes_input
  data://grapher/papers/2024-01-05/anthromes:
    - data://garden/papers/2023-10-20/anthromes
  ######################################################################################################################
  # Map (Natural Earth)
  data://meadow/geography/2023-11-28/nat_earth_110:
    - snapshot://geography/2023-11-28/nat_earth_110.zip
  data://garden/geography/2023-11-28/nat_earth_110:
    - data://meadow/geography/2023-11-28/nat_earth_110

  ######################################################################################################################

  #Latitude
  data://grapher/geography/2024-07-18/latitude:
    - data://garden/geography/2023-11-28/nat_earth_110

  # Attention in Media: The Guardian
  data://meadow/news/2024-05-08/guardian_mentions:
    - snapshot://news/2024-05-07/guardian_mentions.csv
    - snapshot://news/2024-05-07/guardian_mentions_raw.csv
  data://garden/news/2024-05-08/guardian_mentions:
    - data://meadow/news/2024-05-08/guardian_mentions
    - data://garden/demography/2023-03-31/population
    - data://garden/regions/2023-01-01/regions
  data://grapher/news/2024-05-08/guardian_mentions:
    - data://garden/news/2024-05-08/guardian_mentions

  # News coverage by GDELT 2
  data://meadow/news/2024-05-23/gdelt_v2:
    - snapshot://news/2024-05-23/gdelt_v2.csv
  data://garden/news/2024-05-23/gdelt_v2:
    - data://meadow/news/2024-05-23/gdelt_v2
  data://grapher/news/2024-05-23/gdelt_v2:
    - data://garden/news/2024-05-23/gdelt_v2

  ######################################################################################################################
  # Older versions that should be archived once they are not used by any other steps.

  ######################################################################################################################

  # World Development Indicators - WDI
  data://meadow/worldbank_wdi/2024-05-20/wdi:
    - snapshot://worldbank_wdi/2024-05-20/wdi.zip

  data://garden/worldbank_wdi/2024-05-20/wdi:
    - snapshot://worldbank_wdi/2024-05-20/wdi.zip
    - data://meadow/worldbank_wdi/2024-05-20/wdi
    - data://garden/demography/2024-07-15/population
    - data://garden/regions/2023-01-01/regions
    - data://garden/wb/2024-07-29/income_groups

  data://grapher/worldbank_wdi/2024-05-20/wdi:
    - data://garden/worldbank_wdi/2024-05-20/wdi

  #
  # Aviation Safety Network - Aviation Statistics.
  #
  data://meadow/aviation_safety_network/2024-06-05/aviation_statistics:
    - snapshot://aviation_safety_network/2024-06-05/aviation_statistics_by_period.csv
    - snapshot://aviation_safety_network/2024-06-05/aviation_statistics.csv
    - snapshot://aviation_safety_network/2024-06-05/aviation_statistics_by_nature.csv
  data://garden/aviation_safety_network/2024-06-05/aviation_statistics:
    - data://meadow/aviation_safety_network/2024-06-05/aviation_statistics
    - data://garden/worldbank_wdi/2024-05-20/wdi
  data://grapher/aviation_safety_network/2024-06-05/aviation_statistics:
    - data://garden/aviation_safety_network/2024-06-05/aviation_statistics

  # Equaldex dataset
  data://meadow/lgbt_rights/2024-06-03/equaldex:
    - snapshot://lgbt_rights/2024-06-03/equaldex.csv
    - snapshot://lgbt_rights/2024-06-03/equaldex_current.csv
    - snapshot://lgbt_rights/2024-06-03/equaldex_indices.csv

  data://garden/lgbt_rights/2024-06-03/equaldex:
    - data://meadow/lgbt_rights/2024-06-03/equaldex
    - data://garden/regions/2023-01-01/regions
    - data://garden/demography/2023-03-31/population
    - data://garden/countries/2023-09-25/isd

  data://grapher/lgbt_rights/2024-06-03/equaldex:
    - data://garden/lgbt_rights/2024-06-03/equaldex

  # Public Finances in Modern History dataset (IMF)
  data://meadow/imf/2024-06-12/public_finances_modern_history:
    - snapshot://imf/2024-06-12/public_finances_modern_history.xlsx
  data://garden/imf/2024-06-12/public_finances_modern_history:
    - data://meadow/imf/2024-06-12/public_finances_modern_history
  data://grapher/imf/2024-06-12/public_finances_modern_history:
    - data://garden/imf/2024-06-12/public_finances_modern_history

  # Same-Sex Marriage Around the World from Pew Research Center
  data://meadow/pew/2024-06-03/same_sex_marriage:
    - snapshot://pew/2024-06-03/same_sex_marriage.csv
  data://garden/pew/2024-06-03/same_sex_marriage:
    - data://meadow/pew/2024-06-03/same_sex_marriage
    - data://garden/regions/2023-01-01/regions
    - data://garden/demography/2023-03-31/population
  data://grapher/pew/2024-06-03/same_sex_marriage:
    - data://garden/pew/2024-06-03/same_sex_marriage

  # UN Regions
  data://meadow/un/2024-06-24/sdg_regions:
    - snapshot://un/2024-06-24/sdg_regions.csv
  data://garden/un/2024-06-24/sdg_regions:
    - data://meadow/un/2024-06-24/sdg_regions
  data://grapher/un/2024-06-24/sdg_regions:
    - data://garden/un/2024-06-24/sdg_regions

  # WHO Mort DB Homicides
  data://meadow/homicide/2024-07-30/who_mort_db:
    - snapshot://homicide/2024-07-30/who_mort_db.csv
  data://garden/homicide/2024-07-30/who_mort_db:
    - data://meadow/homicide/2024-07-30/who_mort_db
    - data://garden/un/2022-07-11/un_wpp
  data://grapher/homicide/2024-07-30/who_mort_db:
    - data://garden/homicide/2024-07-30/who_mort_db

  # Homicide - OMM
  data://garden/homicide/2024-07-30/homicide_long_run_omm:
    - data://grapher/fasttrack/2023-01-03/long_term_homicide_rates_in_europe
    - data://garden/homicide/2024-07-30/who_mort_db
    - data://garden/homicide/2023-07-04/unodc
  data://grapher/homicide/2024-07-30/homicide_long_run_omm:
    - data://garden/homicide/2024-07-30/homicide_long_run_omm

  # WB income groups 2023-04-30
  data://meadow/wb/2023-04-30/income_groups:
    - snapshot://wb/2023-04-30/income_groups.xlsx
  data://garden/wb/2023-04-30/income_groups:
    - data://meadow/wb/2023-04-30/income_groups
  data://grapher/wb/2023-04-30/income_groups:
    - data://garden/wb/2023-04-30/income_groups

  # WB income groups 2024-03-11
  data://meadow/wb/2024-03-11/income_groups:
    - snapshot://wb/2024-03-11/income_groups.xlsx
  data://garden/wb/2024-03-11/income_groups:
    - data://meadow/wb/2024-03-11/income_groups
  data://grapher/wb/2024-03-11/income_groups:
    - data://garden/wb/2024-03-11/income_groups

  # WB income groups 2024-07-29
  data://meadow/wb/2024-07-29/income_groups:
    - snapshot://wb/2024-07-29/income_groups.xlsx

  data://garden/wb/2024-07-29/income_groups:
    - data://meadow/wb/2024-07-29/income_groups
    - data://garden/regions/2023-01-01/regions
    - data://garden/demography/2024-07-15/population

  data://grapher/wb/2024-07-29/income_groups:
    - data://garden/wb/2024-07-29/income_groups

  # Ethnologue
  data-private://meadow/language/2024-07-17/ethnologue:
    - snapshot-private://language/2024-07-17/ethnologue.zip
  data-private://garden/language/2024-07-17/ethnologue:
    - data-private://meadow/language/2024-07-17/ethnologue
    - data://garden/demography/2024-07-15/population
    - data://garden/regions/2023-01-01/regions
  data-private://grapher/language/2024-07-17/ethnologue:
    - data-private://garden/language/2024-07-17/ethnologue

  # Child Mortality Estimates - UN IGME
  data://meadow/un/2024-09-11/igme:
    - snapshot://un/2024-09-11/igme.zip
  data://garden/un/2024-09-11/igme:
    - data://meadow/un/2024-09-11/igme
    - data://garden/un/2018/igme
    - data://garden/regions/2023-01-01/regions
    - data://garden/demography/2024-07-15/population
  data://grapher/un/2024-09-11/igme:
    - data://garden/un/2024-09-11/igme

  # Long-run child mortality, Gapminder + UN IGME
  data://garden/un/2024-09-16/long_run_child_mortality:
    - data://garden/un/2024-09-11/igme
    - data://garden/gapminder/2023-09-18/under_five_mortality
    - data://garden/gapminder/2023-09-21/under_five_mortality
  data://grapher/un/2024-09-16/long_run_child_mortality:
    - data://garden/un/2024-09-16/long_run_child_mortality

  # UN SDG (2024)
  data://meadow/un/2024-08-27/un_sdg:
    - snapshot://un/2024-08-27/un_sdg.feather
  data://garden/un/2024-08-27/un_sdg:
    - data://meadow/un/2024-08-27/un_sdg
    - snapshot://un/2024-08-27/un_sdg_unit.csv
    - snapshot://un/2024-08-27/un_sdg_dimension.json
  data://grapher/un/2024-08-27/un_sdg:
    - data://garden/un/2024-08-27/un_sdg

  # OECD Official Development Assistance (ODA)
  data://meadow/oecd/2024-08-21/official_development_assistance:
    - snapshot://oecd/2024-08-21/official_development_assistance_dac1.zip
    - snapshot://oecd/2024-08-21/official_development_assistance_dac2a.zip
    - snapshot://oecd/2024-08-21/official_development_assistance_dac5.zip
    - snapshot://oecd/2024-08-21/official_development_assistance_crs.zip
  data://garden/oecd/2024-08-21/official_development_assistance:
    - data://meadow/oecd/2024-08-21/official_development_assistance
    - data://garden/demography/2024-07-15/population
  data://grapher/oecd/2024-08-21/official_development_assistance:
    - data://garden/oecd/2024-08-21/official_development_assistance

  # Oil Spills
  data://meadow/itopf/2024-10-16/oil_spills:
    - snapshot://itopf/2024-10-16/oil_spills.pdf
  data://garden/itopf/2024-10-16/oil_spills:
    - data://meadow/itopf/2024-10-16/oil_spills
  data://grapher/itopf/2024-10-16/oil_spills:
    - data://garden/itopf/2024-10-16/oil_spills

  # UN SD census data
  data://meadow/un/2024-10-21/census_dates:
    - snapshot://un/2024-10-21/census_dates.csv
  data://garden/un/2024-10-21/census_dates:
    - data://meadow/un/2024-10-21/census_dates
  data://grapher/un/2024-10-21/census_dates:
    - data://garden/un/2024-10-21/census_dates

  #  World Peace Foundation - Famines
  data://meadow/wpf/2024-10-03/famines:
    - snapshot://wpf/2024-10-03/famines.xlsx
  data://garden/wpf/2024-10-03/famines:
    - data://meadow/wpf/2024-10-03/famines
    - data://garden/regions/2023-01-01/regions

  data://grapher/wpf/2024-10-03/famines:
    - data://garden/wpf/2024-10-03/famines
  data://garden/wpf/2024-10-03/total_famines_by_year_decade:
    - data://garden/wpf/2024-10-03/famines
    - data://garden/demography/2024-07-15/population
  data://grapher/wpf/2024-10-03/total_famines_by_year_decade:
    - data://garden/wpf/2024-10-03/total_famines_by_year_decade

  data://garden/wpf/2024-10-03/famines_by_regime_gdp:
    - data://garden/wpf/2024-10-03/famines
    - data://garden/democracy/2024-03-07/vdem
    - data://garden/ggdc/2024-04-26/maddison_project_database
  data://grapher/wpf/2024-10-03/famines_by_regime_gdp:
    - data://garden/wpf/2024-10-03/famines_by_regime_gdp

  data://garden/wpf/2024-10-03/famines_by_factor:
    - data://garden/wpf/2024-10-03/famines
  data://grapher/wpf/2024-10-03/famines_by_factor:
    - data://garden/wpf/2024-10-03/famines_by_factor

  data://garden/wpf/2024-10-03/famines_by_place:
    - data://garden/wpf/2024-10-03/famines
  data://grapher/wpf/2024-10-03/famines_by_place:
    - data://garden/wpf/2024-10-03/famines_by_place

  data-private://meadow/owid/latest/ig_countries:
    - snapshot-private://owid/latest/ig_countries.csv
  data-private://garden/owid/latest/ig_countries:
    - data-private://meadow/owid/latest/ig_countries
  data-private://grapher/owid/latest/ig_countries:
    - data-private://garden/owid/latest/ig_countries

  # Migration distances
  data://garden/migration/2024-11-19/migration_distance:
    - data://garden/un/2024-07-16/migrant_stock
    - data://garden/geography/2023-11-28/nat_earth_110
  data://grapher/migration/2024-11-19/migration_distance:
    - data://garden/migration/2024-11-19/migration_distance

  # Migration between regions, based on UN DESA flows
  data://garden/migration/2024-11-18/migration_between_regions:
    - data://garden/un/2024-07-16/migrant_stock
    - data://garden/regions/2023-01-01/regions
    - data://garden/wb/2024-07-29/income_groups

  data://grapher/migration/2024-11-18/migration_between_regions:
    - data://garden/migration/2024-11-18/migration_between_regions

  # IMF World Economic Outlook
  data://meadow/imf/2024-11-25/world_economic_outlook:
    - snapshot://imf/2024-11-25/world_economic_outlook.xls
  data://garden/imf/2024-11-25/world_economic_outlook:
    - data://meadow/imf/2024-11-25/world_economic_outlook
  data://grapher/imf/2024-11-25/world_economic_outlook:
    - data://garden/imf/2024-11-25/world_economic_outlook

<<<<<<< HEAD
  # ATUS - American Time Use Survey
  data://meadow/atus/2024-12-10/atus_0323:
    - snapshot://atus/2024-12-10/atus_who.zip
    - snapshot://atus/2024-12-10/atus_activities.zip
    - snapshot://atus/2024-12-10/atus_summary.zip
    - snapshot://atus/2024-12-10/activity_codes_2023.xls


=======
>>>>>>> c6b32184
include:
  - dag/open_numbers.yml
  - dag/faostat.yml
  - dag/energy.yml
  - dag/wizard.yml
  - dag/examples.yml
  - dag/emissions.yml
  - dag/papers.yml
  - dag/demography.yml
  - dag/war.yml
  - dag/fasttrack.yml
  - dag/migrated.yml
  - dag/biodiversity.yml
  - dag/health.yml
  - dag/environment.yml
  - dag/agriculture.yml
  - dag/space.yml
  - dag/artificial_intelligence.yml
  - dag/education.yml
  - dag/covid.yml
  - dag/animal_welfare.yml
  - dag/plastic_use.yml
  - dag/statins.yml
  - dag/wash.yml
  - dag/climate.yml
  - dag/urbanization.yml
  - dag/poverty_inequality.yml
  - dag/democracy.yml
  - dag/temp.yml
  - dag/survey.yml
  - dag/forests.yml
  - dag/natural_disasters.yml
  - dag/chartbook.yml
  - dag/minerals.yml
  - dag/tourism.yml
  - dag/migration.yml<|MERGE_RESOLUTION|>--- conflicted
+++ resolved
@@ -881,7 +881,6 @@
   data://grapher/imf/2024-11-25/world_economic_outlook:
     - data://garden/imf/2024-11-25/world_economic_outlook
 
-<<<<<<< HEAD
   # ATUS - American Time Use Survey
   data://meadow/atus/2024-12-10/atus_0323:
     - snapshot://atus/2024-12-10/atus_who.zip
@@ -889,9 +888,6 @@
     - snapshot://atus/2024-12-10/atus_summary.zip
     - snapshot://atus/2024-12-10/activity_codes_2023.xls
 
-
-=======
->>>>>>> c6b32184
 include:
   - dag/open_numbers.yml
   - dag/faostat.yml
