steps:
  #
  # Regions.
  #
  data://garden/regions/2023-01-01/regions:
  data://grapher/regions/2023-01-01/regions:
    - data://garden/regions/2023-01-01/regions
  # WARNING: The following step exists for backward compatibility and should eventually be removed.
  # Consider using external/owid_grapher/latest/regions instead.
  data://grapher/regions/latest/regions:
    - data://garden/regions/2023-01-01/regions
  # Create a step with regions data used by the owid-grapher repository.
  data://external/owid_grapher/latest/regions:
    - data://garden/regions/2023-01-01/regions
    - data://garden/wb/2024-03-11/income_groups
  # Create a step with a simplified countries-regions file used by the notebooks repository.
  data://external/notebooks/latest/regions:
    - data://grapher/regions/2023-01-01/regions

  # Gapminder
  data://meadow/gapminder/2019-12-10/population:
    - walden://gapminder/2019-12-10/population
  data://garden/gapminder/2019-12-10/population:
    - data://meadow/gapminder/2019-12-10/population
  data://meadow/gapminder/2023-03-31/population:
    - snapshot://gapminder/2023-03-31/population.xlsx
  data://garden/gapminder/2023-03-31/population:
    - data://meadow/gapminder/2023-03-31/population
  # Key indicators
  data://garden/owid/latest/key_indicators:
    - data://garden/demography/2022-12-08/population
    - data://open_numbers/open_numbers/latest/open_numbers__world_development_indicators
    - data://garden/wb/2021-07-01/wb_income
    - data://garden/regions/2023-01-01/regions
  # UN WPP (2022)
  data://meadow/un/2022-07-11/un_wpp:
    - snapshot://un/2022-07-11/un_wpp.zip
  data://garden/un/2022-07-11/un_wpp:
    - data://meadow/un/2022-07-11/un_wpp
  data://explorers/un/2022/un_wpp:
    - data://garden/un/2022-07-11/un_wpp
  # HYDE (2017)
  data://meadow/hyde/2017/baseline:
    - snapshot://hyde/2017/baseline.zip
    - data://meadow/hyde/2017/general_files
  data://meadow/hyde/2017/general_files:
    - snapshot://hyde/2017/general_files.zip
  data://garden/hyde/2017/baseline:
    - data://meadow/hyde/2017/baseline
  # Others
  data://grapher/who/2021-07-01/ghe:
    - data://garden/who/2021-07-01/ghe
    - data://garden/regions/2023-01-01/regions
  data://meadow/living_planet/2020-09-10/lpd:
    - walden://living_planet/2020-09-10/lpd
  data://garden/living_planet/2020-09-10/lpd:
    - data://meadow/living_planet/2020-09-10/lpd
  data://meadow/wb/2021-07-01/wb_income:
    - walden://wb/2021-07-01/wb_income
  data://meadow/wb/2022-10-29/wb_gender:
    - walden://wb/2022-10-29/wb_gender
  data://garden/wb/2021-07-01/wb_income:
    - data://meadow/wb/2021-07-01/wb_income
  data://garden/wb/2022-10-29/wb_gender:
    - data://meadow/wb/2022-10-29/wb_gender
  data://grapher/wb/2022-10-29/wb_gender:
    - data://garden/wb/2022-10-29/wb_gender
  data://garden/ggdc/2020-10-01/ggdc_maddison:
    - snapshot://ggdc/2020-10-01/ggdc_maddison.xlsx
  data://grapher/ggdc/2020-10-01/ggdc_maddison:
    - data://garden/ggdc/2020-10-01/ggdc_maddison
  data://grapher/owid/latest/key_indicators:
    - data://garden/owid/latest/key_indicators
  data://meadow/oecd/2016-06-01/regional_wellbeing:
    - walden://oecd/2016-06-01/regional_wellbeing
  data://grapher/malnutrition/2022-10-18/malnutrition:
    - data://garden/malnutrition/2022-10-18/malnutrition
  data://garden/malnutrition/2022-10-18/malnutrition:
    - data://garden/worldbank_wdi/2022-05-26/wdi
    - data://garden/un/2022-07-11/un_wpp

  # World Development Indicators - WDI
  data://meadow/worldbank_wdi/2023-05-29/wdi:
    - snapshot://worldbank_wdi/2023-05-29/wdi.zip
  data://garden/worldbank_wdi/2023-05-29/wdi:
    - snapshot://worldbank_wdi/2023-05-29/wdi.zip
    - data://meadow/worldbank_wdi/2023-05-29/wdi
  data://grapher/worldbank_wdi/2023-05-29/wdi:
    - data://garden/worldbank_wdi/2023-05-29/wdi

  data://meadow/worldbank_wdi/2022-05-26/wdi:
    - walden://worldbank_wdi/2022-05-26/wdi
  data://garden/worldbank_wdi/2022-05-26/wdi:
    - data://meadow/worldbank_wdi/2022-05-26/wdi
  data://grapher/worldbank_wdi/2022-05-26/wdi:
    - data://garden/worldbank_wdi/2022-05-26/wdi

  # Homicide - WHO
  data://meadow/homicide/2023-01-03/who_mort_db:
    - snapshot://homicide/2023-01-03/who_mort_db.csv
  data://garden/homicide/2023-01-03/who_mort_db:
    - data://meadow/homicide/2023-01-03/who_mort_db
    - data://garden/un/2022-07-11/un_wpp
  data://grapher/homicide/2023-01-03/who_mort_db:
    - data://garden/homicide/2023-01-03/who_mort_db

  # Homicide - UNODC - current
  data://meadow/homicide/2023-07-04/unodc:
    - snapshot://homicide/2023-07-04/unodc.xlsx
  data://garden/homicide/2023-07-04/unodc:
    - data://meadow/homicide/2023-07-04/unodc
  data://grapher/homicide/2023-07-04/unodc:
    - data://garden/homicide/2023-07-04/unodc

  # Homicide - OMM
  data://garden/homicide/2023-01-03/homicide_long_run_omm:
    - data://grapher/fasttrack/2023-01-03/long_term_homicide_rates_in_europe
    - data://garden/homicide/2023-01-03/who_mort_db
    - data://garden/homicide/2023-07-04/unodc
  data://grapher/homicide/2023-01-03/homicide_long_run_omm:
    - data://garden/homicide/2023-01-03/homicide_long_run_omm

  #
  # UN
  data://grapher/un/2022-07-11/un_wpp:
    - data://garden/un/2022-07-11/un_wpp

  # UN SDG - current
  data://meadow/un/2023-08-16/un_sdg:
    - snapshot://un/2023-08-16/un_sdg.feather
  data://garden/un/2023-08-16/un_sdg:
    - data://meadow/un/2023-08-16/un_sdg
    - snapshot://un/2023-08-16/un_sdg_unit.csv
    - snapshot://un/2023-08-16/un_sdg_dimension.json
  data://grapher/un/2023-08-16/un_sdg:
    - data://garden/un/2023-08-16/un_sdg

  # IHME SDG
  data-private://meadow/ihme/2023-05-09/sdg:
    - snapshot-private://ihme/2023-05-05/sdg.csv
  data-private://garden/ihme/2023-05-09/sdg:
    - data-private://meadow/ihme/2023-05-09/sdg
  data-private://grapher/ihme/2023-05-09/sdg:
    - data-private://garden/ihme/2023-05-09/sdg

  # Internet
  data://garden/technology/2022/internet:
    - data://garden/worldbank_wdi/2022-05-26/wdi
    - data://garden/owid/latest/key_indicators
    - data://garden/regions/2023-01-01/regions
  data://grapher/technology/2022/internet:
    - data://garden/technology/2022/internet

  #
  # Aviation Safety Network - Aviation statistics (2022-10-14).
  #
  # Data extracted directly from their website.
  data://meadow/aviation_safety_network/2022-10-12/aviation_statistics:
    - snapshot://aviation_safety_network/2022-10-12/aviation_statistics_by_nature.csv
    - snapshot://aviation_safety_network/2022-10-12/aviation_statistics_by_period.csv
  # Data extracted from the public spreadsheet.
  data://meadow/aviation_safety_network/2022-10-14/aviation_statistics:
    - snapshot://aviation_safety_network/2022-10-14/aviation_statistics.csv
  data://meadow/aviation_safety_network/2023-04-18/aviation_statistics:
    - snapshot://aviation_safety_network/2023-04-18/aviation_statistics.csv
    - snapshot://aviation_safety_network/2023-04-18/aviation_statistics_by_nature.csv
    - snapshot://aviation_safety_network/2023-04-18/aviation_statistics_by_period.csv
  # Here, worldbank_wdi is required to get some additional aviation statistics.
  data://garden/aviation_safety_network/2022-10-14/aviation_statistics:
    - data://meadow/aviation_safety_network/2022-10-12/aviation_statistics
    - data://meadow/aviation_safety_network/2022-10-14/aviation_statistics
    - data://garden/worldbank_wdi/2022-05-26/wdi
  data://garden/aviation_safety_network/2023-04-18/aviation_statistics:
    - data://meadow/aviation_safety_network/2023-04-18/aviation_statistics
    - data://garden/worldbank_wdi/2022-05-26/wdi
  data://grapher/aviation_safety_network/2022-10-14/aviation_statistics:
    - data://garden/aviation_safety_network/2022-10-14/aviation_statistics
  data://grapher/aviation_safety_network/2023-04-18/aviation_statistics:
    - data://garden/aviation_safety_network/2023-04-18/aviation_statistics

  # HMD
  data://meadow/hmd/2022-12-07/life_tables:
    - snapshot://hmd/2022-12-07/hmd.zip
  data://garden/hmd/2022-12-07/life_tables:
    - data://meadow/hmd/2022-12-07/life_tables

  # UNDP
  data://meadow/un/2024-04-09/undp_hdr:
    - snapshot://un/2024-04-09/undp_hdr.csv
  data://garden/un/2024-04-09/undp_hdr:
    - data://meadow/un/2024-04-09/undp_hdr
  data://grapher/un/2024-04-09/undp_hdr:
    - data://garden/un/2024-04-09/undp_hdr

  # Country profiles - overview
  data://garden/country_profile/2022/overview:
    - backport://backport/owid/latest/dataset_5599_ihme__global_burden_of_disease__deaths_and_dalys__institute_for_health_metrics_and_evaluation__2022_04
    - backport://backport/owid/latest/dataset_4129_years_of_schooling__based_on_lee_lee__2016__barro_lee__2018__and_undp__2018
    - backport://backport/owid/latest/dataset_2710_child_mortality_rates__selected_gapminder__v10__2017
    - backport://backport/owid/latest/dataset_581_daily_supply_of_calories_per_person__owid_based_on_un_fao__and__historical_sources
    - data://garden/demography/2023-10-09/life_expectancy
    - data://garden/owid/latest/key_indicators
    - data://garden/regions/2023-01-01/regions
    - data://garden/gcp/2023-12-12/global_carbon_budget
    - data://garden/democracy/2023-03-02/vdem
    - data://garden/energy/2024-05-08/energy_mix
    - data://garden/worldbank_wdi/2022-05-26/wdi

  # Maddison Database 2010
  data://meadow/ggdc/2022-12-23/maddison_database:
    - snapshot://ggdc/2022-12-23/maddison_database.xlsx
  data://garden/ggdc/2022-12-23/maddison_database:
    - data://meadow/ggdc/2022-12-23/maddison_database

  #Penn World Table
  data://meadow/ggdc/2022-11-28/penn_world_table:
    - walden://ggdc/2021-06-18/penn_world_table
  data://meadow/ggdc/2022-11-28/penn_world_table_national_accounts:
    - walden://ggdc/2021-06-18/penn_world_table_national_accounts
    - data://garden/regions/2023-01-01/regions
  data://garden/ggdc/2022-11-28/penn_world_table:
    - data://meadow/ggdc/2022-11-28/penn_world_table
    - data://meadow/ggdc/2022-11-28/penn_world_table_national_accounts
  data://grapher/ggdc/2022-11-28/penn_world_table:
    - data://garden/ggdc/2022-11-28/penn_world_table

  # Global mobile money dataset (GSMA)
  data://meadow/technology/2023-03-06/mobile_money:
    - snapshot://technology/2023-03-06/mobile_money.xlsx
  data://garden/technology/2023-03-06/mobile_money:
    - data://meadow/technology/2023-03-06/mobile_money
  data://grapher/technology/2023-03-06/mobile_money:
    - data://garden/technology/2023-03-06/mobile_money

  # Democracy and Human rights - V-Dem index
  data://meadow/democracy/2023-03-02/vdem:
    - snapshot://democracy/2023-03-02/vdem.csv
  data://garden/democracy/2023-03-02/vdem:
    - data://meadow/democracy/2023-03-02/vdem
  data://grapher/democracy/2023-03-02/vdem:
    - data://garden/democracy/2023-03-02/vdem

  # Microprocessor trend data
  data://meadow/technology/2023-03-08/microprocessor_trend:
    - snapshot://technology/2023-03-08/microprocessor_trend.dat
  data://garden/technology/2023-03-08/microprocessor_trend:
    - data://meadow/technology/2023-03-08/microprocessor_trend
  data://grapher/technology/2023-03-09/microprocessor_trend:
    - data://garden/technology/2023-03-08/microprocessor_trend

  # Terrorism questions in World Values Survey (longitudinal)
  data://meadow/wvs/2023-06-25/longitudinal_wvs:
    - snapshot://wvs/2023-06-25/longitudinal_wvs.csv
    - data://garden/regions/2023-01-01/regions
  data://garden/wvs/2023-06-25/longitudinal_wvs:
    - data://meadow/wvs/2023-06-25/longitudinal_wvs
  data://grapher/wvs/2023-06-25/longitudinal_wvs:
    - data://garden/wvs/2023-06-25/longitudinal_wvs

  # USA consumer prices (US Bureau of Labor Statistics)
  data://meadow/bls/2024-05-16/us_consumer_prices:
    - snapshot://bls/2024-05-16/us_consumer_prices.csv
  data://garden/bls/2024-05-16/us_consumer_prices:
    - data://meadow/bls/2024-05-16/us_consumer_prices
  data://grapher/bls/2024-05-16/us_consumer_prices:
    - data://garden/bls/2024-05-16/us_consumer_prices

  # Historical Cross Country Technology Adoption Dataset (Comin & Hobijn, 2004)
  data://meadow/technology/2023-03-16/hcctad:
    - snapshot://technology/2023-03-16/hcctad.txt
  data://garden/technology/2023-03-16/hcctad:
    - data://meadow/technology/2023-03-16/hcctad
  data://grapher/technology/2023-03-16/hcctad:
    - data://garden/technology/2023-03-16/hcctad

  # Happiness report
  data://meadow/happiness/2023-03-20/happiness:
    - snapshot://happiness/2023-03-20/happiness.xls
  data://meadow/happiness/2022-03-20/happiness:
    - snapshot://happiness/2022-03-20/happiness.xls
  data://meadow/happiness/2021-03-20/happiness:
    - snapshot://happiness/2021-03-20/happiness.xls
  data://meadow/happiness/2020-03-20/happiness:
    - snapshot://happiness/2020-03-20/happiness.xls
  data://meadow/happiness/2019-03-20/happiness:
    - snapshot://happiness/2019-03-20/happiness.xls
  data://meadow/happiness/2018-03-20/happiness:
    - snapshot://happiness/2018-03-20/happiness.xls
  data://meadow/happiness/2017-03-20/happiness:
    - snapshot://happiness/2017-03-20/happiness.xlsx
  data://meadow/happiness/2016-03-20/happiness:
    - snapshot://happiness/2016-03-20/happiness.xlsx
  data://meadow/happiness/2015-03-20/happiness:
    - snapshot://happiness/2015-03-20/happiness.xlsx
  data://meadow/happiness/2012-03-20/happiness:
    - snapshot://happiness/2012-03-20/happiness.xlsx

  data://garden/happiness/2023-03-20/happiness:
    - data://meadow/happiness/2023-03-20/happiness
    - data://meadow/happiness/2022-03-20/happiness
    - data://meadow/happiness/2021-03-20/happiness
    - data://meadow/happiness/2020-03-20/happiness
    - data://meadow/happiness/2019-03-20/happiness
    - data://meadow/happiness/2018-03-20/happiness
    - data://meadow/happiness/2017-03-20/happiness
    - data://meadow/happiness/2016-03-20/happiness
    - data://meadow/happiness/2015-03-20/happiness
    - data://meadow/happiness/2012-03-20/happiness
  data://grapher/happiness/2023-03-20/happiness:
    - data://garden/happiness/2023-03-20/happiness

  # Equaldex dataset
  data://meadow/lgbt_rights/2023-04-13/equaldex:
    - snapshot://lgbt_rights/2023-04-13/equaldex.csv
    - snapshot://lgbt_rights/2023-04-13/equaldex_current.csv
  data://garden/lgbt_rights/2023-04-13/equaldex:
    - data://meadow/lgbt_rights/2023-04-13/equaldex
  data://grapher/lgbt_rights/2023-04-13/equaldex:
    - data://garden/lgbt_rights/2023-04-13/equaldex

  # LGBTI Policy Index (Velasco, 2020)
  data://meadow/lgbt_rights/2023-04-27/lgbti_policy_index:
    - snapshot://lgbt_rights/2023-04-27/lgbti_policy_index.xlsx
  data://garden/lgbt_rights/2023-04-27/lgbti_policy_index:
    - data://meadow/lgbt_rights/2023-04-27/lgbti_policy_index
    - data://garden/demography/2023-03-31/population
    - data://garden/wb/2021-07-01/wb_income
  data://grapher/lgbt_rights/2023-04-27/lgbti_policy_index:
    - data://garden/lgbt_rights/2023-04-27/lgbti_policy_index

  # Ethnic Power Relations Dataset
  data://meadow/eth/2023-03-15/growup:
    - snapshot://eth/2023-03-15/growup.csv
  data://garden/eth/2023-03-15/ethnic_power_relations:
    - data://meadow/eth/2023-03-15/growup
    - data://garden/demography/2023-03-31/population
    - data://garden/wb/2021-07-01/wb_income
    - data://garden/regions/2023-01-01/regions
  data://grapher/eth/2023-03-15/ethnic_power_relations:
    - data://garden/eth/2023-03-15/ethnic_power_relations

  # Oil Spills
  data://meadow/itopf/2023-05-18/oil_spills:
    - snapshot://itopf/2023-05-18/oil_spills.pdf
  data://garden/itopf/2023-05-18/oil_spills:
    - data://meadow/itopf/2023-05-18/oil_spills
  data://grapher/itopf/2023-05-18/oil_spills:
    - data://garden/itopf/2023-05-18/oil_spills

  # UNWTO tourism
  # Key indicators
  data://meadow/tourism/2023-05-05/unwto:
    - snapshot://tourism/2023-05-04/unwto.xlsx
  data://garden/tourism/2023-05-05/unwto:
    - data://meadow/tourism/2023-05-05/unwto
    - data://garden/owid/latest/key_indicators
    - data://garden/worldbank_wdi/2022-05-26/wdi
    - data://garden/oecd/2023-06-20/ppp_exchange_rates
  data://grapher/tourism/2023-05-11/unwto:
    - data://garden/tourism/2023-05-05/unwto
  # Environment Tables Implementations
  data://meadow/tourism/2023-05-09/unwto_environment:
    - snapshot://tourism/2023-05-09/unwto_environment.xlsx
  data://garden/tourism/2023-05-10/unwto_environment:
    - data://meadow/tourism/2023-05-09/unwto_environment
  data://grapher/tourism/2023-05-23/unwto_environment:
    - data://garden/tourism/2023-05-10/unwto_environment

  # GDP
  data://meadow/tourism/2023-05-09/unwto_gdp:
    - snapshot://tourism/2023-05-09/unwto_gdp.xlsx
  data://garden/tourism/2023-05-10/unwto_gdp:
    - data://meadow/tourism/2023-05-09/unwto_gdp
  data://grapher/tourism/2023-05-23/unwto_gdp:
    - data://garden/tourism/2023-05-10/unwto_gdp

  # CO2 emissions from air transport (OECD)
  data://meadow/oecd/2023-05-18/co2_air_transport:
    - snapshot://oecd/2023-05-18/co2_air_transport.csv
  data://garden/oecd/2023-05-19/co2_air_transport:
    - data://garden/tourism/2023-05-05/unwto
    - data://meadow/oecd/2023-05-18/co2_air_transport
  data://grapher/oecd/2023-05-19/co2_air_transport:
    - data://garden/oecd/2023-05-19/co2_air_transport

  # WB income groups
  data://meadow/wb/2023-04-30/income_groups:
    - snapshot://wb/2023-04-30/income_groups.xlsx
  data://garden/wb/2023-04-30/income_groups:
    - data://meadow/wb/2023-04-30/income_groups
  data://grapher/wb/2023-04-30/income_groups:
    - data://garden/wb/2023-04-30/income_groups

  # International Monetary Fund, World Economic Outlook
  data://meadow/imf/2024-05-02/world_economic_outlook:
    - snapshot://imf/2024-05-02/world_economic_outlook.xls
  data://garden/imf/2024-05-02/world_economic_outlook:
    - data://meadow/imf/2024-05-02/world_economic_outlook
  data://grapher/imf/2024-05-02/world_economic_outlook:
    - data://garden/imf/2024-05-02/world_economic_outlook

  # Patents & journal articles (World Bank, United Nations)
  data://garden/research_development/2024-05-20/patents_articles:
    - data://garden/worldbank_wdi/2023-05-29/wdi
    - data://garden/demography/2023-03-31/population
  data://grapher/research_development/2024-05-20/patents_articles:
    - data://garden/research_development/2024-05-20/patents_articles

  # World Bank's Women, Business and the Law additional data
  data://meadow/wb/2023-05-12/women_business_law_additional:
    - snapshot://wb/2023-05-12/women_business_law_additional.xlsx
  data://garden/wb/2023-05-12/women_business_law_additional:
    - data://meadow/wb/2023-05-12/women_business_law_additional
  data://grapher/wb/2023-05-12/women_business_law_additional:
    - data://garden/wb/2023-05-12/women_business_law_additional

  # U.S. patent activity since 1790 (USPTO)
  data://meadow/research_development/2023-05-24/us_patents:
    - snapshot://research_development/2023-05-24/us_patents.htm
  data://garden/research_development/2023-05-25/us_patents:
    - data://meadow/research_development/2023-05-24/us_patents
  data://grapher/research_development/2023-05-25/us_patents:
    - data://garden/research_development/2023-05-25/us_patents

  # Real commodity prices
  data://grapher/papers/2023-06-07/commodity_prices:
    - data://garden/papers/2023-06-07/commodity_prices
  data://garden/papers/2023-06-07/commodity_prices:
    - snapshot://papers/2023-06-07/commodity_prices.xlsx

  # OECD exchange rates
  data://meadow/oecd/2023-06-20/ppp_exchange_rates:
    - snapshot://oecd/2023-06-20/ppp_exchange_rates.csv
  data://garden/oecd/2023-06-20/ppp_exchange_rates:
    - data://meadow/oecd/2023-06-20/ppp_exchange_rates

  # Terrorism
  data://meadow/terrorism/2023-07-20/global_terrorism_database:
    - snapshot://terrorism/2023-07-20/global_terrorism_database.csv
    - snapshot://terrorism/2023-07-20/global_terrorism_database_2021.csv
  data://garden/terrorism/2023-07-20/global_terrorism_database:
    - data://meadow/terrorism/2023-07-20/global_terrorism_database
    - data://garden/un/2022-07-11/un_wpp
    - data://garden/regions/2023-01-01/regions
    - data://garden/demography/2023-03-31/population
  data://grapher/terrorism/2023-07-20/global_terrorism_database:
    - data://garden/terrorism/2023-07-20/global_terrorism_database

  # UN IGME Child Mortality
  data://meadow/un/2023-08-16/igme:
    - snapshot://un/2023-08-16/igme.zip
  data://garden/un/2023-08-16/igme:
    - data://meadow/un/2023-08-16/igme
    - data://garden/un/2018/igme
  data://grapher/un/2023-08-16/igme:
    - data://garden/un/2023-08-16/igme

  # Colonial Dates Dataset (COLDAT)
  data://meadow/harvard/2023-09-18/colonial_dates_dataset:
    - snapshot://harvard/2023-09-18/colonial_dates_dataset.csv
  data://garden/harvard/2023-09-18/colonial_dates_dataset:
    - data://meadow/harvard/2023-09-18/colonial_dates_dataset
    - data://garden/wb/2021-07-01/wb_income
    - data://garden/regions/2023-01-01/regions
    - data://garden/demography/2023-03-31/population
  data://grapher/harvard/2023-09-18/colonial_dates_dataset:
    - data://garden/harvard/2023-09-18/colonial_dates_dataset

  # Augmented Human Development Index
  data://meadow/ahdi/2023-09-08/augmented_hdi:
    - snapshot://ahdi/2023-09-08/augmented_hdi.xlsx
    - snapshot://ahdi/2023-09-08/augmented_hdi_region.xlsx
  data://garden/ahdi/2023-09-08/augmented_hdi:
    - data://meadow/ahdi/2023-09-08/augmented_hdi
  data://grapher/ahdi/2023-09-08/augmented_hdi:
    - data://garden/ahdi/2023-09-08/augmented_hdi

  # Gapminder  - Under five mortality v7
  data://meadow/gapminder/2023-09-18/under_five_mortality:
    - snapshot://gapminder/2023-09-18/under_five_mortality.xlsx
  data://garden/gapminder/2023-09-18/under_five_mortality:
    - data://meadow/gapminder/2023-09-18/under_five_mortality

  #  Gapminder  - Under five mortality v11
  data://meadow/gapminder/2023-09-21/under_five_mortality:
    - snapshot://gapminder/2023-09-21/under_five_mortality.xlsx
  data://garden/gapminder/2023-09-21/under_five_mortality:
    - data://meadow/gapminder/2023-09-21/under_five_mortality

  # Long-run child mortality, Gapminder + UN IGME
  data://garden/un/2023-08-29/long_run_child_mortality:
    - data://garden/un/2023-08-16/igme
    - data://garden/gapminder/2023-09-18/under_five_mortality
    - data://garden/gapminder/2023-09-21/under_five_mortality
  data://grapher/un/2023-09-19/long_run_child_mortality:
    - data://garden/un/2023-08-29/long_run_child_mortality

  # Older vintage UN IGME (with longer time-series)
  data://meadow/un/2018/igme:
    - snapshot://un/2018/igme.csv
  data://garden/un/2018/igme:
    - data://meadow/un/2018/igme

  # Country lists
  data://meadow/countries/2023-09-25/isd:
    - snapshot://countries/2023-09-22/isd.xlsx
  data://garden/countries/2023-09-25/isd:
    - data://meadow/countries/2023-09-25/isd
    - data://garden/demography/2023-03-31/population
  data://grapher/countries/2023-10-01/isd:
    - data://garden/countries/2023-09-25/isd
  data://meadow/countries/2023-09-25/gleditsch:
    - snapshot://countries/2023-09-22/gleditsch_states.dat
    - snapshot://countries/2023-09-22/gleditsch_microstates.dat
  data://garden/countries/2023-09-25/gleditsch:
    - data://meadow/countries/2023-09-25/gleditsch
    - data://garden/demography/2023-03-31/population
  data://grapher/countries/2023-10-01/gleditsch:
    - data://garden/countries/2023-09-25/gleditsch
  data://meadow/countries/2023-09-29/cow_ssm:
    - snapshot://countries/2023-09-22/cow_ssm_majors.csv
    - snapshot://countries/2023-09-22/cow_ssm_states.csv
    - snapshot://countries/2023-09-22/cow_ssm_system.csv
  data://garden/countries/2023-09-29/cow_ssm:
    - data://meadow/countries/2023-09-29/cow_ssm
    - data://garden/demography/2023-03-31/population
  data://grapher/countries/2023-09-29/cow_ssm:
    - data://garden/countries/2023-09-29/cow_ssm

  data://garden/countries/2024-01-08/gleditsch_no_population:
    - data://meadow/countries/2023-09-25/gleditsch

  # Fertility rate, Gapminder
  data://meadow/gapminder/2023-09-22/total_fertility_rate:
    - snapshot://gapminder/2023-09-22/total_fertility_rate.xlsx
  data://garden/gapminder/2023-09-22/total_fertility_rate:
    - data://meadow/gapminder/2023-09-22/total_fertility_rate
    - data://garden/un/2023-08-29/long_run_child_mortality
    - data://garden/un/2022-07-11/un_wpp
  data://grapher/gapminder/2023-09-22/total_fertility_rate:
    - data://garden/gapminder/2023-09-22/total_fertility_rate

  # State Capacity Dataset
  data://meadow/state_capacity/2023-10-19/state_capacity_dataset:
    - snapshot://state_capacity/2023-10-19/state_capacity_dataset.dta
  data://garden/state_capacity/2023-10-19/state_capacity_dataset:
    - data://meadow/state_capacity/2023-10-19/state_capacity_dataset
    - data://garden/wb/2021-07-01/wb_income
    - data://garden/regions/2023-01-01/regions
    - data://garden/demography/2023-03-31/population
  data://grapher/state_capacity/2023-10-19/state_capacity_dataset:
    - data://garden/state_capacity/2023-10-19/state_capacity_dataset

  # United Nations members
  data://meadow/un/2023-10-30/un_members:
    - snapshot://un/2023-10-30/un_members.csv
  data://garden/un/2023-10-30/un_members:
    - data://meadow/un/2023-10-30/un_members
    - data://garden/wb/2021-07-01/wb_income
    - data://garden/regions/2023-01-01/regions
    - data://grapher/regions/latest/regions
    - data://garden/demography/2023-03-31/population
  data://grapher/un/2023-10-30/un_members:
    - data://garden/un/2023-10-30/un_members

  # UNU-WIDER Government Revenue Dataset
  data://meadow/unu_wider/2023-11-01/government_revenue_dataset:
    - snapshot://unu_wider/2023-11-01/government_revenue_dataset.dta
  data://garden/unu_wider/2023-11-01/government_revenue_dataset:
    - data://meadow/unu_wider/2023-11-01/government_revenue_dataset
  data://grapher/unu_wider/2023-11-01/government_revenue_dataset:
    - data://garden/unu_wider/2023-11-01/government_revenue_dataset

  # World Bank - Worldwide Bureaucracy Indicators
  data://meadow/wb/2023-11-21/worldwide_bureaucracy_indicators:
    - snapshot://wb/2023-11-21/worldwide_bureaucracy_indicators.csv
  data://garden/wb/2023-11-21/worldwide_bureaucracy_indicators:
    - data://meadow/wb/2023-11-21/worldwide_bureaucracy_indicators
  data://grapher/wb/2023-11-21/worldwide_bureaucracy_indicators:
    - data://garden/wb/2023-11-21/worldwide_bureaucracy_indicators

  # Information Capacity Dataset
  data://meadow/state_capacity/2023-11-10/information_capacity_dataset:
    - snapshot://state_capacity/2023-11-10/information_capacity_dataset.dta
  data://garden/state_capacity/2023-11-10/information_capacity_dataset:
    - data://meadow/state_capacity/2023-11-10/information_capacity_dataset
    - data://garden/wb/2021-07-01/wb_income
    - data://garden/regions/2023-01-01/regions
  data://grapher/state_capacity/2023-11-20/information_capacity_dataset:
    - data://garden/state_capacity/2023-11-10/information_capacity_dataset

  # Integrated Values Survey
  data://meadow/ivs/2023-11-27/integrated_values_survey:
    - snapshot://ivs/2023-11-27/integrated_values_survey.csv
  data://garden/ivs/2023-11-27/integrated_values_survey:
    - data://meadow/ivs/2023-11-27/integrated_values_survey
  data://grapher/ivs/2023-11-27/integrated_values_survey:
    - data://garden/ivs/2023-11-27/integrated_values_survey

  # National Human Genome Research Institute - DNA Sequencing Costs
  data://meadow/technology/2023-11-28/dna_sequencing:
    - snapshot://technology/2023-11-28/dna_sequencing.xls
  data://garden/technology/2023-11-28/dna_sequencing:
    - data://meadow/technology/2023-11-28/dna_sequencing
  data://grapher/technology/2023-11-28/dna_sequencing:
    - data://garden/technology/2023-11-28/dna_sequencing

  # John C. McCallum, Price and Performance Changes of Computer Technology with Time
  data://meadow/technology/2024-05-13/computer_memory_storage:
    - snapshot://technology/2024-05-13/computer_memory_storage.xlsx
  data://garden/technology/2024-05-13/computer_memory_storage:
    - data://meadow/technology/2024-05-13/computer_memory_storage
  data://grapher/technology/2024-05-13/computer_memory_storage:
    - data://garden/technology/2024-05-13/computer_memory_storage

  # European Social Survey - Trust questions
  data://meadow/ess/2023-08-02/ess_trust:
    - snapshot://ess/2023-08-02/ess_trust.csv
    - data://garden/regions/2023-01-01/regions
  data://garden/ess/2023-08-02/ess_trust:
    - data://meadow/ess/2023-08-02/ess_trust
  data://grapher/ess/2023-08-02/ess_trust:
    - data://garden/ess/2023-08-02/ess_trust

  # Latinobarómetro survey - Trust
  data://meadow/survey/2023-08-04/latinobarometro_trust:
    - snapshot://survey/2023-08-04/latinobarometro_trust.csv
  data://garden/survey/2023-08-04/latinobarometro_trust:
    - data://meadow/survey/2023-08-04/latinobarometro_trust

  # Afrobarometer survey - Trust
  data://meadow/survey/2023-08-07/afrobarometer_trust:
    - snapshot://survey/2023-08-07/afrobarometer_trust.csv
  data://garden/survey/2023-08-07/afrobarometer_trust:
    - data://meadow/survey/2023-08-07/afrobarometer_trust

  # Trust surveys
  data://garden/survey/2023-08-04/trust_surveys:
    - data://garden/survey/2023-08-04/latinobarometro_trust
    - data://garden/survey/2023-08-07/afrobarometer_trust
    - data://garden/ess/2023-08-02/ess_trust
  data://grapher/survey/2023-08-04/trust_surveys:
    - data://garden/survey/2023-08-04/trust_surveys

  # World Bank GenderStats
  data://meadow/wb/2023-12-29/gender_statistics:
    - snapshot://wb/2023-12-29/gender_statistics.feather
  data://garden/wb/2023-12-29/gender_statistics:
    - data://meadow/wb/2023-12-29/gender_statistics
  data://grapher/wb/2023-12-29/gender_statistics:
    - data://garden/wb/2023-12-29/gender_statistics

  # Missing Data - Children out of school
  data://garden/missing_data/2024-03-26/children_out_of_school:
    - data://garden/wb/2023-12-29/gender_statistics
    - data://garden/wb/2024-03-11/income_groups
    - data://garden/regions/2023-01-01/regions
    - data://garden/demography/2023-03-31/population
  data://grapher/missing_data/2024-03-26/children_out_of_school:
    - data://garden/missing_data/2024-03-26/children_out_of_school

  # Missing Data - Neuropsychiatric Conditions
  data://garden/missing_data/2024-03-26/who_neuropsychiatric_conditions:
    - data://garden/who/2023-08-01/mortality_database
    - data://garden/wb/2024-03-11/income_groups
    - data://garden/regions/2023-01-01/regions
    - data://garden/demography/2023-03-31/population
  data://grapher/missing_data/2024-03-26/who_neuropsychiatric_conditions:
    - data://garden/missing_data/2024-03-26/who_neuropsychiatric_conditions

  # Missing Data - Suicides
  data://garden/missing_data/2024-03-26/who_md_suicides:
    - data://garden/who/2024-03-24/self_inflicted_injuries
    - data://garden/wb/2024-03-11/income_groups
    - data://garden/regions/2023-01-01/regions
    - data://garden/demography/2023-03-31/population
  data://grapher/missing_data/2024-03-26/who_md_suicides:
    - data://garden/missing_data/2024-03-26/who_md_suicides

  # Maddison Project Database
  data://meadow/ggdc/2024-04-26/maddison_project_database:
    - snapshot://ggdc/2024-04-26/maddison_project_database.xlsx
  data://garden/ggdc/2024-04-26/maddison_project_database:
    - data://meadow/ggdc/2024-04-26/maddison_project_database
  data://grapher/ggdc/2024-04-26/maddison_project_database:
    - data://garden/ggdc/2024-04-26/maddison_project_database

  # Global GDP in the long run (MD + MPD)
  data://grapher/growth/2024-04-29/gdp_historical:
    - data://garden/growth/2024-04-29/gdp_historical
  data://garden/growth/2024-04-29/gdp_historical:
    - data://garden/ggdc/2024-04-26/maddison_project_database
    - data://garden/ggdc/2022-12-23/maddison_database

  # Global GDP in the long run (with WDI)
  data://garden/growth/2024-05-16/gdp_historical:
    - data://garden/ggdc/2024-04-26/maddison_project_database
    - data://garden/ggdc/2022-12-23/maddison_database
    - data://grapher/worldbank_wdi/2023-05-29/wdi

  data://grapher/growth/2024-05-16/gdp_historical:
    - data://garden/growth/2024-05-16/gdp_historical

  ######################################################################################################################
  # Older versions to be archived once they are not used by any other steps.

  # UN SDG - archive
  data://meadow/un/2023-01-24/un_sdg:
    - snapshot://un/2023-01-24/un_sdg.feather
  data://garden/un/2023-01-24/un_sdg:
    - data://meadow/un/2023-01-24/un_sdg
    - snapshot://un/2023-01-24/un_sdg_unit.csv
    - snapshot://un/2023-01-24/un_sdg_dimension.json
  data://grapher/un/2023-01-24/un_sdg:
    - data://garden/un/2023-01-24/un_sdg

  ######################################################################################################################
  # Map (Natural Earth)
  data://meadow/geography/2023-11-28/nat_earth_110:
    - snapshot://geography/2023-11-28/nat_earth_110.zip
  data://garden/geography/2023-11-28/nat_earth_110:
    - data://meadow/geography/2023-11-28/nat_earth_110

  ######################################################################################################################

  # WB income groups
  data://meadow/wb/2024-03-11/income_groups:
    - snapshot://wb/2024-03-11/income_groups.xlsx
  data://garden/wb/2024-03-11/income_groups:
    - data://meadow/wb/2024-03-11/income_groups
  data://grapher/wb/2024-03-11/income_groups:
    - data://garden/wb/2024-03-11/income_groups

<<<<<<< HEAD
  #
  # EM-DAT Natural disasters.
  #
  data://meadow/emdat/2024-04-11/natural_disasters:
    - snapshot://emdat/2024-04-11/natural_disasters.xlsx

  # The following dataset has a table for yearly data and another for decadal data.
  data://garden/emdat/2024-04-11/natural_disasters:
    - data://meadow/emdat/2024-04-11/natural_disasters
    - data://garden/demography/2023-03-31/population
    - data://garden/wb/2024-03-11/income_groups
    - data://garden/regions/2023-01-01/regions
    - data://garden/worldbank_wdi/2023-05-29/wdi

  # The following dataset has all (yearly and decadal) variables together.
  data://grapher/emdat/2024-04-11/natural_disasters:
    - data://garden/emdat/2024-04-11/natural_disasters

  # The following dataset has only global yearly data, and entity corresponds to the type of disaster.
  data://grapher/emdat/2024-04-11/natural_disasters_global_by_type:
    - data://garden/emdat/2024-04-11/natural_disasters

  # The following dataset has only global yearly data, and entity corresponds to the threshold of deaths.
  data://grapher/emdat/2024-04-11/natural_disasters_global_by_deaths:
    - data://garden/emdat/2024-04-11/natural_disasters

  # The following dataset has yearly and decadal count (and share) of events by impacts.
  data://grapher/emdat/2024-04-11/natural_disasters_impact:
    - data://garden/emdat/2024-04-11/natural_disasters

  # Natural disasters explorer.
  data://explorers/emdat/latest/natural_disasters:
    - data://garden/emdat/2024-04-11/natural_disasters

  # Attention in Media: The Guardian
  data://meadow/news/2024-05-08/guardian_mentions:
    - snapshot://news/2024-05-07/guardian_mentions.csv
    - snapshot://news/2024-05-07/guardian_mentions_raw.csv
  data://garden/news/2024-05-08/guardian_mentions:
    - data://meadow/news/2024-05-08/guardian_mentions
  data://grapher/news/2024-05-08/guardian_mentions:
    - data://garden/news/2024-05-08/guardian_mentions

=======
>>>>>>> e6f1c81b
  ######################################################################################################################
  # Older versions that should be archived once they are not used by any other steps.

  ######################################################################################################################

include:
  - dag/open_numbers.yml
  - dag/faostat.yml
  - dag/energy.yml
  - dag/wizard.yml
  - dag/examples.yml
  - dag/emissions.yml
  - dag/papers.yml
  - dag/demography.yml
  - dag/war.yml
  - dag/fasttrack.yml
  - dag/migrated.yml
  - dag/biodiversity.yml
  - dag/health.yml
  - dag/excess_mortality.yml
  - dag/environment.yml
  - dag/agriculture.yml
  - dag/space.yml
  - dag/artificial_intelligence.yml
  - dag/education.yml
  - dag/covid.yml
  - dag/animal_welfare.yml
  - dag/plastic_use.yml
  - dag/statins.yml
  - dag/wash.yml
  - dag/climate.yml
  - dag/urbanization.yml
  - dag/poverty_inequality.yml
  - dag/democracy.yml
  - dag/temp.yml
  - dag/survey.yml
  - dag/forests.yml
  - dag/natural_disasters.yml<|MERGE_RESOLUTION|>--- conflicted
+++ resolved
@@ -731,7 +731,6 @@
   data://grapher/wb/2024-03-11/income_groups:
     - data://garden/wb/2024-03-11/income_groups
 
-<<<<<<< HEAD
   #
   # EM-DAT Natural disasters.
   #
@@ -775,8 +774,6 @@
   data://grapher/news/2024-05-08/guardian_mentions:
     - data://garden/news/2024-05-08/guardian_mentions
 
-=======
->>>>>>> e6f1c81b
   ######################################################################################################################
   # Older versions that should be archived once they are not used by any other steps.
 
