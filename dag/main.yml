steps:
  #
  # Regions.
  #
  data://garden/regions/2023-01-01/regions:
  data://grapher/regions/2023-01-01/regions:
    - data://garden/regions/2023-01-01/regions
  # WARNING: The following step exists for backward compatibility and should eventually be removed.
  # Consider using external/owid_grapher/latest/regions instead.
  data://grapher/regions/latest/regions:
    - data://garden/regions/2023-01-01/regions
  # Create a step with regions data used by the owid-grapher repository.
  data://external/owid_grapher/latest/regions:
    - data://garden/regions/2023-01-01/regions
    - data://garden/wb/2024-07-29/income_groups
  # Create a step with a simplified countries-regions file used by the notebooks repository.
  data://external/notebooks/latest/regions:
    - data://grapher/regions/2023-01-01/regions

  # Gapminder
  data://meadow/gapminder/2019-12-10/population:
    - walden://gapminder/2019-12-10/population
  data://garden/gapminder/2019-12-10/population:
    - data://meadow/gapminder/2019-12-10/population
  data://meadow/gapminder/2023-03-31/population:
    - snapshot://gapminder/2023-03-31/population.xlsx
  data://garden/gapminder/2023-03-31/population:
    - data://meadow/gapminder/2023-03-31/population
  # Key indicators
  data://garden/owid/latest/key_indicators:
    - data://garden/demography/2022-12-08/population
    - data://open_numbers/open_numbers/latest/open_numbers__world_development_indicators
    - data://garden/wb/2021-07-01/wb_income
    - data://garden/regions/2023-01-01/regions
  # UN WPP (2022)
  data://meadow/un/2022-07-11/un_wpp:
    - snapshot://un/2022-07-11/un_wpp.zip
  data://garden/un/2022-07-11/un_wpp:
    - data://meadow/un/2022-07-11/un_wpp
  data://explorers/un/2022/un_wpp:
    - data://garden/un/2022-07-11/un_wpp
  # HYDE (2017)
  data://meadow/hyde/2017/baseline:
    - snapshot://hyde/2017/baseline.zip
    - data://meadow/hyde/2017/general_files
  data://meadow/hyde/2017/general_files:
    - snapshot://hyde/2017/general_files.zip
  data://garden/hyde/2017/baseline:
    - data://meadow/hyde/2017/baseline
  # Others
  data://meadow/living_planet/2020-09-10/lpd:
    - walden://living_planet/2020-09-10/lpd
  data://garden/living_planet/2020-09-10/lpd:
    - data://meadow/living_planet/2020-09-10/lpd
  data://meadow/wb/2021-07-01/wb_income:
    - walden://wb/2021-07-01/wb_income
  data://meadow/wb/2022-10-29/wb_gender:
    - walden://wb/2022-10-29/wb_gender
  data://garden/wb/2021-07-01/wb_income:
    - data://meadow/wb/2021-07-01/wb_income
  data://garden/wb/2022-10-29/wb_gender:
    - data://meadow/wb/2022-10-29/wb_gender
  data://grapher/wb/2022-10-29/wb_gender:
    - data://garden/wb/2022-10-29/wb_gender
  data://garden/ggdc/2020-10-01/ggdc_maddison:
    - snapshot://ggdc/2020-10-01/ggdc_maddison.xlsx
  data://grapher/ggdc/2020-10-01/ggdc_maddison:
    - data://garden/ggdc/2020-10-01/ggdc_maddison
  data://grapher/owid/latest/key_indicators:
    - data://garden/owid/latest/key_indicators
  data://meadow/oecd/2016-06-01/regional_wellbeing:
    - walden://oecd/2016-06-01/regional_wellbeing
  data://grapher/malnutrition/2022-10-18/malnutrition:
    - data://garden/malnutrition/2022-10-18/malnutrition
  data://garden/malnutrition/2022-10-18/malnutrition:
    - data://garden/worldbank_wdi/2022-05-26/wdi
    - data://garden/un/2022-07-11/un_wpp

  data://meadow/worldbank_wdi/2022-05-26/wdi:
    - walden://worldbank_wdi/2022-05-26/wdi
  data://garden/worldbank_wdi/2022-05-26/wdi:
    - data://meadow/worldbank_wdi/2022-05-26/wdi
  data://grapher/worldbank_wdi/2022-05-26/wdi:
    - data://garden/worldbank_wdi/2022-05-26/wdi

  # Homicide - UNODC - to archive
  data://meadow/homicide/2023-07-04/unodc:
    - snapshot://homicide/2023-07-04/unodc.xlsx
  data://garden/homicide/2023-07-04/unodc:
    - data://meadow/homicide/2023-07-04/unodc
  data://grapher/homicide/2023-07-04/unodc:
    - data://garden/homicide/2023-07-04/unodc

    # Homicide - UNODC - update
  data://meadow/homicide/2024-10-30/unodc:
    - snapshot://homicide/2024-10-30/unodc.xlsx
  data://garden/homicide/2024-10-30/unodc:
    - data://meadow/homicide/2024-10-30/unodc
    - data://garden/demography/2023-03-31/population
  data://grapher/homicide/2024-10-30/unodc:
    - data://garden/homicide/2024-10-30/unodc


  #
  # UN
  data://grapher/un/2022-07-11/un_wpp:
    - data://garden/un/2022-07-11/un_wpp

  # UN SDG - current
  data://meadow/un/2023-08-16/un_sdg:
    - snapshot://un/2023-08-16/un_sdg.feather
  data://garden/un/2023-08-16/un_sdg:
    - data://meadow/un/2023-08-16/un_sdg
    - snapshot://un/2023-08-16/un_sdg_unit.csv
    - snapshot://un/2023-08-16/un_sdg_dimension.json
  data://grapher/un/2023-08-16/un_sdg:
    - data://garden/un/2023-08-16/un_sdg

  # IHME SDG
  data-private://meadow/ihme/2023-05-09/sdg:
    - snapshot-private://ihme/2023-05-05/sdg.csv
  data-private://garden/ihme/2023-05-09/sdg:
    - data-private://meadow/ihme/2023-05-09/sdg
  data-private://grapher/ihme/2023-05-09/sdg:
    - data-private://garden/ihme/2023-05-09/sdg

  # Internet
  data://garden/technology/2022/internet:
    - data://garden/worldbank_wdi/2022-05-26/wdi
    - data://garden/owid/latest/key_indicators
    - data://garden/regions/2023-01-01/regions
  data://grapher/technology/2022/internet:
    - data://garden/technology/2022/internet
  # HMD
  data://meadow/hmd/2022-12-07/life_tables:
    - snapshot://hmd/2022-12-07/hmd.zip
  data://garden/hmd/2022-12-07/life_tables:
    - data://meadow/hmd/2022-12-07/life_tables

  # UNDP
  data://meadow/un/2024-04-09/undp_hdr:
    - snapshot://un/2024-04-09/undp_hdr.csv
  data://garden/un/2024-04-09/undp_hdr:
    - data://meadow/un/2024-04-09/undp_hdr
    - data://garden/regions/2023-01-01/regions
    - data://garden/wb/2024-07-29/income_groups
  data://grapher/un/2024-04-09/undp_hdr:
    - data://garden/un/2024-04-09/undp_hdr

  # Maddison Database 2010
  data://meadow/ggdc/2022-12-23/maddison_database:
    - snapshot://ggdc/2022-12-23/maddison_database.xlsx
  data://garden/ggdc/2022-12-23/maddison_database:
    - data://meadow/ggdc/2022-12-23/maddison_database

  #Penn World Table
  data://meadow/ggdc/2022-11-28/penn_world_table:
    - walden://ggdc/2021-06-18/penn_world_table
  data://meadow/ggdc/2022-11-28/penn_world_table_national_accounts:
    - walden://ggdc/2021-06-18/penn_world_table_national_accounts
    - data://garden/regions/2023-01-01/regions
  data://garden/ggdc/2022-11-28/penn_world_table:
    - data://meadow/ggdc/2022-11-28/penn_world_table
    - data://meadow/ggdc/2022-11-28/penn_world_table_national_accounts
  data://grapher/ggdc/2022-11-28/penn_world_table:
    - data://garden/ggdc/2022-11-28/penn_world_table

  # Global mobile money dataset (GSMA)
  data://meadow/technology/2024-05-30/mobile_money:
    - snapshot://technology/2024-05-30/mobile_money.xlsx
  data://garden/technology/2024-05-30/mobile_money:
    - data://meadow/technology/2024-05-30/mobile_money
  data://grapher/technology/2024-05-30/mobile_money:
    - data://garden/technology/2024-05-30/mobile_money

  # Democracy and Human rights - V-Dem index
  data://meadow/democracy/2023-03-02/vdem:
    - snapshot://democracy/2023-03-02/vdem.csv
  data://garden/democracy/2023-03-02/vdem:
    - data://meadow/democracy/2023-03-02/vdem
  data://grapher/democracy/2023-03-02/vdem:
    - data://garden/democracy/2023-03-02/vdem

  # Microprocessor trend data
  data://meadow/technology/2023-03-08/microprocessor_trend:
    - snapshot://technology/2023-03-08/microprocessor_trend.dat
  data://garden/technology/2023-03-08/microprocessor_trend:
    - data://meadow/technology/2023-03-08/microprocessor_trend
  data://grapher/technology/2023-03-09/microprocessor_trend:
    - data://garden/technology/2023-03-08/microprocessor_trend

  # Terrorism questions in World Values Survey (longitudinal)
  data://meadow/wvs/2023-06-25/longitudinal_wvs:
    - snapshot://wvs/2023-06-25/longitudinal_wvs.csv
    - data://garden/regions/2023-01-01/regions
  data://garden/wvs/2023-06-25/longitudinal_wvs:
    - data://meadow/wvs/2023-06-25/longitudinal_wvs
  data://grapher/wvs/2023-06-25/longitudinal_wvs:
    - data://garden/wvs/2023-06-25/longitudinal_wvs

  # USA consumer prices (US Bureau of Labor Statistics)
  data://meadow/bls/2024-05-16/us_consumer_prices:
    - snapshot://bls/2024-05-16/us_consumer_prices.csv
  data://garden/bls/2024-05-16/us_consumer_prices:
    - data://meadow/bls/2024-05-16/us_consumer_prices
  data://grapher/bls/2024-05-16/us_consumer_prices:
    - data://garden/bls/2024-05-16/us_consumer_prices

  # Historical Cross Country Technology Adoption Dataset (Comin & Hobijn, 2004)
  data://meadow/technology/2023-03-16/hcctad:
    - snapshot://technology/2023-03-16/hcctad.txt
  data://garden/technology/2023-03-16/hcctad:
    - data://meadow/technology/2023-03-16/hcctad
  data://grapher/technology/2023-03-16/hcctad:
    - data://garden/technology/2023-03-16/hcctad

  # Happiness report
  data://meadow/happiness/2024-06-09/happiness:
    - snapshot://happiness/2024-06-09/happiness.xls
  data://meadow/happiness/2023-03-20/happiness:
    - snapshot://happiness/2023-03-20/happiness.xls
  data://meadow/happiness/2022-03-20/happiness:
    - snapshot://happiness/2022-03-20/happiness.xls
  data://meadow/happiness/2021-03-20/happiness:
    - snapshot://happiness/2021-03-20/happiness.xls
  data://meadow/happiness/2020-03-20/happiness:
    - snapshot://happiness/2020-03-20/happiness.xls
  data://meadow/happiness/2019-03-20/happiness:
    - snapshot://happiness/2019-03-20/happiness.xls
  data://meadow/happiness/2018-03-20/happiness:
    - snapshot://happiness/2018-03-20/happiness.xls
  data://meadow/happiness/2017-03-20/happiness:
    - snapshot://happiness/2017-03-20/happiness.xlsx
  data://meadow/happiness/2016-03-20/happiness:
    - snapshot://happiness/2016-03-20/happiness.xlsx
  data://meadow/happiness/2015-03-20/happiness:
    - snapshot://happiness/2015-03-20/happiness.xlsx
  data://meadow/happiness/2012-03-20/happiness:
    - snapshot://happiness/2012-03-20/happiness.xlsx

  data://garden/happiness/2023-03-20/happiness:
    - data://meadow/happiness/2023-03-20/happiness
    - data://meadow/happiness/2022-03-20/happiness
    - data://meadow/happiness/2021-03-20/happiness
    - data://meadow/happiness/2020-03-20/happiness
    - data://meadow/happiness/2019-03-20/happiness
    - data://meadow/happiness/2018-03-20/happiness
    - data://meadow/happiness/2017-03-20/happiness
    - data://meadow/happiness/2016-03-20/happiness
    - data://meadow/happiness/2015-03-20/happiness
    - data://meadow/happiness/2012-03-20/happiness

  data://garden/happiness/2024-06-09/happiness:
    - data://meadow/happiness/2024-06-09/happiness
    - data://garden/happiness/2023-03-20/happiness
    - data://garden/demography/2023-03-31/population
    - data://garden/regions/2023-01-01/regions
    - data://garden/wb/2024-03-11/income_groups
  data://grapher/happiness/2024-06-09/happiness:
    - data://garden/happiness/2024-06-09/happiness

  # LGBTI Policy Index (Velasco, 2020)
  data://meadow/lgbt_rights/2023-04-27/lgbti_policy_index:
    - snapshot://lgbt_rights/2023-04-27/lgbti_policy_index.xlsx
  data://garden/lgbt_rights/2023-04-27/lgbti_policy_index:
    - data://meadow/lgbt_rights/2023-04-27/lgbti_policy_index
    - data://garden/regions/2023-01-01/regions
    - data://garden/demography/2023-03-31/population
  data://grapher/lgbt_rights/2023-04-27/lgbti_policy_index:
    - data://garden/lgbt_rights/2023-04-27/lgbti_policy_index

  # Ethnic Power Relations Dataset
  data://meadow/eth/2023-03-15/growup:
    - snapshot://eth/2023-03-15/growup.csv
  data://garden/eth/2023-03-15/ethnic_power_relations:
    - data://meadow/eth/2023-03-15/growup
    - data://garden/demography/2023-03-31/population
    - data://garden/wb/2021-07-01/wb_income
    - data://garden/regions/2023-01-01/regions
  data://grapher/eth/2023-03-15/ethnic_power_relations:
    - data://garden/eth/2023-03-15/ethnic_power_relations

  # Patents & journal articles (World Bank, United Nations)
  data://garden/research_development/2024-05-20/patents_articles:
    - data://garden/worldbank_wdi/2024-05-20/wdi
    - data://garden/demography/2023-03-31/population
  data://grapher/research_development/2024-05-20/patents_articles:
    - data://garden/research_development/2024-05-20/patents_articles

  # World Bank's Women, Business and the Law additional data
  data://meadow/wb/2023-05-12/women_business_law_additional:
    - snapshot://wb/2023-05-12/women_business_law_additional.xlsx
  data://garden/wb/2023-05-12/women_business_law_additional:
    - data://meadow/wb/2023-05-12/women_business_law_additional
  data://grapher/wb/2023-05-12/women_business_law_additional:
    - data://garden/wb/2023-05-12/women_business_law_additional

  # U.S. patent activity since 1790 (USPTO)
  data://meadow/research_development/2023-05-24/us_patents:
    - snapshot://research_development/2023-05-24/us_patents.htm
  data://garden/research_development/2023-05-25/us_patents:
    - data://meadow/research_development/2023-05-24/us_patents
  data://grapher/research_development/2023-05-25/us_patents:
    - data://garden/research_development/2023-05-25/us_patents

  # Real commodity prices
  data://grapher/papers/2023-06-07/commodity_prices:
    - data://garden/papers/2023-06-07/commodity_prices
  data://garden/papers/2023-06-07/commodity_prices:
    - snapshot://papers/2023-06-07/commodity_prices.xlsx

  # Terrorism
  data://meadow/terrorism/2023-07-20/global_terrorism_database:
    - snapshot://terrorism/2023-07-20/global_terrorism_database.csv
    - snapshot://terrorism/2023-07-20/global_terrorism_database_2021.csv
  data://garden/terrorism/2023-07-20/global_terrorism_database:
    - data://meadow/terrorism/2023-07-20/global_terrorism_database
    - data://garden/un/2022-07-11/un_wpp
    - data://garden/regions/2023-01-01/regions
    - data://garden/demography/2023-03-31/population
  data://grapher/terrorism/2023-07-20/global_terrorism_database:
    - data://garden/terrorism/2023-07-20/global_terrorism_database



  # Colonial Dates Dataset (COLDAT)
  data://meadow/harvard/2023-09-18/colonial_dates_dataset:
    - snapshot://harvard/2023-09-18/colonial_dates_dataset.csv
  data://garden/harvard/2023-09-18/colonial_dates_dataset:
    - data://meadow/harvard/2023-09-18/colonial_dates_dataset
    - data://garden/wb/2021-07-01/wb_income
    - data://garden/regions/2023-01-01/regions
    - data://garden/demography/2023-03-31/population
  data://grapher/harvard/2023-09-18/colonial_dates_dataset:
    - data://garden/harvard/2023-09-18/colonial_dates_dataset

  # Augmented Human Development Index
  data://meadow/ahdi/2023-09-08/augmented_hdi:
    - snapshot://ahdi/2023-09-08/augmented_hdi.xlsx
    - snapshot://ahdi/2023-09-08/augmented_hdi_region.xlsx
  data://garden/ahdi/2023-09-08/augmented_hdi:
    - data://meadow/ahdi/2023-09-08/augmented_hdi
  data://grapher/ahdi/2023-09-08/augmented_hdi:
    - data://garden/ahdi/2023-09-08/augmented_hdi

  # Gapminder  - Under five mortality v7
  data://meadow/gapminder/2023-09-18/under_five_mortality:
    - snapshot://gapminder/2023-09-18/under_five_mortality.xlsx
  data://garden/gapminder/2023-09-18/under_five_mortality:
    - data://meadow/gapminder/2023-09-18/under_five_mortality

  #  Gapminder  - Under five mortality v11
  data://meadow/gapminder/2023-09-21/under_five_mortality:
    - snapshot://gapminder/2023-09-21/under_five_mortality.xlsx
  data://garden/gapminder/2023-09-21/under_five_mortality:
    - data://meadow/gapminder/2023-09-21/under_five_mortality


  # Older vintage UN IGME (with longer time-series)
  data://meadow/un/2018/igme:
    - snapshot://un/2018/igme.csv
  data://garden/un/2018/igme:
    - data://meadow/un/2018/igme

  # Country lists
  data://meadow/countries/2023-09-25/isd:
    - snapshot://countries/2023-09-22/isd.xlsx
  data://garden/countries/2023-09-25/isd:
    - data://meadow/countries/2023-09-25/isd
    - data://garden/demography/2023-03-31/population
  data://grapher/countries/2023-10-01/isd:
    - data://garden/countries/2023-09-25/isd

  data://meadow/countries/2023-09-25/gleditsch:
    - snapshot://countries/2023-09-22/gleditsch_states.dat
    - snapshot://countries/2023-09-22/gleditsch_microstates.dat
  data://garden/countries/2024-08-27/gleditsch:
    - data://meadow/countries/2023-09-25/gleditsch
    - data://garden/demography/2024-07-15/population
  data://grapher/countries/2024-08-27/gleditsch:
    - data://garden/countries/2024-08-27/gleditsch

  # Outdated gleditsch
  data://garden/countries/2024-01-08/gleditsch_no_population:
    - data://meadow/countries/2023-09-25/gleditsch

  data://meadow/countries/2023-09-29/cow_ssm:
    - snapshot://countries/2023-09-22/cow_ssm_majors.csv
    - snapshot://countries/2023-09-22/cow_ssm_states.csv
    - snapshot://countries/2023-09-22/cow_ssm_system.csv
  data://garden/countries/2023-09-29/cow_ssm:
    - data://meadow/countries/2023-09-29/cow_ssm
    - data://garden/demography/2023-03-31/population
  data://grapher/countries/2023-09-29/cow_ssm:
    - data://garden/countries/2023-09-29/cow_ssm

  # Fertility rate, Gapminder
  data://meadow/gapminder/2023-09-22/total_fertility_rate:
    - snapshot://gapminder/2023-09-22/total_fertility_rate.xlsx
  data://garden/gapminder/2023-09-22/total_fertility_rate:
    - data://meadow/gapminder/2023-09-22/total_fertility_rate
    - data://garden/un/2024-09-16/long_run_child_mortality
    - data://garden/un/2022-07-11/un_wpp
  data://grapher/gapminder/2023-09-22/total_fertility_rate:
    - data://garden/gapminder/2023-09-22/total_fertility_rate

  # State Capacity Dataset
  data://meadow/state_capacity/2023-10-19/state_capacity_dataset:
    - snapshot://state_capacity/2023-10-19/state_capacity_dataset.dta
  data://garden/state_capacity/2023-10-19/state_capacity_dataset:
    - data://meadow/state_capacity/2023-10-19/state_capacity_dataset
    - data://garden/wb/2021-07-01/wb_income
    - data://garden/regions/2023-01-01/regions
    - data://garden/demography/2023-03-31/population
  data://grapher/state_capacity/2023-10-19/state_capacity_dataset:
    - data://garden/state_capacity/2023-10-19/state_capacity_dataset

  # United Nations members
  data://meadow/un/2023-10-30/un_members:
    - snapshot://un/2023-10-30/un_members.csv
  data://garden/un/2023-10-30/un_members:
    - data://meadow/un/2023-10-30/un_members
    - data://garden/wb/2021-07-01/wb_income
    - data://garden/regions/2023-01-01/regions
    - data://grapher/regions/latest/regions
    - data://garden/demography/2023-03-31/population
  data://grapher/un/2023-10-30/un_members:
    - data://garden/un/2023-10-30/un_members

  # UNU-WIDER Government Revenue Dataset
  data://meadow/unu_wider/2023-11-01/government_revenue_dataset:
    - snapshot://unu_wider/2023-11-01/government_revenue_dataset.dta
  data://garden/unu_wider/2023-11-01/government_revenue_dataset:
    - data://meadow/unu_wider/2023-11-01/government_revenue_dataset
  data://grapher/unu_wider/2023-11-01/government_revenue_dataset:
    - data://garden/unu_wider/2023-11-01/government_revenue_dataset

  # World Bank - Worldwide Bureaucracy Indicators
  data://meadow/wb/2023-11-21/worldwide_bureaucracy_indicators:
    - snapshot://wb/2023-11-21/worldwide_bureaucracy_indicators.csv
  data://garden/wb/2023-11-21/worldwide_bureaucracy_indicators:
    - data://meadow/wb/2023-11-21/worldwide_bureaucracy_indicators
  data://grapher/wb/2023-11-21/worldwide_bureaucracy_indicators:
    - data://garden/wb/2023-11-21/worldwide_bureaucracy_indicators

  # Information Capacity Dataset
  data://meadow/state_capacity/2023-11-10/information_capacity_dataset:
    - snapshot://state_capacity/2023-11-10/information_capacity_dataset.dta
  data://garden/state_capacity/2023-11-10/information_capacity_dataset:
    - data://meadow/state_capacity/2023-11-10/information_capacity_dataset
    - data://garden/wb/2021-07-01/wb_income
    - data://garden/regions/2023-01-01/regions
  data://grapher/state_capacity/2023-11-20/information_capacity_dataset:
    - data://garden/state_capacity/2023-11-10/information_capacity_dataset

  # Integrated Values Survey
  data://meadow/ivs/2023-11-27/integrated_values_survey:
    - snapshot://ivs/2023-11-27/integrated_values_survey.csv
  data://garden/ivs/2023-11-27/integrated_values_survey:
    - data://meadow/ivs/2023-11-27/integrated_values_survey
  data://grapher/ivs/2023-11-27/integrated_values_survey:
    - data://garden/ivs/2023-11-27/integrated_values_survey

  # National Human Genome Research Institute - DNA Sequencing Costs
  data://meadow/technology/2023-11-28/dna_sequencing:
    - snapshot://technology/2023-11-28/dna_sequencing.xls
  data://garden/technology/2023-11-28/dna_sequencing:
    - data://meadow/technology/2023-11-28/dna_sequencing
  data://grapher/technology/2023-11-28/dna_sequencing:
    - data://garden/technology/2023-11-28/dna_sequencing

  # John C. McCallum, Price and Performance Changes of Computer Technology with Time
  data://meadow/technology/2024-05-13/computer_memory_storage:
    - snapshot://technology/2024-05-13/computer_memory_storage.xlsx
  data://garden/technology/2024-05-13/computer_memory_storage:
    - data://meadow/technology/2024-05-13/computer_memory_storage
  data://grapher/technology/2024-05-13/computer_memory_storage:
    - data://garden/technology/2024-05-13/computer_memory_storage

  # European Social Survey - Trust questions
  data://meadow/ess/2023-08-02/ess_trust:
    - snapshot://ess/2023-08-02/ess_trust.csv
    - data://garden/regions/2023-01-01/regions
  data://garden/ess/2023-08-02/ess_trust:
    - data://meadow/ess/2023-08-02/ess_trust

  # Latinobarómetro survey - Trust
  data://meadow/survey/2023-08-04/latinobarometro_trust:
    - snapshot://survey/2023-08-04/latinobarometro_trust.csv
  data://garden/survey/2023-08-04/latinobarometro_trust:
    - data://meadow/survey/2023-08-04/latinobarometro_trust

  # Afrobarometer survey - Trust
  data://meadow/survey/2023-08-07/afrobarometer_trust:
    - snapshot://survey/2023-08-07/afrobarometer_trust.csv
  data://garden/survey/2023-08-07/afrobarometer_trust:
    - data://meadow/survey/2023-08-07/afrobarometer_trust

  # Trust surveys
  data://garden/survey/2023-08-04/trust_surveys:
    - data://garden/survey/2023-08-04/latinobarometro_trust
    - data://garden/survey/2023-08-07/afrobarometer_trust
    - data://garden/ess/2023-08-02/ess_trust
  data://grapher/survey/2023-08-04/trust_surveys:
    - data://garden/survey/2023-08-04/trust_surveys

  # World Bank GenderStats
  data://meadow/wb/2024-06-10/gender_statistics:
    - snapshot://wb/2024-06-10/gender_statistics.feather
  data://garden/wb/2024-06-10/gender_statistics:
    - data://meadow/wb/2024-06-10/gender_statistics
  data://garden/wb/2024-06-10/gender_statistics_country_counts:
    - data://garden/wb/2024-06-10/gender_statistics
    - data://garden/regions/2023-01-01/regions
    - data://garden/demography/2024-07-15/population
  data://grapher/wb/2024-06-10/gender_statistics:
    - data://garden/wb/2024-06-10/gender_statistics
  data://grapher/wb/2024-06-10/gender_statistics_country_counts:
    - data://garden/wb/2024-06-10/gender_statistics_country_counts

  # Missing Data - Children out of school
  data://garden/missing_data/2024-03-26/children_out_of_school:
    - data://garden/wb/2024-06-10/gender_statistics
    - data://garden/wb/2024-03-11/income_groups
    - data://garden/regions/2023-01-01/regions
    - data://garden/demography/2023-03-31/population
  data://grapher/missing_data/2024-03-26/children_out_of_school:
    - data://garden/missing_data/2024-03-26/children_out_of_school

  # Missing Data - Neuropsychiatric Conditions
  data://garden/missing_data/2024-03-26/who_neuropsychiatric_conditions:
    - data://garden/who/2024-07-26/mortality_database
    - data://garden/wb/2024-03-11/income_groups
    - data://garden/regions/2023-01-01/regions
    - data://garden/demography/2023-03-31/population
  data://grapher/missing_data/2024-03-26/who_neuropsychiatric_conditions:
    - data://garden/missing_data/2024-03-26/who_neuropsychiatric_conditions

  # Missing Data - Suicides
  data://garden/missing_data/2024-03-26/who_md_suicides:
    - data://garden/who/2024-03-24/self_inflicted_injuries
    - data://garden/wb/2024-03-11/income_groups
    - data://garden/regions/2023-01-01/regions
    - data://garden/demography/2023-03-31/population
  data://grapher/missing_data/2024-03-26/who_md_suicides:
    - data://garden/missing_data/2024-03-26/who_md_suicides

  # Maddison Project Database
  data://meadow/ggdc/2024-04-26/maddison_project_database:
    - snapshot://ggdc/2024-04-26/maddison_project_database.xlsx
  data://garden/ggdc/2024-04-26/maddison_project_database:
    - data://meadow/ggdc/2024-04-26/maddison_project_database
  data://grapher/ggdc/2024-04-26/maddison_project_database:
    - data://garden/ggdc/2024-04-26/maddison_project_database

  # Global GDP in the long run (with WDI)
  data://garden/growth/2024-05-16/gdp_historical:
    - data://garden/ggdc/2024-04-26/maddison_project_database
    - data://garden/ggdc/2022-12-23/maddison_database
    - data://grapher/worldbank_wdi/2024-05-20/wdi

  data://grapher/growth/2024-05-16/gdp_historical:
    - data://garden/growth/2024-05-16/gdp_historical

  # Homosexuality criminalization data from Mignot (2022)
  data://meadow/lgbt_rights/2024-06-11/criminalization_mignot:
    - snapshot://lgbt_rights/2024-06-11/criminalization_mignot.csv
  data://garden/lgbt_rights/2024-06-11/criminalization_mignot:
    - data://meadow/lgbt_rights/2024-06-11/criminalization_mignot
    - data://garden/regions/2023-01-01/regions
    - data://garden/demography/2023-03-31/population
  data://grapher/lgbt_rights/2024-06-11/criminalization_mignot:
    - data://garden/lgbt_rights/2024-06-11/criminalization_mignot

  # Refugee, Asylum and Migration Explorer:
  export://explorers/migration/2024-08-05/migration:
    - data://grapher/unicef/2024-07-30/child_migration
    - data://grapher/un/2024-07-25/refugee_data
    - data://grapher/un/2024-07-16/migrant_stock
    - data://grapher/un/2024-07-12/un_wpp_full
    - data://grapher/worldbank_wdi/2024-05-20/wdi
    - data://grapher/idmc/2024-08-02/internal_displacement

  ######################################################################################################################
  # Older versions to be archived once they are not used by any other steps.

  # UN SDG - archive
  data://meadow/un/2023-01-24/un_sdg:
    - snapshot://un/2023-01-24/un_sdg.feather
  data://garden/un/2023-01-24/un_sdg:
    - data://meadow/un/2023-01-24/un_sdg
    - snapshot://un/2023-01-24/un_sdg_unit.csv
    - snapshot://un/2023-01-24/un_sdg_dimension.json
  data://grapher/un/2023-01-24/un_sdg:
    - data://garden/un/2023-01-24/un_sdg

  data://meadow/papers/2023-10-20/anthromes_input:
    - snapshot://papers/2023-10-20/anthromes_input.zip
  data://meadow/papers/2023-10-20/anthromes:
    - snapshot://papers/2023-10-20/anthromes.csv
  data://garden/papers/2023-10-20/anthromes:
    - data://meadow/papers/2023-10-20/anthromes
    - data://meadow/papers/2023-10-20/anthromes_input
  data://grapher/papers/2024-01-05/anthromes:
    - data://garden/papers/2023-10-20/anthromes
  ######################################################################################################################
  # Map (Natural Earth)
  data://meadow/geography/2023-11-28/nat_earth_110:
    - snapshot://geography/2023-11-28/nat_earth_110.zip
  data://garden/geography/2023-11-28/nat_earth_110:
    - data://meadow/geography/2023-11-28/nat_earth_110

  ######################################################################################################################

  #Latitude
  data://grapher/geography/2024-07-18/latitude:
    - data://garden/geography/2023-11-28/nat_earth_110

  # Attention in Media: The Guardian
  data://meadow/news/2024-05-08/guardian_mentions:
    - snapshot://news/2024-05-07/guardian_mentions.csv
    - snapshot://news/2024-05-07/guardian_mentions_raw.csv
  data://garden/news/2024-05-08/guardian_mentions:
    - data://meadow/news/2024-05-08/guardian_mentions
    - data://garden/demography/2023-03-31/population
    - data://garden/regions/2023-01-01/regions
  data://grapher/news/2024-05-08/guardian_mentions:
    - data://garden/news/2024-05-08/guardian_mentions

  # News coverage by GDELT 2
  data://meadow/news/2024-05-23/gdelt_v2:
    - snapshot://news/2024-05-23/gdelt_v2.csv
  data://garden/news/2024-05-23/gdelt_v2:
    - data://meadow/news/2024-05-23/gdelt_v2
  data://grapher/news/2024-05-23/gdelt_v2:
    - data://garden/news/2024-05-23/gdelt_v2

  ######################################################################################################################
  # Older versions that should be archived once they are not used by any other steps.

  ######################################################################################################################

  # World Development Indicators - WDI
  data://meadow/worldbank_wdi/2024-05-20/wdi:
    - snapshot://worldbank_wdi/2024-05-20/wdi.zip

  data://garden/worldbank_wdi/2024-05-20/wdi:
    - snapshot://worldbank_wdi/2024-05-20/wdi.zip
    - data://meadow/worldbank_wdi/2024-05-20/wdi
    - data://garden/demography/2024-07-15/population
    - data://garden/regions/2023-01-01/regions
    - data://garden/wb/2024-07-29/income_groups

  data://grapher/worldbank_wdi/2024-05-20/wdi:
    - data://garden/worldbank_wdi/2024-05-20/wdi

  #
  # Aviation Safety Network - Aviation Statistics.
  #
  data://meadow/aviation_safety_network/2024-06-05/aviation_statistics:
    - snapshot://aviation_safety_network/2024-06-05/aviation_statistics_by_period.csv
    - snapshot://aviation_safety_network/2024-06-05/aviation_statistics.csv
    - snapshot://aviation_safety_network/2024-06-05/aviation_statistics_by_nature.csv
  data://garden/aviation_safety_network/2024-06-05/aviation_statistics:
    - data://meadow/aviation_safety_network/2024-06-05/aviation_statistics
    - data://garden/worldbank_wdi/2024-05-20/wdi
  data://grapher/aviation_safety_network/2024-06-05/aviation_statistics:
    - data://garden/aviation_safety_network/2024-06-05/aviation_statistics

  # Equaldex dataset
  data://meadow/lgbt_rights/2024-06-03/equaldex:
    - snapshot://lgbt_rights/2024-06-03/equaldex.csv
    - snapshot://lgbt_rights/2024-06-03/equaldex_current.csv
    - snapshot://lgbt_rights/2024-06-03/equaldex_indices.csv

  data://garden/lgbt_rights/2024-06-03/equaldex:
    - data://meadow/lgbt_rights/2024-06-03/equaldex
    - data://garden/regions/2023-01-01/regions
    - data://garden/demography/2023-03-31/population
    - data://garden/countries/2023-09-25/isd

  data://grapher/lgbt_rights/2024-06-03/equaldex:
    - data://garden/lgbt_rights/2024-06-03/equaldex

  # Public Finances in Modern History dataset (IMF)
  data://meadow/imf/2024-06-12/public_finances_modern_history:
    - snapshot://imf/2024-06-12/public_finances_modern_history.xlsx
  data://garden/imf/2024-06-12/public_finances_modern_history:
    - data://meadow/imf/2024-06-12/public_finances_modern_history
  data://grapher/imf/2024-06-12/public_finances_modern_history:
    - data://garden/imf/2024-06-12/public_finances_modern_history

  # Same-Sex Marriage Around the World from Pew Research Center
  data://meadow/pew/2024-06-03/same_sex_marriage:
    - snapshot://pew/2024-06-03/same_sex_marriage.csv
  data://garden/pew/2024-06-03/same_sex_marriage:
    - data://meadow/pew/2024-06-03/same_sex_marriage
    - data://garden/regions/2023-01-01/regions
    - data://garden/demography/2023-03-31/population
  data://grapher/pew/2024-06-03/same_sex_marriage:
    - data://garden/pew/2024-06-03/same_sex_marriage

  # UN Regions
  data://meadow/un/2024-06-24/sdg_regions:
    - snapshot://un/2024-06-24/sdg_regions.csv
  data://garden/un/2024-06-24/sdg_regions:
    - data://meadow/un/2024-06-24/sdg_regions
  data://grapher/un/2024-06-24/sdg_regions:
    - data://garden/un/2024-06-24/sdg_regions

  # WHO Mort DB Homicides
  data://meadow/homicide/2024-07-30/who_mort_db:
    - snapshot://homicide/2024-07-30/who_mort_db.csv
  data://garden/homicide/2024-07-30/who_mort_db:
    - data://meadow/homicide/2024-07-30/who_mort_db
    - data://garden/un/2022-07-11/un_wpp
  data://grapher/homicide/2024-07-30/who_mort_db:
    - data://garden/homicide/2024-07-30/who_mort_db

  # Homicide - OMM
  data://garden/homicide/2024-07-30/homicide_long_run_omm:
    - data://grapher/fasttrack/2023-01-03/long_term_homicide_rates_in_europe
    - data://garden/homicide/2024-07-30/who_mort_db
    - data://garden/homicide/2023-07-04/unodc
  data://grapher/homicide/2024-07-30/homicide_long_run_omm:
    - data://garden/homicide/2024-07-30/homicide_long_run_omm

  # WB income groups 2023-04-30
  data://meadow/wb/2023-04-30/income_groups:
    - snapshot://wb/2023-04-30/income_groups.xlsx
  data://garden/wb/2023-04-30/income_groups:
    - data://meadow/wb/2023-04-30/income_groups
  data://grapher/wb/2023-04-30/income_groups:
    - data://garden/wb/2023-04-30/income_groups

  # WB income groups 2024-03-11
  data://meadow/wb/2024-03-11/income_groups:
    - snapshot://wb/2024-03-11/income_groups.xlsx
  data://garden/wb/2024-03-11/income_groups:
    - data://meadow/wb/2024-03-11/income_groups
  data://grapher/wb/2024-03-11/income_groups:
    - data://garden/wb/2024-03-11/income_groups

  # WB income groups 2024-07-29
  data://meadow/wb/2024-07-29/income_groups:
    - snapshot://wb/2024-07-29/income_groups.xlsx

  data://garden/wb/2024-07-29/income_groups:
    - data://meadow/wb/2024-07-29/income_groups
    - data://garden/regions/2023-01-01/regions
    - data://garden/demography/2024-07-15/population

  data://grapher/wb/2024-07-29/income_groups:
    - data://garden/wb/2024-07-29/income_groups

  # Ethnologue
  data-private://meadow/language/2024-07-17/ethnologue:
    - snapshot-private://language/2024-07-17/ethnologue.zip
  data-private://garden/language/2024-07-17/ethnologue:
    - data-private://meadow/language/2024-07-17/ethnologue
    - data://garden/demography/2024-07-15/population
    - data://garden/regions/2023-01-01/regions
  data-private://grapher/language/2024-07-17/ethnologue:
    - data-private://garden/language/2024-07-17/ethnologue

# Child Mortality Estimates - UN IGME
  data://meadow/un/2024-09-11/igme:
    - snapshot://un/2024-09-11/igme.zip
  data://garden/un/2024-09-11/igme:
    - data://meadow/un/2024-09-11/igme
    - data://garden/un/2018/igme
    - data://garden/regions/2023-01-01/regions
    - data://garden/demography/2024-07-15/population
  data://grapher/un/2024-09-11/igme:
    - data://garden/un/2024-09-11/igme


# Long-run child mortality, Gapminder + UN IGME
  data://garden/un/2024-09-16/long_run_child_mortality:
    - data://garden/un/2024-09-11/igme
    - data://garden/gapminder/2023-09-18/under_five_mortality
    - data://garden/gapminder/2023-09-21/under_five_mortality
  data://grapher/un/2024-09-16/long_run_child_mortality:
    - data://garden/un/2024-09-16/long_run_child_mortality


# UN SDG (2024)
  data://meadow/un/2024-08-27/un_sdg:
    - snapshot://un/2024-08-27/un_sdg.feather
  data://garden/un/2024-08-27/un_sdg:
    - data://meadow/un/2024-08-27/un_sdg
    - snapshot://un/2024-08-27/un_sdg_unit.csv
    - snapshot://un/2024-08-27/un_sdg_dimension.json
  data://grapher/un/2024-08-27/un_sdg:
    - data://garden/un/2024-08-27/un_sdg

# OECD Official Development Assistance (ODA)
  data://meadow/oecd/2024-08-21/official_development_assistance:
    - snapshot://oecd/2024-08-21/official_development_assistance_dac1.zip
    - snapshot://oecd/2024-08-21/official_development_assistance_dac2a.zip
    - snapshot://oecd/2024-08-21/official_development_assistance_dac5.zip
    - snapshot://oecd/2024-08-21/official_development_assistance_crs.zip
  data://garden/oecd/2024-08-21/official_development_assistance:
    - data://meadow/oecd/2024-08-21/official_development_assistance
    - data://garden/demography/2024-07-15/population
  data://grapher/oecd/2024-08-21/official_development_assistance:
    - data://garden/oecd/2024-08-21/official_development_assistance

# Oil Spills
  data://meadow/itopf/2024-10-16/oil_spills:
    - snapshot://itopf/2024-10-16/oil_spills.pdf
  data://garden/itopf/2024-10-16/oil_spills:
    - data://meadow/itopf/2024-10-16/oil_spills
  data://grapher/itopf/2024-10-16/oil_spills:
    - data://garden/itopf/2024-10-16/oil_spills

# UN SD census data
  data://meadow/un/2024-10-21/census_dates:
    - snapshot://un/2024-10-21/census_dates.csv
  data://garden/un/2024-10-21/census_dates:
    - data://meadow/un/2024-10-21/census_dates
  data://grapher/un/2024-10-21/census_dates:
    - data://garden/un/2024-10-21/census_dates

#  World Peace Foundation - Famines
  data://meadow/wpf/2024-10-03/famines:
    - snapshot://wpf/2024-10-03/famines.xlsx
  data://garden/wpf/2024-10-03/famines:
    - data://meadow/wpf/2024-10-03/famines
    - data://garden/regions/2023-01-01/regions

  data://grapher/wpf/2024-10-03/famines:
    - data://garden/wpf/2024-10-03/famines
  data://garden/wpf/2024-10-03/total_famines_by_year_decade:
    - data://garden/wpf/2024-10-03/famines
    - data://garden/demography/2024-07-15/population
  data://grapher/wpf/2024-10-03/total_famines_by_year_decade:
    - data://garden/wpf/2024-10-03/total_famines_by_year_decade

  data://garden/wpf/2024-10-03/famines_by_regime_gdp:
    - data://garden/wpf/2024-10-03/famines
    - data://garden/democracy/2024-03-07/vdem
    - data://garden/ggdc/2024-04-26/maddison_project_database
  data://grapher/wpf/2024-10-03/famines_by_regime_gdp:
    - data://garden/wpf/2024-10-03/famines_by_regime_gdp

  data://garden/wpf/2024-10-03/famines_by_factor:
    - data://garden/wpf/2024-10-03/famines
  data://grapher/wpf/2024-10-03/famines_by_factor:
    - data://garden/wpf/2024-10-03/famines_by_factor

  data://garden/wpf/2024-10-03/famines_by_place:
    - data://garden/wpf/2024-10-03/famines
  data://grapher/wpf/2024-10-03/famines_by_place:
    - data://garden/wpf/2024-10-03/famines_by_place

  data-private://meadow/owid/latest/ig_countries:
    - snapshot-private://owid/latest/ig_countries.csv
  data-private://garden/owid/latest/ig_countries:
    - data-private://meadow/owid/latest/ig_countries
  data-private://grapher/owid/latest/ig_countries:
    - data-private://garden/owid/latest/ig_countries

<<<<<<< HEAD
# Migration distances
  data://garden/migration/2024-11-19/migration_distance:
    - data://garden/un/2024-07-16/migrant_stock

  data://grapher/migration/2024-11-19/migration_distance:
    - data://garden/migration/2024-11-19/migration_distance
=======
# Migration between regions, based on UN DESA flows
  data://garden/migration/2024-11-18/migration_between_regions:
    - data://garden/un/2024-07-16/migrant_stock
    - data://garden/regions/2023-01-01/regions
    - data://garden/wb/2024-07-29/income_groups

  data://grapher/migration/2024-11-18/migration_between_regions:
    - data://garden/migration/2024-11-18/migration_between_regions

  # IMF World Economic Outlook
  data://meadow/imf/2024-11-25/world_economic_outlook:
    - snapshot://imf/2024-11-25/world_economic_outlook.xls
  data://garden/imf/2024-11-25/world_economic_outlook:
    - data://meadow/imf/2024-11-25/world_economic_outlook
  data://grapher/imf/2024-11-25/world_economic_outlook:
    - data://garden/imf/2024-11-25/world_economic_outlook

>>>>>>> 6532defe
include:
  - dag/open_numbers.yml
  - dag/faostat.yml
  - dag/energy.yml
  - dag/wizard.yml
  - dag/examples.yml
  - dag/emissions.yml
  - dag/papers.yml
  - dag/demography.yml
  - dag/war.yml
  - dag/fasttrack.yml
  - dag/migrated.yml
  - dag/biodiversity.yml
  - dag/health.yml
  - dag/environment.yml
  - dag/agriculture.yml
  - dag/space.yml
  - dag/artificial_intelligence.yml
  - dag/education.yml
  - dag/covid.yml
  - dag/animal_welfare.yml
  - dag/plastic_use.yml
  - dag/statins.yml
  - dag/wash.yml
  - dag/climate.yml
  - dag/urbanization.yml
  - dag/poverty_inequality.yml
  - dag/democracy.yml
  - dag/temp.yml
  - dag/survey.yml
  - dag/forests.yml
  - dag/natural_disasters.yml
  - dag/chartbook.yml
  - dag/minerals.yml
  - dag/tourism.yml<|MERGE_RESOLUTION|>--- conflicted
+++ resolved
@@ -861,14 +861,13 @@
   data-private://grapher/owid/latest/ig_countries:
     - data-private://garden/owid/latest/ig_countries
 
-<<<<<<< HEAD
 # Migration distances
   data://garden/migration/2024-11-19/migration_distance:
     - data://garden/un/2024-07-16/migrant_stock
 
   data://grapher/migration/2024-11-19/migration_distance:
     - data://garden/migration/2024-11-19/migration_distance
-=======
+
 # Migration between regions, based on UN DESA flows
   data://garden/migration/2024-11-18/migration_between_regions:
     - data://garden/un/2024-07-16/migrant_stock
@@ -886,7 +885,6 @@
   data://grapher/imf/2024-11-25/world_economic_outlook:
     - data://garden/imf/2024-11-25/world_economic_outlook
 
->>>>>>> 6532defe
 include:
   - dag/open_numbers.yml
   - dag/faostat.yml
