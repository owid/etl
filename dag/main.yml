--- conflicted
+++ resolved
@@ -297,8 +297,6 @@
   data://grapher/ggdc/2022-11-28/penn_world_table:
     - data://garden/ggdc/2022-11-28/penn_world_table
 
-<<<<<<< HEAD
-=======
   #
   # Met Office Hadley Centre - Near surface temperature anomaly.
   #
@@ -315,7 +313,6 @@
   data://grapher/fasttrack/2023-01-03/long_term_homicide_rates_in_europe:
     - snapshot://fasttrack/2023-01-03/long_term_homicide_rates_in_europe.csv
 
->>>>>>> 03dfc8ef
 # Sub-dags to import
 include:
   - dag/open_numbers.yml
