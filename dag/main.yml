--- conflicted
+++ resolved
@@ -778,9 +778,5 @@
   - dag/animal_welfare.yml
   - dag/plastic_use.yml
   - dag/statins.yml
-<<<<<<< HEAD
   - dag/climate.yml
-=======
-  - dag/climate.yml
-  - dag/urbanization.yml
->>>>>>> b7e7138d
+  - dag/urbanization.yml