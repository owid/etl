--- conflicted
+++ resolved
@@ -44,9 +44,6 @@
     - data://garden/worldbank_wdi/2024-05-20/wdi
     - data://garden/un/2024-07-12/un_wpp
 
-<<<<<<< HEAD
-  # Homicide - UNODC - update
-=======
   data://meadow/worldbank_wdi/2022-05-26/wdi:
     - walden://worldbank_wdi/2022-05-26/wdi
   data://garden/worldbank_wdi/2022-05-26/wdi:
@@ -55,7 +52,6 @@
     - data://garden/worldbank_wdi/2022-05-26/wdi
 
     # Homicide - UNODC - update
->>>>>>> 75c5a9e1
   data://meadow/homicide/2024-10-30/unodc:
     - snapshot://homicide/2024-10-30/unodc.xlsx
   data://garden/homicide/2024-10-30/unodc:
