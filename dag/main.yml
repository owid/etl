--- conflicted
+++ resolved
@@ -697,7 +697,6 @@
 
   ######################################################################################################################
 
-
 include:
   - dag/open_numbers.yml
   - dag/faostat.yml
@@ -722,10 +721,7 @@
   - dag/animal_welfare.yml
   - dag/plastic_use.yml
   - dag/statins.yml
-<<<<<<< HEAD
   - dag/wash.yml
-=======
   - dag/climate.yml
   - dag/urbanization.yml
-  - dag/poverty_inequality.yml
->>>>>>> 26bcc590
+  - dag/poverty_inequality.yml