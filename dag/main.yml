steps:
  #
  # Regions.
  #
  data://garden/regions/2023-01-01/regions:
  data://grapher/regions/2023-01-01/regions:
    - data://garden/regions/2023-01-01/regions
  # Create a step with regions data used by the owid-grapher repository.
  data://external/owid_grapher/latest/regions:
    - data://garden/regions/2023-01-01/regions
    - data://garden/wb/2025-07-01/income_groups
  # Create a step with a simplified countries-regions file used by the notebooks repository.
  data://external/notebooks/latest/regions:
    - data://grapher/regions/2023-01-01/regions

  # Gapminder
  data://meadow/gapminder/2023-03-31/population:
    - snapshot://gapminder/2023-03-31/population.xlsx
  data://garden/gapminder/2023-03-31/population:
    - data://meadow/gapminder/2023-03-31/population

      # Others
  data://meadow/wb/2021-07-01/wb_income:
    - snapshot://wb/2021-07-01/wb_income.xlsx
  data://garden/wb/2021-07-01/wb_income:
    - data://meadow/wb/2021-07-01/wb_income

  # Malnutrition
  data://grapher/malnutrition/2024-12-16/malnutrition:
    - data://garden/malnutrition/2024-12-16/malnutrition
  data://garden/malnutrition/2024-12-16/malnutrition:
    - data://garden/worldbank_wdi/2024-05-20/wdi
    - data://garden/un/2024-07-12/un_wpp

  #
  # UN
  # UN SDG - current
  data://meadow/un/2023-08-16/un_sdg:
    - snapshot://un/2023-08-16/un_sdg.feather
  data://garden/un/2023-08-16/un_sdg:
    - data://meadow/un/2023-08-16/un_sdg
    - snapshot://un/2023-08-16/un_sdg_unit.csv
    - snapshot://un/2023-08-16/un_sdg_dimension.json
  data://grapher/un/2023-08-16/un_sdg:
    - data://garden/un/2023-08-16/un_sdg

  # Internet
  data://garden/technology/2024-12-23/internet:
    - data://garden/worldbank_wdi/2024-05-20/wdi
    - data://garden/demography/2024-07-15/population
    - data://garden/regions/2023-01-01/regions
    - data://garden/wb/2025-07-01/income_groups
  data://grapher/technology/2024-12-23/internet:
    - data://garden/technology/2024-12-23/internet

  # UNDP
  data://meadow/un/2025-05-07/undp_hdr:
    - snapshot://un/2025-05-07/undp_hdr.csv
  data://garden/un/2025-05-07/undp_hdr:
    - data://garden/regions/2023-01-01/regions
    - data://garden/wb/2025-07-01/income_groups
    - data://meadow/un/2025-05-07/undp_hdr
  data://grapher/un/2025-05-07/undp_hdr:
    - data://garden/un/2025-05-07/undp_hdr

  # Microprocessor trend data
  data://meadow/technology/2023-03-08/microprocessor_trend:
    - snapshot://technology/2023-03-08/microprocessor_trend.dat
  data://garden/technology/2023-03-08/microprocessor_trend:
    - data://meadow/technology/2023-03-08/microprocessor_trend
  data://grapher/technology/2023-03-09/microprocessor_trend:
    - data://garden/technology/2023-03-08/microprocessor_trend

  # Terrorism questions in World Values Survey (longitudinal)
  data://meadow/wvs/2023-06-25/longitudinal_wvs:
    - snapshot://wvs/2023-06-25/longitudinal_wvs.csv
    - data://garden/regions/2023-01-01/regions
  data://garden/wvs/2023-06-25/longitudinal_wvs:
    - data://meadow/wvs/2023-06-25/longitudinal_wvs
  data://grapher/wvs/2023-06-25/longitudinal_wvs:
    - data://garden/wvs/2023-06-25/longitudinal_wvs

  # USA consumer prices (US Bureau of Labor Statistics)

  data://garden/bls/2025-04-12/us_consumer_prices:
    - snapshot://bls/2025-04-12/us_consumer_prices.csv
  data://grapher/bls/2025-04-12/us_consumer_prices:
    - data://garden/bls/2025-04-12/us_consumer_prices

  # Historical Cross Country Technology Adoption Dataset (Comin & Hobijn, 2004)
  data://meadow/technology/2023-03-16/hcctad:
    - snapshot://technology/2023-03-16/hcctad.txt
  data://garden/technology/2023-03-16/hcctad:
    - data://meadow/technology/2023-03-16/hcctad
  data://grapher/technology/2023-03-16/hcctad:
    - data://garden/technology/2023-03-16/hcctad

  # World Happiness report (2025)
  data://meadow/happiness/2025-03-28/happiness:
    - snapshot://happiness/2025-03-28/happiness.xlsx

  data://garden/happiness/2025-03-28/happiness:
    - data://meadow/happiness/2025-03-28/happiness
    - data://garden/demography/2024-07-15/population
    - data://garden/wb/2025-07-01/income_groups
    - data://garden/regions/2023-01-01/regions

  data://grapher/happiness/2025-03-28/happiness:
    - data://garden/happiness/2025-03-28/happiness

  # U.S. patent activity since 1790 (USPTO)
  data://meadow/research_development/2023-05-24/us_patents:
    - snapshot://research_development/2023-05-24/us_patents.htm
  data://garden/research_development/2023-05-25/us_patents:
    - data://meadow/research_development/2023-05-24/us_patents
  data://grapher/research_development/2023-05-25/us_patents:
    - data://garden/research_development/2023-05-25/us_patents

  # Real commodity prices
  data://grapher/papers/2023-06-07/commodity_prices:
    - data://garden/papers/2023-06-07/commodity_prices
  data://garden/papers/2023-06-07/commodity_prices:
    - snapshot://papers/2023-06-07/commodity_prices.xlsx

  # Terrorism
  data://meadow/terrorism/2023-07-20/global_terrorism_database:
    - snapshot://terrorism/2023-07-20/global_terrorism_database.csv
    - snapshot://terrorism/2023-07-20/global_terrorism_database_2021.csv
  data://garden/terrorism/2023-07-20/global_terrorism_database:
    - data://meadow/terrorism/2023-07-20/global_terrorism_database
    - data://garden/un/2022-07-11/un_wpp
    - data://garden/regions/2023-01-01/regions
    - data://garden/demography/2023-03-31/population
  data://grapher/terrorism/2023-07-20/global_terrorism_database:
    - data://garden/terrorism/2023-07-20/global_terrorism_database

  # Colonial Dates Dataset (COLDAT)
  data://meadow/harvard/2023-09-18/colonial_dates_dataset:
    - snapshot://harvard/2023-09-18/colonial_dates_dataset.csv
  data://garden/harvard/2023-09-18/colonial_dates_dataset:
    - data://meadow/harvard/2023-09-18/colonial_dates_dataset
    - data://garden/wb/2021-07-01/wb_income
    - data://garden/regions/2023-01-01/regions
    - data://garden/demography/2023-03-31/population
  data://grapher/harvard/2023-09-18/colonial_dates_dataset:
    - data://garden/harvard/2023-09-18/colonial_dates_dataset

  # Augmented Human Development Index
  data://meadow/ahdi/2023-09-08/augmented_hdi:
    - snapshot://ahdi/2023-09-08/augmented_hdi.xlsx
    - snapshot://ahdi/2023-09-08/augmented_hdi_region.xlsx
  data://garden/ahdi/2023-09-08/augmented_hdi:
    - data://meadow/ahdi/2023-09-08/augmented_hdi
  data://grapher/ahdi/2023-09-08/augmented_hdi:
    - data://garden/ahdi/2023-09-08/augmented_hdi

  # Gapminder  - Under five mortality v7
  data://meadow/gapminder/2023-09-18/under_five_mortality:
    - snapshot://gapminder/2023-09-18/under_five_mortality.xlsx
  data://garden/gapminder/2023-09-18/under_five_mortality:
    - data://meadow/gapminder/2023-09-18/under_five_mortality

  #  Gapminder  - Under five mortality v11
  data://meadow/gapminder/2023-09-21/under_five_mortality:
    - snapshot://gapminder/2023-09-21/under_five_mortality.xlsx
  data://garden/gapminder/2023-09-21/under_five_mortality:
    - data://meadow/gapminder/2023-09-21/under_five_mortality

  # Older vintage UN IGME (with longer time-series)
  data://meadow/un/2018/igme:
    - snapshot://un/2018/igme.csv
  data://garden/un/2018/igme:
    - data://meadow/un/2018/igme

  # Country lists
  data://meadow/countries/2023-09-25/isd:
    - snapshot://countries/2023-09-22/isd.xlsx
  data://garden/countries/2023-09-25/isd:
    - data://meadow/countries/2023-09-25/isd
    - data://garden/demography/2023-03-31/population
  data://grapher/countries/2023-10-01/isd:
    - data://garden/countries/2023-09-25/isd

  data://meadow/countries/2023-09-25/gleditsch:
    - snapshot://countries/2023-09-22/gleditsch_states.dat
    - snapshot://countries/2023-09-22/gleditsch_microstates.dat
  data://garden/countries/2024-08-27/gleditsch:
    - data://meadow/countries/2023-09-25/gleditsch
    - data://garden/demography/2024-07-15/population
  data://grapher/countries/2024-08-27/gleditsch:
    - data://garden/countries/2024-08-27/gleditsch

  # Outdated gleditsch
  data://garden/countries/2024-01-08/gleditsch_no_population:
    - data://meadow/countries/2023-09-25/gleditsch

  data://meadow/countries/2023-09-29/cow_ssm:
    - snapshot://countries/2023-09-22/cow_ssm_majors.csv
    - snapshot://countries/2023-09-22/cow_ssm_states.csv
    - snapshot://countries/2023-09-22/cow_ssm_system.csv
  data://garden/countries/2023-09-29/cow_ssm:
    - data://meadow/countries/2023-09-29/cow_ssm
    - data://garden/demography/2023-03-31/population
  data://grapher/countries/2023-09-29/cow_ssm:
    - data://garden/countries/2023-09-29/cow_ssm

  # Fertility rate, Gapminder
  data://meadow/gapminder/2023-09-22/total_fertility_rate:
    - snapshot://gapminder/2023-09-22/total_fertility_rate.xlsx
  data://garden/gapminder/2023-09-22/total_fertility_rate:
    - data://meadow/gapminder/2023-09-22/total_fertility_rate
    - data://garden/un/2025-04-25/long_run_child_mortality
    - data://garden/un/2022-07-11/un_wpp
  data://grapher/gapminder/2023-09-22/total_fertility_rate:
    - data://garden/gapminder/2023-09-22/total_fertility_rate

  # State Capacity Dataset
  data://meadow/state_capacity/2023-10-19/state_capacity_dataset:
    - snapshot://state_capacity/2023-10-19/state_capacity_dataset.dta
  data://garden/state_capacity/2023-10-19/state_capacity_dataset:
    - data://meadow/state_capacity/2023-10-19/state_capacity_dataset
    - data://garden/wb/2021-07-01/wb_income
    - data://garden/regions/2023-01-01/regions
    - data://garden/demography/2023-03-31/population
  data://grapher/state_capacity/2023-10-19/state_capacity_dataset:
    - data://garden/state_capacity/2023-10-19/state_capacity_dataset

  # World Bank - Worldwide Bureaucracy Indicators
  data://meadow/wb/2023-11-21/worldwide_bureaucracy_indicators:
    - snapshot://wb/2023-11-21/worldwide_bureaucracy_indicators.csv
  data://garden/wb/2023-11-21/worldwide_bureaucracy_indicators:
    - data://meadow/wb/2023-11-21/worldwide_bureaucracy_indicators
  data://grapher/wb/2023-11-21/worldwide_bureaucracy_indicators:
    - data://garden/wb/2023-11-21/worldwide_bureaucracy_indicators

  # Information Capacity Dataset
  data://meadow/state_capacity/2023-11-10/information_capacity_dataset:
    - snapshot://state_capacity/2023-11-10/information_capacity_dataset.dta
  data://garden/state_capacity/2023-11-10/information_capacity_dataset:
    - data://meadow/state_capacity/2023-11-10/information_capacity_dataset
    - data://garden/wb/2021-07-01/wb_income
    - data://garden/regions/2023-01-01/regions
  data://grapher/state_capacity/2023-11-20/information_capacity_dataset:
    - data://garden/state_capacity/2023-11-10/information_capacity_dataset

  # National Human Genome Research Institute - DNA Sequencing Costs
  data://meadow/technology/2023-11-28/dna_sequencing:
    - snapshot://technology/2023-11-28/dna_sequencing.xls
  data://garden/technology/2023-11-28/dna_sequencing:
    - data://meadow/technology/2023-11-28/dna_sequencing
  data://grapher/technology/2023-11-28/dna_sequencing:
    - data://garden/technology/2023-11-28/dna_sequencing

  # John C. McCallum, Price and Performance Changes of Computer Technology with Time
  data://meadow/technology/2024-05-13/computer_memory_storage:
    - snapshot://technology/2024-05-13/computer_memory_storage.xlsx
  data://garden/technology/2024-05-13/computer_memory_storage:
    - data://meadow/technology/2024-05-13/computer_memory_storage
  data://grapher/technology/2024-05-13/computer_memory_storage:
    - data://garden/technology/2024-05-13/computer_memory_storage

  # Latinobarómetro survey - Trust
  data://meadow/survey/2023-08-04/latinobarometro_trust:
    - snapshot://survey/2023-08-04/latinobarometro_trust.csv
  data://garden/survey/2023-08-04/latinobarometro_trust:
    - data://meadow/survey/2023-08-04/latinobarometro_trust

  # Afrobarometer survey - Trust
  data://meadow/survey/2023-08-07/afrobarometer_trust:
    - snapshot://survey/2023-08-07/afrobarometer_trust.csv
  data://garden/survey/2023-08-07/afrobarometer_trust:
    - data://meadow/survey/2023-08-07/afrobarometer_trust

  # Trust surveys
  data://garden/survey/2023-08-04/trust_surveys:
    - data://garden/survey/2023-08-04/latinobarometro_trust
    - data://garden/survey/2023-08-07/afrobarometer_trust
    - data://garden/ess/2023-08-02/ess_trust
  data://grapher/survey/2023-08-04/trust_surveys:
    - data://garden/survey/2023-08-04/trust_surveys

  # European Social Survey - Trust questions
  data://meadow/ess/2023-08-02/ess_trust:
    - snapshot://ess/2023-08-02/ess_trust.csv
    - data://garden/regions/2023-01-01/regions
  data://garden/ess/2023-08-02/ess_trust:
    - data://meadow/ess/2023-08-02/ess_trust

  # Missing Data - Suicides
  data://garden/missing_data/2024-03-26/who_md_suicides:
    - data://garden/who/2024-03-24/self_inflicted_injuries
    - data://garden/wb/2025-07-01/income_groups
    - data://garden/regions/2023-01-01/regions
    - data://garden/demography/2023-03-31/population
  data://grapher/missing_data/2024-03-26/who_md_suicides:
    - data://garden/missing_data/2024-03-26/who_md_suicides

  # Attention in Media: The Guardian
  data://meadow/news/2024-05-08/guardian_mentions:
    - snapshot://news/2024-05-07/guardian_mentions.csv
    - snapshot://news/2024-05-07/guardian_mentions_raw.csv
  data://garden/news/2024-05-08/guardian_mentions:
    - data://meadow/news/2024-05-08/guardian_mentions
    - data://garden/demography/2023-03-31/population
    - data://garden/regions/2023-01-01/regions
  data://grapher/news/2024-05-08/guardian_mentions:
    - data://garden/news/2024-05-08/guardian_mentions

  # News coverage by GDELT 2
  data://meadow/news/2024-05-23/gdelt_v2:
    - snapshot://news/2024-05-23/gdelt_v2.csv
  data://garden/news/2024-05-23/gdelt_v2:
    - data://meadow/news/2024-05-23/gdelt_v2
  data://grapher/news/2024-05-23/gdelt_v2:
    - data://garden/news/2024-05-23/gdelt_v2

  # World Development Indicators - WDI
  # TO BE ARCHIVED
  data://meadow/worldbank_wdi/2024-05-20/wdi:
    - snapshot://worldbank_wdi/2024-05-20/wdi.zip

  data://garden/worldbank_wdi/2024-05-20/wdi:
    - snapshot://worldbank_wdi/2024-05-20/wdi.zip
    - data://meadow/worldbank_wdi/2024-05-20/wdi
    - data://garden/demography/2024-07-15/population
    - data://garden/regions/2023-01-01/regions
    - data://garden/wb/2025-07-01/income_groups

  data://grapher/worldbank_wdi/2024-05-20/wdi:
    - data://garden/worldbank_wdi/2024-05-20/wdi

  # World Development Indicators - WDI
  data://meadow/worldbank_wdi/2025-01-24/wdi:
    - snapshot://worldbank_wdi/2025-01-24/wdi.zip

  data://garden/worldbank_wdi/2025-01-24/wdi:
    - snapshot://worldbank_wdi/2025-01-24/wdi.zip
    - data://meadow/worldbank_wdi/2025-01-24/wdi
    - data://garden/demography/2024-07-15/population
    - data://garden/regions/2023-01-01/regions
    - data://garden/wb/2025-07-01/income_groups

  data://grapher/worldbank_wdi/2025-01-24/wdi:
    - data://garden/worldbank_wdi/2025-01-24/wdi

  #
  # Aviation Safety Network - Aviation Statistics.
  #
  data://meadow/aviation_safety_network/2024-06-05/aviation_statistics:
    - snapshot://aviation_safety_network/2024-06-05/aviation_statistics_by_period.csv
    - snapshot://aviation_safety_network/2024-06-05/aviation_statistics.csv
    - snapshot://aviation_safety_network/2024-06-05/aviation_statistics_by_nature.csv
  data://garden/aviation_safety_network/2024-06-05/aviation_statistics:
    - data://meadow/aviation_safety_network/2024-06-05/aviation_statistics
    - data://garden/worldbank_wdi/2024-05-20/wdi
  data://grapher/aviation_safety_network/2024-06-05/aviation_statistics:
    - data://garden/aviation_safety_network/2024-06-05/aviation_statistics

  # Homicide - OMM
  data://garden/homicide/2024-07-30/homicide_long_run_omm:
    - snapshot://fasttrack/2023-01-03/long_term_homicide_rates_in_europe.csv
    - data://garden/homicide/2025-08-06/who_mort_db
  data://grapher/homicide/2024-07-30/homicide_long_run_omm:
    - data://garden/homicide/2024-07-30/homicide_long_run_omm

  # Child Mortality Estimates - UN IGME
  data://meadow/un/2025-03-25/igme:
    - snapshot://un/2025-03-25/igme.zip
  data://garden/un/2025-03-25/igme:
    - data://meadow/un/2025-03-25/igme
    - data://garden/un/2018/igme
    - data://garden/regions/2023-01-01/regions
    - data://garden/demography/2024-07-15/population
  data://grapher/un/2025-03-25/igme:
    - data://garden/un/2025-03-25/igme

    # Long-run child mortality, Gapminder + UN IGME - to update
  data://garden/un/2025-04-25/long_run_child_mortality:
    - data://garden/un/2025-03-25/igme
    - data://garden/gapminder/2023-09-18/under_five_mortality
    - data://garden/gapminder/2023-09-21/under_five_mortality
  data://grapher/un/2025-04-25/long_run_child_mortality:
    - data://garden/un/2025-04-25/long_run_child_mortality

  # UN SDG (2024)
  data://meadow/un/2024-08-27/un_sdg:
    - snapshot://un/2024-08-27/un_sdg.feather
  data://garden/un/2024-08-27/un_sdg:
    - data://meadow/un/2024-08-27/un_sdg
    - snapshot://un/2024-08-27/un_sdg_unit.csv
    - snapshot://un/2024-08-27/un_sdg_dimension.json
  data://grapher/un/2024-08-27/un_sdg:
    - data://garden/un/2024-08-27/un_sdg

  # Oil Spills
  data://meadow/itopf/2025-05-05/oil_spills:
    - snapshot://itopf/2025-05-05/oil_spills.pdf
  data://garden/itopf/2025-05-05/oil_spills:
    - data://meadow/itopf/2025-05-05/oil_spills
  data://grapher/itopf/2025-05-05/oil_spills:
    - data://garden/itopf/2025-05-05/oil_spills

  # UN SD census data
  data://meadow/un/2024-10-21/census_dates:
    - snapshot://un/2024-10-21/census_dates.csv
  data://garden/un/2024-10-21/census_dates:
    - data://meadow/un/2024-10-21/census_dates
  data://grapher/un/2024-10-21/census_dates:
    - data://garden/un/2024-10-21/census_dates

  #  World Peace Foundation - Famines (2025)
  data://meadow/wpf/2025-01-17/famines:
    - snapshot://wpf/2025-01-17/famines.xlsx
  data://garden/wpf/2025-01-17/famines:
    - data://meadow/wpf/2025-01-17/famines
    - data://garden/regions/2023-01-01/regions
  data://grapher/wpf/2025-01-17/famines:
    - data://garden/wpf/2025-01-17/famines
  data://garden/wpf/2025-01-17/total_famines_by_year_decade:
    - data://garden/wpf/2025-01-17/famines
    - data://garden/demography/2024-07-15/population
  data://grapher/wpf/2025-01-17/total_famines_by_year_decade:
    - data://garden/wpf/2025-01-17/total_famines_by_year_decade

  data://garden/wpf/2025-01-17/famines_by_regime_gdp_population:
    - data://garden/wpf/2025-01-17/famines
    - data://garden/democracy/2025-03-17/vdem
    - data://garden/ggdc/2024-04-26/maddison_project_database
    - data://garden/demography/2024-07-15/population
  data://grapher/wpf/2025-01-17/famines_by_regime_gdp_population:
    - data://garden/wpf/2025-01-17/famines_by_regime_gdp_population

  data://garden/wpf/2025-01-17/famines_by_place:
    - data://garden/wpf/2025-01-17/famines
  data://grapher/wpf/2025-01-17/famines_by_place:
    - data://garden/wpf/2025-01-17/famines_by_place

  data://garden/wpf/2025-01-17/famines_by_trigger:
    - data://garden/wpf/2025-01-17/famines
  data://grapher/wpf/2025-01-17/famines_by_trigger:
    - data://garden/wpf/2025-01-17/famines_by_trigger

  # Global Flourishing Study
  data-private://meadow/gfs/2024-11-11/gfs_wave_one:
    - snapshot-private://gfs/2024-11-11/gfs_wave_one.csv
  data-private://garden/gfs/2024-11-11/gfs_wave_one:
    - data-private://meadow/gfs/2024-11-11/gfs_wave_one
  data-private://grapher/gfs/2024-11-11/gfs_wave_one:
    - data-private://garden/gfs/2024-11-11/gfs_wave_one

  data-private://meadow/owid/latest/ig_countries:
    - snapshot-private://owid/latest/ig_countries.csv
  data-private://garden/owid/latest/ig_countries:
    - data-private://meadow/owid/latest/ig_countries
  data-private://grapher/owid/latest/ig_countries:
    - data-private://garden/owid/latest/ig_countries

  # OECD Official Development Assistance (ODA)
  data://meadow/oecd/2025-02-19/official_development_assistance:
    - snapshot://oecd/2025-02-19/official_development_assistance_crs.zip
    - snapshot://oecd/2025-02-19/official_development_assistance_dac5.zip
    - snapshot://oecd/2025-02-19/official_development_assistance_dac1.zip
    - snapshot://oecd/2025-02-19/official_development_assistance_dac2a.zip

  data://garden/oecd/2025-02-19/official_development_assistance:
    - data://garden/demography/2024-07-15/population
    - data://meadow/oecd/2025-02-19/official_development_assistance

  data://grapher/oecd/2025-02-19/official_development_assistance:
    - data://garden/oecd/2025-02-19/official_development_assistance

  # ATUS - American Time Use Survey
  data://meadow/atus/2024-12-10/atus_0323:
    - snapshot://atus/2024-12-10/atus_who.zip
    - snapshot://atus/2024-12-10/atus_activities.zip
    - snapshot://atus/2024-12-10/atus_summary.zip
    - snapshot://atus/2024-12-10/activity_codes_2023.xls
    - snapshot://atus/2024-12-10/atus_respondent.zip

  data://garden/atus/2025-01-06/atus_who:
    - data://meadow/atus/2024-12-10/atus_0323

  data://grapher/atus/2025-01-06/atus_who:
    - data://garden/atus/2025-01-06/atus_who

  # Happiness by age groups (World Happiness Report 2024)
  data://meadow/happiness/2025-04-01/happiness_by_age:
    - snapshot://happiness/2025-04-01/happiness_by_age.csv
  data://garden/happiness/2025-04-01/happiness_by_age:
    - data://meadow/happiness/2025-04-01/happiness_by_age
  data://grapher/happiness/2025-04-01/happiness_by_age:
    - data://garden/happiness/2025-04-01/happiness_by_age

  #
  # World Airlines Traffic and Capacity
  #
  data://meadow/aviation/2025-04-01/air_traffic:
    - snapshot://aviation/2025-04-01/air_traffic.csv
  data://garden/aviation/2025-04-01/air_traffic:
    - data://meadow/aviation/2025-04-01/air_traffic
  data://grapher/aviation/2025-04-01/air_traffic:
    - data://garden/aviation/2025-04-01/air_traffic

  # United Nations members
  data://meadow/un/2025-05-15/un_members:
    - snapshot://un/2025-05-15/un_members.csv
  # United Nations members
  data://garden/un/2025-05-15/un_members:
    - data://garden/wb/2021-07-01/wb_income
    - data://garden/demography/2024-07-15/population
    - data://meadow/un/2025-05-15/un_members
    - data://garden/regions/2023-01-01/regions
  # United Nations members
  data://grapher/un/2025-05-15/un_members:
    - data://garden/un/2025-05-15/un_members

  # UNODC Homicide Data
  data://meadow/unodc/2025-05-28/homicide:
    - snapshot://unodc/2025-05-28/homicide.xlsx
  data://garden/unodc/2025-05-28/homicide:
    - data://meadow/unodc/2025-05-28/homicide
    - data://garden/demography/2024-07-15/population
    - data://garden/un/2024-07-12/un_wpp
  data://grapher/unodc/2025-05-28/homicide:
    - data://garden/unodc/2025-05-28/homicide

  # Housing prices 1870-2012 (Knoll paper)
  data://meadow/housing/2025-06-25/knoll_prices:
    - snapshot://housing/2025-06-25/knoll_prices.dta
  data://garden/housing/2025-06-25/knoll_prices:
    - data://meadow/housing/2025-06-25/knoll_prices
    - data://garden/ggdc/2024-04-26/maddison_project_database
  data://grapher/housing/2025-06-25/knoll_prices:
    - data://garden/housing/2025-06-25/knoll_prices

  # OECD Analytical House Prices
  data://meadow/oecd/2025-06-20/housing_prices:
    - snapshot://oecd/2025-06-20/housing_prices.csv
  data://garden/oecd/2025-06-20/housing_prices:
    - data://meadow/oecd/2025-06-20/housing_prices
  data://grapher/oecd/2025-06-20/housing_prices:
    - data://garden/oecd/2025-06-20/housing_prices

  # Same-Sex Marriage Around the World from Pew Research Center
  data://meadow/pew/2025-06-27/same_sex_marriage:
    - snapshot://pew/2025-06-27/same_sex_marriage.csv

  data://garden/pew/2025-06-27/same_sex_marriage:
    - data://garden/demography/2024-07-15/population
    - data://meadow/pew/2025-06-27/same_sex_marriage
    - data://garden/regions/2023-01-01/regions

  data://grapher/pew/2025-06-27/same_sex_marriage:
    - data://garden/pew/2025-06-27/same_sex_marriage

      # Child Mortality Estimates - UN IGME - to archive
  data://meadow/un/2024-09-11/igme:
    - snapshot://un/2024-09-11/igme.zip
  data://garden/un/2024-09-11/igme:
    - data://meadow/un/2024-09-11/igme
    - data://garden/un/2018/igme
    - data://garden/regions/2023-01-01/regions
    - data://garden/demography/2024-07-15/population
  data://grapher/un/2024-09-11/igme:
    - data://garden/un/2024-09-11/igme

  # WB income groups 2025-07-01
  data://meadow/wb/2025-07-01/income_groups:
    - snapshot://wb/2025-07-01/income_groups.xlsx

  data://garden/wb/2025-07-01/income_groups:
    - data://meadow/wb/2025-07-01/income_groups
  data://garden/wb/2025-07-01/income_groups_aggregations:
    - data://garden/wb/2025-07-01/income_groups
    - data://garden/regions/2023-01-01/regions
    - data://garden/demography/2024-07-15/population

  data://grapher/wb/2025-07-01/income_groups:
    - data://garden/wb/2025-07-01/income_groups
    - data://garden/wb/2025-07-01/income_groups_aggregations

  # Integrated Values Survey
  data://meadow/ivs/2025-06-27/integrated_values_surveys:
    - snapshot://ivs/2025-06-27/integrated_values_surveys.csv

  data://garden/ivs/2025-06-27/integrated_values_surveys:
    - data://meadow/ivs/2025-06-27/integrated_values_surveys

  data://grapher/ivs/2025-06-27/integrated_values_surveys:
    - data://garden/ivs/2025-06-27/integrated_values_surveys

  #
  # Media deaths
  #
  data://meadow/media_cloud/2025-05-19/media_deaths:
    - snapshot://media_cloud/2025-05-19/media_deaths.csv
  data://garden/media_cloud/2025-05-19/media_deaths:
    - data://meadow/media_cloud/2025-05-19/media_deaths
    - data://meadow/cdc/2025-05-19/external_causes
    - data://meadow/cdc/2025-05-19/leading_causes
  data://grapher/media_cloud/2025-05-19/media_deaths:
    - data://garden/media_cloud/2025-05-19/media_deaths

  # CDC Wonder - Causes of Death
  data://meadow/cdc/2025-05-19/leading_causes:
    - snapshot://cdc/2025-05-19/leading_causes.csv
  data://meadow/cdc/2025-05-19/external_causes:
    - snapshot://cdc/2025-05-19/external_causes.csv

  # OECD Affordable Housing Database
  data://garden/oecd/2025-07-03/affordable_housing:
    - snapshot://oecd/2025-07-03/affordable_housing_income.xlsx
    - snapshot://oecd/2025-07-03/affordable_housing.xlsx
  data://grapher/oecd/2025-07-03/affordable_housing:
    - data://garden/oecd/2025-07-03/affordable_housing

  # Housing indicators from Korevaar et al.
  #
  data://meadow/housing/2025-07-11/korevaar:
    - snapshot://housing/2025-07-11/korevaar.xlsx
  data://garden/housing/2025-07-11/korevaar:
    - data://meadow/housing/2025-07-11/korevaar
    - data://meadow/housing/2025-07-11/korevaar_quality
  data://grapher/housing/2025-07-11/korevaar:
    - data://garden/housing/2025-07-11/korevaar
  data://meadow/housing/2025-07-11/korevaar_quality:
    - snapshot://housing/2025-07-11/korevaar_quality.xlsx

  #
  # Gallup World Poll: Life in Five Years and Life Today
  #
  data-private://meadow/happiness/2025-07-22/life_in_five_years_and_life_today:
    - snapshot-private://happiness/2025-07-22/life_in_five_years_and_life_today.xlsx
  #
  # Gallup World Poll: Life in Five Years and Life Today
  #
  data-private://garden/happiness/2025-07-22/life_in_five_years_and_life_today:
    - data-private://meadow/happiness/2025-07-22/life_in_five_years_and_life_today
  #
  # Gallup World Poll: Life in Five Years and Life Today
  #
  data-private://grapher/happiness/2025-07-22/life_in_five_years_and_life_today:
    - data-private://garden/happiness/2025-07-22/life_in_five_years_and_life_today

  # WHO Mort DB Homicides
  data://meadow/homicide/2025-08-06/who_mort_db:
    - snapshot://homicide/2025-08-06/who_mort_db.csv
  data://garden/homicide/2025-08-06/who_mort_db:
    - data://garden/un/2022-07-11/un_wpp
    - data://meadow/homicide/2025-08-06/who_mort_db
  data://grapher/homicide/2025-08-06/who_mort_db:
    - data://garden/homicide/2025-08-06/who_mort_db

  # Ethnologue
  data-private://meadow/language/2025-09-03/ethnologue:
    - snapshot-private://language/2025-09-03/ethnologue.zip
  data-private://garden/language/2025-09-03/ethnologue:
    - data://garden/regions/2023-01-01/regions
    - data-private://meadow/language/2025-09-03/ethnologue
  data-private://grapher/language/2025-09-03/ethnologue:
    - data-private://garden/language/2025-09-03/ethnologue

<<<<<<< HEAD
  # World Development Indicators - WDI
  data://meadow/worldbank_wdi/2025-09-08/wdi:
    - snapshot://worldbank_wdi/2025-09-08/wdi.zip

  data://garden/worldbank_wdi/2025-09-08/wdi:
    - data://garden/regions/2023-01-01/regions
    - data://meadow/worldbank_wdi/2025-09-08/wdi
    - data://garden/wb/2025-07-01/income_groups
    - data://garden/demography/2024-07-15/population
    - snapshot://worldbank_wdi/2025-09-08/wdi.zip

  data://grapher/worldbank_wdi/2025-09-08/wdi:
    - data://garden/worldbank_wdi/2025-09-08/wdi

=======
  #
  # IMF Trade Data - Regional
  #
  data://meadow/imf/2025-07-08/trade:
    - snapshot://imf/2025-07-08/trade.csv
  data://garden/imf/2025-07-08/trade:
    - data://meadow/imf/2025-07-08/trade
    - data://garden/regions/2023-01-01/regions
    - data://garden/worldbank_wdi/2025-01-24/wdi
  data://grapher/imf/2025-07-08/trade:
    - data://garden/imf/2025-07-08/trade
 #
>>>>>>> ffbcabef
include:
  - dag/open_numbers.yml
  - dag/faostat.yml
  - dag/energy.yml
  - dag/wizard.yml
  - dag/emissions.yml
  - dag/papers.yml
  - dag/demography.yml
  - dag/war.yml
  - dag/fasttrack.yml
  - dag/migrated.yml
  - dag/biodiversity.yml
  - dag/health.yml
  - dag/environment.yml
  - dag/agriculture.yml
  - dag/space.yml
  - dag/artificial_intelligence.yml
  - dag/education.yml
  - dag/covid.yml
  - dag/animal_welfare.yml
  - dag/plastic_use.yml
  - dag/statins.yml
  - dag/wash.yml
  - dag/climate.yml
  - dag/urbanization.yml
  - dag/poverty_inequality.yml
  - dag/democracy.yml
  - dag/temp.yml
  - dag/survey.yml
  - dag/forests.yml
  - dag/natural_disasters.yml
  - dag/chartbook.yml
  - dag/minerals.yml
  - dag/tourism.yml
  - dag/migration.yml
  - dag/equality.yml
  - dag/families.yml
  - dag/technology.yml
  - dag/redistribution.yml
  - dag/corruption.yml
  - dag/geography.yml
  - dag/growth.yml
  - dag/economics.yml<|MERGE_RESOLUTION|>--- conflicted
+++ resolved
@@ -660,7 +660,6 @@
   data-private://grapher/language/2025-09-03/ethnologue:
     - data-private://garden/language/2025-09-03/ethnologue
 
-<<<<<<< HEAD
   # World Development Indicators - WDI
   data://meadow/worldbank_wdi/2025-09-08/wdi:
     - snapshot://worldbank_wdi/2025-09-08/wdi.zip
@@ -675,7 +674,6 @@
   data://grapher/worldbank_wdi/2025-09-08/wdi:
     - data://garden/worldbank_wdi/2025-09-08/wdi
 
-=======
   #
   # IMF Trade Data - Regional
   #
@@ -687,8 +685,8 @@
     - data://garden/worldbank_wdi/2025-01-24/wdi
   data://grapher/imf/2025-07-08/trade:
     - data://garden/imf/2025-07-08/trade
+
  #
->>>>>>> ffbcabef
 include:
   - dag/open_numbers.yml
   - dag/faostat.yml
