steps:
  #
  # Regions.
  #
  data://garden/regions/2023-01-01/regions:
  data://grapher/regions/2023-01-01/regions:
    - data://garden/regions/2023-01-01/regions
  # Create a step with regions data used by the owid-grapher repository.
  data://external/owid_grapher/latest/regions:
    - data://garden/regions/2023-01-01/regions
    - data://garden/wb/2024-07-29/income_groups
  # Create a step with a simplified countries-regions file used by the notebooks repository.
  data://external/notebooks/latest/regions:
    - data://grapher/regions/2023-01-01/regions

  # Gapminder
  data://meadow/gapminder/2023-03-31/population:
    - snapshot://gapminder/2023-03-31/population.xlsx
  data://garden/gapminder/2023-03-31/population:
    - data://meadow/gapminder/2023-03-31/population

  # Others
  data://meadow/wb/2021-07-01/wb_income:
    - snapshot://wb/2021-07-01/wb_income.xlsx
  data://garden/wb/2021-07-01/wb_income:
    - data://meadow/wb/2021-07-01/wb_income

  data://garden/ggdc/2020-10-01/ggdc_maddison:
    - snapshot://ggdc/2020-10-01/ggdc_maddison.xlsx
  data://grapher/ggdc/2020-10-01/ggdc_maddison:
    - data://garden/ggdc/2020-10-01/ggdc_maddison

  # Malnutrition
  data://grapher/malnutrition/2024-12-16/malnutrition:
    - data://garden/malnutrition/2024-12-16/malnutrition
  data://garden/malnutrition/2024-12-16/malnutrition:
    - data://garden/worldbank_wdi/2024-05-20/wdi
    - data://garden/un/2024-07-12/un_wpp

    # Homicide - UNODC - update
  data://meadow/homicide/2024-10-30/unodc:
    - snapshot://homicide/2024-10-30/unodc.xlsx
  data://garden/homicide/2024-10-30/unodc:
    - data://meadow/homicide/2024-10-30/unodc
    - data://garden/demography/2023-03-31/population
  data://grapher/homicide/2024-10-30/unodc:
    - data://garden/homicide/2024-10-30/unodc

  #
  # UN
  # UN SDG - current
  data://meadow/un/2023-08-16/un_sdg:
    - snapshot://un/2023-08-16/un_sdg.feather
  data://garden/un/2023-08-16/un_sdg:
    - data://meadow/un/2023-08-16/un_sdg
    - snapshot://un/2023-08-16/un_sdg_unit.csv
    - snapshot://un/2023-08-16/un_sdg_dimension.json
  data://grapher/un/2023-08-16/un_sdg:
    - data://garden/un/2023-08-16/un_sdg

  # Internet
  data://garden/technology/2024-12-23/internet:
    - data://garden/worldbank_wdi/2024-05-20/wdi
    - data://garden/demography/2024-07-15/population
    - data://garden/regions/2023-01-01/regions
    - data://garden/wb/2024-03-11/income_groups
  data://grapher/technology/2024-12-23/internet:
    - data://garden/technology/2024-12-23/internet

  # UNDP
  data://meadow/un/2024-04-09/undp_hdr:
    - snapshot://un/2024-04-09/undp_hdr.csv
  data://garden/un/2024-04-09/undp_hdr:
    - data://meadow/un/2024-04-09/undp_hdr
    - data://garden/regions/2023-01-01/regions
    - data://garden/wb/2024-07-29/income_groups
  data://grapher/un/2024-04-09/undp_hdr:
    - data://garden/un/2024-04-09/undp_hdr

  # Maddison Database 2010
  data://meadow/ggdc/2022-12-23/maddison_database:
    - snapshot://ggdc/2022-12-23/maddison_database.xlsx
  data://garden/ggdc/2022-12-23/maddison_database:
    - data://meadow/ggdc/2022-12-23/maddison_database

  # Penn World Table
  data://meadow/ggdc/2022-11-28/penn_world_table:
    - snapshot://ggdc/2021-06-18/penn_world_table.xlsx
  data://meadow/ggdc/2022-11-28/penn_world_table_national_accounts:
    - snapshot://ggdc/2021-06-18/penn_world_table_national_accounts.xlsx
    - data://garden/regions/2023-01-01/regions
  data://garden/ggdc/2022-11-28/penn_world_table:
    - data://meadow/ggdc/2022-11-28/penn_world_table
    - data://meadow/ggdc/2022-11-28/penn_world_table_national_accounts
  data://grapher/ggdc/2022-11-28/penn_world_table:
    - data://garden/ggdc/2022-11-28/penn_world_table

  # Microprocessor trend data
  data://meadow/technology/2023-03-08/microprocessor_trend:
    - snapshot://technology/2023-03-08/microprocessor_trend.dat
  data://garden/technology/2023-03-08/microprocessor_trend:
    - data://meadow/technology/2023-03-08/microprocessor_trend
  data://grapher/technology/2023-03-09/microprocessor_trend:
    - data://garden/technology/2023-03-08/microprocessor_trend

  # Terrorism questions in World Values Survey (longitudinal)
  data://meadow/wvs/2023-06-25/longitudinal_wvs:
    - snapshot://wvs/2023-06-25/longitudinal_wvs.csv
    - data://garden/regions/2023-01-01/regions
  data://garden/wvs/2023-06-25/longitudinal_wvs:
    - data://meadow/wvs/2023-06-25/longitudinal_wvs
  data://grapher/wvs/2023-06-25/longitudinal_wvs:
    - data://garden/wvs/2023-06-25/longitudinal_wvs

  # USA consumer prices (US Bureau of Labor Statistics)

  data://garden/bls/2025-04-12/us_consumer_prices:
    - snapshot://bls/2025-04-12/us_consumer_prices.csv
  data://grapher/bls/2025-04-12/us_consumer_prices:
    - data://garden/bls/2025-04-12/us_consumer_prices

  # Historical Cross Country Technology Adoption Dataset (Comin & Hobijn, 2004)
  data://meadow/technology/2023-03-16/hcctad:
    - snapshot://technology/2023-03-16/hcctad.txt
  data://garden/technology/2023-03-16/hcctad:
    - data://meadow/technology/2023-03-16/hcctad
  data://grapher/technology/2023-03-16/hcctad:
    - data://garden/technology/2023-03-16/hcctad

  # World Happiness report (2025)
  data://meadow/happiness/2025-03-28/happiness:
    - snapshot://happiness/2025-03-28/happiness.xlsx

  data://garden/happiness/2025-03-28/happiness:
    - data://meadow/happiness/2025-03-28/happiness
    - data://garden/demography/2024-07-15/population
    - data://garden/wb/2024-07-29/income_groups
    - data://garden/regions/2023-01-01/regions

  data://grapher/happiness/2025-03-28/happiness:
    - data://garden/happiness/2025-03-28/happiness

  # Ethnic Power Relations Dataset
  data://meadow/eth/2023-03-15/growup:
    - snapshot://eth/2023-03-15/growup.csv
  data://garden/eth/2023-03-15/ethnic_power_relations:
    - data://meadow/eth/2023-03-15/growup
    - data://garden/demography/2023-03-31/population
    - data://garden/wb/2021-07-01/wb_income
    - data://garden/regions/2023-01-01/regions
  data://grapher/eth/2023-03-15/ethnic_power_relations:
    - data://garden/eth/2023-03-15/ethnic_power_relations

  # World Bank's Women, Business and the Law additional data
  data://meadow/wb/2023-05-12/women_business_law_additional:
    - snapshot://wb/2023-05-12/women_business_law_additional.xlsx
  data://garden/wb/2023-05-12/women_business_law_additional:
    - data://meadow/wb/2023-05-12/women_business_law_additional
  data://grapher/wb/2023-05-12/women_business_law_additional:
    - data://garden/wb/2023-05-12/women_business_law_additional

  # U.S. patent activity since 1790 (USPTO)
  data://meadow/research_development/2023-05-24/us_patents:
    - snapshot://research_development/2023-05-24/us_patents.htm
  data://garden/research_development/2023-05-25/us_patents:
    - data://meadow/research_development/2023-05-24/us_patents
  data://grapher/research_development/2023-05-25/us_patents:
    - data://garden/research_development/2023-05-25/us_patents

  # Real commodity prices
  data://grapher/papers/2023-06-07/commodity_prices:
    - data://garden/papers/2023-06-07/commodity_prices
  data://garden/papers/2023-06-07/commodity_prices:
    - snapshot://papers/2023-06-07/commodity_prices.xlsx

  # Terrorism
  data://meadow/terrorism/2023-07-20/global_terrorism_database:
    - snapshot://terrorism/2023-07-20/global_terrorism_database.csv
    - snapshot://terrorism/2023-07-20/global_terrorism_database_2021.csv
  data://garden/terrorism/2023-07-20/global_terrorism_database:
    - data://meadow/terrorism/2023-07-20/global_terrorism_database
    - data://garden/un/2022-07-11/un_wpp
    - data://garden/regions/2023-01-01/regions
    - data://garden/demography/2023-03-31/population
  data://grapher/terrorism/2023-07-20/global_terrorism_database:
    - data://garden/terrorism/2023-07-20/global_terrorism_database

  # Colonial Dates Dataset (COLDAT)
  data://meadow/harvard/2023-09-18/colonial_dates_dataset:
    - snapshot://harvard/2023-09-18/colonial_dates_dataset.csv
  data://garden/harvard/2023-09-18/colonial_dates_dataset:
    - data://meadow/harvard/2023-09-18/colonial_dates_dataset
    - data://garden/wb/2021-07-01/wb_income
    - data://garden/regions/2023-01-01/regions
    - data://garden/demography/2023-03-31/population
  data://grapher/harvard/2023-09-18/colonial_dates_dataset:
    - data://garden/harvard/2023-09-18/colonial_dates_dataset

  # Augmented Human Development Index
  data://meadow/ahdi/2023-09-08/augmented_hdi:
    - snapshot://ahdi/2023-09-08/augmented_hdi.xlsx
    - snapshot://ahdi/2023-09-08/augmented_hdi_region.xlsx
  data://garden/ahdi/2023-09-08/augmented_hdi:
    - data://meadow/ahdi/2023-09-08/augmented_hdi
  data://grapher/ahdi/2023-09-08/augmented_hdi:
    - data://garden/ahdi/2023-09-08/augmented_hdi

  # Gapminder  - Under five mortality v7
  data://meadow/gapminder/2023-09-18/under_five_mortality:
    - snapshot://gapminder/2023-09-18/under_five_mortality.xlsx
  data://garden/gapminder/2023-09-18/under_five_mortality:
    - data://meadow/gapminder/2023-09-18/under_five_mortality

  #  Gapminder  - Under five mortality v11
  data://meadow/gapminder/2023-09-21/under_five_mortality:
    - snapshot://gapminder/2023-09-21/under_five_mortality.xlsx
  data://garden/gapminder/2023-09-21/under_five_mortality:
    - data://meadow/gapminder/2023-09-21/under_five_mortality

  # Older vintage UN IGME (with longer time-series)
  data://meadow/un/2018/igme:
    - snapshot://un/2018/igme.csv
  data://garden/un/2018/igme:
    - data://meadow/un/2018/igme

  # Country lists
  data://meadow/countries/2023-09-25/isd:
    - snapshot://countries/2023-09-22/isd.xlsx
  data://garden/countries/2023-09-25/isd:
    - data://meadow/countries/2023-09-25/isd
    - data://garden/demography/2023-03-31/population
  data://grapher/countries/2023-10-01/isd:
    - data://garden/countries/2023-09-25/isd

  data://meadow/countries/2023-09-25/gleditsch:
    - snapshot://countries/2023-09-22/gleditsch_states.dat
    - snapshot://countries/2023-09-22/gleditsch_microstates.dat
  data://garden/countries/2024-08-27/gleditsch:
    - data://meadow/countries/2023-09-25/gleditsch
    - data://garden/demography/2024-07-15/population
  data://grapher/countries/2024-08-27/gleditsch:
    - data://garden/countries/2024-08-27/gleditsch

  # Outdated gleditsch
  data://garden/countries/2024-01-08/gleditsch_no_population:
    - data://meadow/countries/2023-09-25/gleditsch

  data://meadow/countries/2023-09-29/cow_ssm:
    - snapshot://countries/2023-09-22/cow_ssm_majors.csv
    - snapshot://countries/2023-09-22/cow_ssm_states.csv
    - snapshot://countries/2023-09-22/cow_ssm_system.csv
  data://garden/countries/2023-09-29/cow_ssm:
    - data://meadow/countries/2023-09-29/cow_ssm
    - data://garden/demography/2023-03-31/population
  data://grapher/countries/2023-09-29/cow_ssm:
    - data://garden/countries/2023-09-29/cow_ssm

  # Fertility rate, Gapminder
  data://meadow/gapminder/2023-09-22/total_fertility_rate:
    - snapshot://gapminder/2023-09-22/total_fertility_rate.xlsx
  data://garden/gapminder/2023-09-22/total_fertility_rate:
    - data://meadow/gapminder/2023-09-22/total_fertility_rate
    - data://garden/un/2025-04-25/long_run_child_mortality
    - data://garden/un/2022-07-11/un_wpp
  data://grapher/gapminder/2023-09-22/total_fertility_rate:
    - data://garden/gapminder/2023-09-22/total_fertility_rate

  # State Capacity Dataset
  data://meadow/state_capacity/2023-10-19/state_capacity_dataset:
    - snapshot://state_capacity/2023-10-19/state_capacity_dataset.dta
  data://garden/state_capacity/2023-10-19/state_capacity_dataset:
    - data://meadow/state_capacity/2023-10-19/state_capacity_dataset
    - data://garden/wb/2021-07-01/wb_income
    - data://garden/regions/2023-01-01/regions
    - data://garden/demography/2023-03-31/population
  data://grapher/state_capacity/2023-10-19/state_capacity_dataset:
    - data://garden/state_capacity/2023-10-19/state_capacity_dataset

  # United Nations members
  data://meadow/un/2023-10-30/un_members:
    - snapshot://un/2023-10-30/un_members.csv
  data://garden/un/2023-10-30/un_members:
    - data://meadow/un/2023-10-30/un_members
    - data://garden/wb/2021-07-01/wb_income
    - data://garden/regions/2023-01-01/regions
    - data://garden/demography/2023-03-31/population
  data://grapher/un/2023-10-30/un_members:
    - data://garden/un/2023-10-30/un_members

  # World Bank - Worldwide Bureaucracy Indicators
  data://meadow/wb/2023-11-21/worldwide_bureaucracy_indicators:
    - snapshot://wb/2023-11-21/worldwide_bureaucracy_indicators.csv
  data://garden/wb/2023-11-21/worldwide_bureaucracy_indicators:
    - data://meadow/wb/2023-11-21/worldwide_bureaucracy_indicators
  data://grapher/wb/2023-11-21/worldwide_bureaucracy_indicators:
    - data://garden/wb/2023-11-21/worldwide_bureaucracy_indicators

  # Information Capacity Dataset
  data://meadow/state_capacity/2023-11-10/information_capacity_dataset:
    - snapshot://state_capacity/2023-11-10/information_capacity_dataset.dta
  data://garden/state_capacity/2023-11-10/information_capacity_dataset:
    - data://meadow/state_capacity/2023-11-10/information_capacity_dataset
    - data://garden/wb/2021-07-01/wb_income
    - data://garden/regions/2023-01-01/regions
  data://grapher/state_capacity/2023-11-20/information_capacity_dataset:
    - data://garden/state_capacity/2023-11-10/information_capacity_dataset

  # Integrated Values Survey
  data://meadow/ivs/2023-11-27/integrated_values_survey:
    - snapshot://ivs/2023-11-27/integrated_values_survey.csv
  data://garden/ivs/2023-11-27/integrated_values_survey:
    - data://meadow/ivs/2023-11-27/integrated_values_survey
  data://grapher/ivs/2023-11-27/integrated_values_survey:
    - data://garden/ivs/2023-11-27/integrated_values_survey

  # National Human Genome Research Institute - DNA Sequencing Costs
  data://meadow/technology/2023-11-28/dna_sequencing:
    - snapshot://technology/2023-11-28/dna_sequencing.xls
  data://garden/technology/2023-11-28/dna_sequencing:
    - data://meadow/technology/2023-11-28/dna_sequencing
  data://grapher/technology/2023-11-28/dna_sequencing:
    - data://garden/technology/2023-11-28/dna_sequencing

  # John C. McCallum, Price and Performance Changes of Computer Technology with Time
  data://meadow/technology/2024-05-13/computer_memory_storage:
    - snapshot://technology/2024-05-13/computer_memory_storage.xlsx
  data://garden/technology/2024-05-13/computer_memory_storage:
    - data://meadow/technology/2024-05-13/computer_memory_storage
  data://grapher/technology/2024-05-13/computer_memory_storage:
    - data://garden/technology/2024-05-13/computer_memory_storage

  # Latinobarómetro survey - Trust
  data://meadow/survey/2023-08-04/latinobarometro_trust:
    - snapshot://survey/2023-08-04/latinobarometro_trust.csv
  data://garden/survey/2023-08-04/latinobarometro_trust:
    - data://meadow/survey/2023-08-04/latinobarometro_trust

  # Afrobarometer survey - Trust
  data://meadow/survey/2023-08-07/afrobarometer_trust:
    - snapshot://survey/2023-08-07/afrobarometer_trust.csv
  data://garden/survey/2023-08-07/afrobarometer_trust:
    - data://meadow/survey/2023-08-07/afrobarometer_trust

  # Trust surveys
  data://garden/survey/2023-08-04/trust_surveys:
    - data://garden/survey/2023-08-04/latinobarometro_trust
    - data://garden/survey/2023-08-07/afrobarometer_trust
    - data://garden/ess/2023-08-02/ess_trust
  data://grapher/survey/2023-08-04/trust_surveys:
    - data://garden/survey/2023-08-04/trust_surveys

  # European Social Survey - Trust questions
  data://meadow/ess/2023-08-02/ess_trust:
    - snapshot://ess/2023-08-02/ess_trust.csv
    - data://garden/regions/2023-01-01/regions
  data://garden/ess/2023-08-02/ess_trust:
    - data://meadow/ess/2023-08-02/ess_trust

  # Missing Data - Suicides
  data://garden/missing_data/2024-03-26/who_md_suicides:
    - data://garden/who/2024-03-24/self_inflicted_injuries
    - data://garden/wb/2024-03-11/income_groups
    - data://garden/regions/2023-01-01/regions
    - data://garden/demography/2023-03-31/population
  data://grapher/missing_data/2024-03-26/who_md_suicides:
    - data://garden/missing_data/2024-03-26/who_md_suicides

  # Maddison Project Database
  data://meadow/ggdc/2024-04-26/maddison_project_database:
    - snapshot://ggdc/2024-04-26/maddison_project_database.xlsx
  data://garden/ggdc/2024-04-26/maddison_project_database:
    - data://meadow/ggdc/2024-04-26/maddison_project_database
  data://grapher/ggdc/2024-04-26/maddison_project_database:
    - data://garden/ggdc/2024-04-26/maddison_project_database

  # Global GDP in the long run (with WDI)
  data://garden/growth/2024-05-16/gdp_historical:
    - data://garden/ggdc/2024-04-26/maddison_project_database
    - data://garden/ggdc/2022-12-23/maddison_database
    - data://grapher/worldbank_wdi/2025-01-24/wdi

  data://grapher/growth/2024-05-16/gdp_historical:
    - data://garden/growth/2024-05-16/gdp_historical

  ######################################################################################################################
  # Map (Natural Earth)
  data://meadow/geography/2023-11-28/nat_earth_110:
    - snapshot://geography/2023-11-28/nat_earth_110.zip
  data://garden/geography/2023-11-28/nat_earth_110:
    - data://meadow/geography/2023-11-28/nat_earth_110

  ######################################################################################################################

  # Latitude
  data://grapher/geography/2024-07-18/latitude:
    - data://garden/geography/2023-11-28/nat_earth_110

  # Attention in Media: The Guardian
  data://meadow/news/2024-05-08/guardian_mentions:
    - snapshot://news/2024-05-07/guardian_mentions.csv
    - snapshot://news/2024-05-07/guardian_mentions_raw.csv
  data://garden/news/2024-05-08/guardian_mentions:
    - data://meadow/news/2024-05-08/guardian_mentions
    - data://garden/demography/2023-03-31/population
    - data://garden/regions/2023-01-01/regions
  data://grapher/news/2024-05-08/guardian_mentions:
    - data://garden/news/2024-05-08/guardian_mentions

  # News coverage by GDELT 2
  data://meadow/news/2024-05-23/gdelt_v2:
    - snapshot://news/2024-05-23/gdelt_v2.csv
  data://garden/news/2024-05-23/gdelt_v2:
    - data://meadow/news/2024-05-23/gdelt_v2
  data://grapher/news/2024-05-23/gdelt_v2:
    - data://garden/news/2024-05-23/gdelt_v2

  # World Development Indicators - WDI
  # TO BE ARCHIVED
  data://meadow/worldbank_wdi/2024-05-20/wdi:
    - snapshot://worldbank_wdi/2024-05-20/wdi.zip

  data://garden/worldbank_wdi/2024-05-20/wdi:
    - snapshot://worldbank_wdi/2024-05-20/wdi.zip
    - data://meadow/worldbank_wdi/2024-05-20/wdi
    - data://garden/demography/2024-07-15/population
    - data://garden/regions/2023-01-01/regions
    - data://garden/wb/2024-07-29/income_groups

  data://grapher/worldbank_wdi/2024-05-20/wdi:
    - data://garden/worldbank_wdi/2024-05-20/wdi

  # World Development Indicators - WDI
  data://meadow/worldbank_wdi/2025-01-24/wdi:
    - snapshot://worldbank_wdi/2025-01-24/wdi.zip

  data://garden/worldbank_wdi/2025-01-24/wdi:
    - snapshot://worldbank_wdi/2025-01-24/wdi.zip
    - data://meadow/worldbank_wdi/2025-01-24/wdi
    - data://garden/demography/2024-07-15/population
    - data://garden/regions/2023-01-01/regions
    - data://garden/wb/2024-07-29/income_groups

  data://grapher/worldbank_wdi/2025-01-24/wdi:
    - data://garden/worldbank_wdi/2025-01-24/wdi

  #
  # Aviation Safety Network - Aviation Statistics.
  #
  data://meadow/aviation_safety_network/2024-06-05/aviation_statistics:
    - snapshot://aviation_safety_network/2024-06-05/aviation_statistics_by_period.csv
    - snapshot://aviation_safety_network/2024-06-05/aviation_statistics.csv
    - snapshot://aviation_safety_network/2024-06-05/aviation_statistics_by_nature.csv
  data://garden/aviation_safety_network/2024-06-05/aviation_statistics:
    - data://meadow/aviation_safety_network/2024-06-05/aviation_statistics
    - data://garden/worldbank_wdi/2024-05-20/wdi
  data://grapher/aviation_safety_network/2024-06-05/aviation_statistics:
    - data://garden/aviation_safety_network/2024-06-05/aviation_statistics

  # Same-Sex Marriage Around the World from Pew Research Center
  data://meadow/pew/2024-06-03/same_sex_marriage:
    - snapshot://pew/2024-06-03/same_sex_marriage.csv
  data://garden/pew/2024-06-03/same_sex_marriage:
    - data://meadow/pew/2024-06-03/same_sex_marriage
    - data://garden/regions/2023-01-01/regions
    - data://garden/demography/2023-03-31/population
  data://grapher/pew/2024-06-03/same_sex_marriage:
    - data://garden/pew/2024-06-03/same_sex_marriage

  # UN Regions
  data://meadow/un/2024-06-24/sdg_regions:
    - snapshot://un/2024-06-24/sdg_regions.csv
  data://garden/un/2024-06-24/sdg_regions:
    - data://meadow/un/2024-06-24/sdg_regions
  data://grapher/un/2024-06-24/sdg_regions:
    - data://garden/un/2024-06-24/sdg_regions

  # WHO Mort DB Homicides
  data://meadow/homicide/2024-07-30/who_mort_db:
    - snapshot://homicide/2024-07-30/who_mort_db.csv
  data://garden/homicide/2024-07-30/who_mort_db:
    - data://meadow/homicide/2024-07-30/who_mort_db
    - data://garden/un/2022-07-11/un_wpp
  data://grapher/homicide/2024-07-30/who_mort_db:
    - data://garden/homicide/2024-07-30/who_mort_db

  # Homicide - OMM
  data://garden/homicide/2024-07-30/homicide_long_run_omm:
    - snapshot://fasttrack/2023-01-03/long_term_homicide_rates_in_europe.csv
    - data://garden/homicide/2024-07-30/who_mort_db
  data://grapher/homicide/2024-07-30/homicide_long_run_omm:
    - data://garden/homicide/2024-07-30/homicide_long_run_omm

  # WB income groups 2023-04-30
  data://meadow/wb/2023-04-30/income_groups:
    - snapshot://wb/2023-04-30/income_groups.xlsx
  data://garden/wb/2023-04-30/income_groups:
    - data://meadow/wb/2023-04-30/income_groups
  data://grapher/wb/2023-04-30/income_groups:
    - data://garden/wb/2023-04-30/income_groups

  # WB income groups 2024-03-11
  data://meadow/wb/2024-03-11/income_groups:
    - snapshot://wb/2024-03-11/income_groups.xlsx
  data://garden/wb/2024-03-11/income_groups:
    - data://meadow/wb/2024-03-11/income_groups
  data://grapher/wb/2024-03-11/income_groups:
    - data://garden/wb/2024-03-11/income_groups

  # WB income groups 2024-07-29
  data://meadow/wb/2024-07-29/income_groups:
    - snapshot://wb/2024-07-29/income_groups.xlsx
  data://garden/wb/2024-07-29/income_groups:
    - data://meadow/wb/2024-07-29/income_groups
    - data://garden/regions/2023-01-01/regions
    - data://garden/demography/2024-07-15/population
  data://grapher/wb/2024-07-29/income_groups:
    - data://garden/wb/2024-07-29/income_groups

  # Ethnologue
  data-private://meadow/language/2024-07-17/ethnologue:
    - snapshot-private://language/2024-07-17/ethnologue.zip
  data-private://garden/language/2024-07-17/ethnologue:
    - data-private://meadow/language/2024-07-17/ethnologue
    - data://garden/regions/2023-01-01/regions
  data-private://grapher/language/2024-07-17/ethnologue:
    - data-private://garden/language/2024-07-17/ethnologue

  # Child Mortality Estimates - UN IGME - to archive
  data://meadow/un/2024-09-11/igme:
    - snapshot://un/2024-09-11/igme.zip
  data://garden/un/2024-09-11/igme:
    - data://meadow/un/2024-09-11/igme
    - data://garden/un/2018/igme
    - data://garden/regions/2023-01-01/regions
    - data://garden/demography/2024-07-15/population
  data://grapher/un/2024-09-11/igme:
    - data://garden/un/2024-09-11/igme

  # Child Mortality Estimates - UN IGME
  data://meadow/un/2025-03-25/igme:
    - snapshot://un/2025-03-25/igme.zip
  data://garden/un/2025-03-25/igme:
    - data://meadow/un/2025-03-25/igme
    - data://garden/un/2018/igme
    - data://garden/regions/2023-01-01/regions
    - data://garden/demography/2024-07-15/population
  data://grapher/un/2025-03-25/igme:
    - data://garden/un/2025-03-25/igme

  # Long-run child mortality, Gapminder + UN IGME - to archive
  data://garden/un/2024-09-16/long_run_child_mortality:
    - data://garden/un/2024-09-11/igme
    - data://garden/gapminder/2023-09-18/under_five_mortality
    - data://garden/gapminder/2023-09-21/under_five_mortality
  data://grapher/un/2024-09-16/long_run_child_mortality:
    - data://garden/un/2024-09-16/long_run_child_mortality

    # Long-run child mortality, Gapminder + UN IGME - to update
  data://garden/un/2025-04-25/long_run_child_mortality:
    - data://garden/un/2025-03-25/igme
    - data://garden/gapminder/2023-09-18/under_five_mortality
    - data://garden/gapminder/2023-09-21/under_five_mortality
  data://grapher/un/2025-04-25/long_run_child_mortality:
    - data://garden/un/2025-04-25/long_run_child_mortality

  # UN SDG (2024)
  data://meadow/un/2024-08-27/un_sdg:
    - snapshot://un/2024-08-27/un_sdg.feather
  data://garden/un/2024-08-27/un_sdg:
    - data://meadow/un/2024-08-27/un_sdg
    - snapshot://un/2024-08-27/un_sdg_unit.csv
    - snapshot://un/2024-08-27/un_sdg_dimension.json
  data://grapher/un/2024-08-27/un_sdg:
    - data://garden/un/2024-08-27/un_sdg

  # Oil Spills
  data://meadow/itopf/2025-05-05/oil_spills:
    - snapshot://itopf/2025-05-05/oil_spills.pdf
  data://garden/itopf/2025-05-05/oil_spills:
    - data://meadow/itopf/2025-05-05/oil_spills
  data://grapher/itopf/2025-05-05/oil_spills:
    - data://garden/itopf/2025-05-05/oil_spills

  # UN SD census data
  data://meadow/un/2024-10-21/census_dates:
    - snapshot://un/2024-10-21/census_dates.csv
  data://garden/un/2024-10-21/census_dates:
    - data://meadow/un/2024-10-21/census_dates
  data://grapher/un/2024-10-21/census_dates:
    - data://garden/un/2024-10-21/census_dates

  #  World Peace Foundation - Famines (2025)
  data://meadow/wpf/2025-01-17/famines:
    - snapshot://wpf/2025-01-17/famines.xlsx
  data://garden/wpf/2025-01-17/famines:
    - data://meadow/wpf/2025-01-17/famines
    - data://garden/regions/2023-01-01/regions
  data://grapher/wpf/2025-01-17/famines:
    - data://garden/wpf/2025-01-17/famines
  data://garden/wpf/2025-01-17/total_famines_by_year_decade:
    - data://garden/wpf/2025-01-17/famines
    - data://garden/demography/2024-07-15/population
  data://grapher/wpf/2025-01-17/total_famines_by_year_decade:
    - data://garden/wpf/2025-01-17/total_famines_by_year_decade

  data://garden/wpf/2025-01-17/famines_by_regime_gdp_population:
    - data://garden/wpf/2025-01-17/famines
    - data://garden/democracy/2024-03-07/vdem
    - data://garden/ggdc/2024-04-26/maddison_project_database
    - data://garden/demography/2024-07-15/population
  data://grapher/wpf/2025-01-17/famines_by_regime_gdp_population:
    - data://garden/wpf/2025-01-17/famines_by_regime_gdp_population

  data://garden/wpf/2025-01-17/famines_by_place:
    - data://garden/wpf/2025-01-17/famines
  data://grapher/wpf/2025-01-17/famines_by_place:
    - data://garden/wpf/2025-01-17/famines_by_place

  data://garden/wpf/2025-01-17/famines_by_trigger:
    - data://garden/wpf/2025-01-17/famines
  data://grapher/wpf/2025-01-17/famines_by_trigger:
    - data://garden/wpf/2025-01-17/famines_by_trigger

  data-private://meadow/owid/latest/ig_countries:
    - snapshot-private://owid/latest/ig_countries.csv
  data-private://garden/owid/latest/ig_countries:
    - data-private://meadow/owid/latest/ig_countries
  data-private://grapher/owid/latest/ig_countries:
    - data-private://garden/owid/latest/ig_countries

  # GDP per capita vs. living conditions indicators
  data://garden/growth/2025-01-16/gdppc_vs_living_conditions:
    - data://garden/worldbank_wdi/2025-01-24/wdi
    - data://garden/un/2024-07-12/un_wpp
    - data://garden/un/2024-09-11/igme
    - data://garden/who/2024-07-26/mortality_database
    - data://garden/wash/2024-01-06/who
    - data://garden/tourism/2024-08-17/unwto
    - data://garden/ggdc/2022-11-28/penn_world_table
    - data://garden/wb/2024-11-04/edstats
    - data://garden/unesco/2025-05-01/education_sdgs
    - data://garden/happiness/2025-03-28/happiness
    - data://garden/demography/2023-03-31/population
    - data://garden/regions/2023-01-01/regions

  # OECD Official Development Assistance (ODA)
  data://meadow/oecd/2025-02-19/official_development_assistance:
    - snapshot://oecd/2025-02-19/official_development_assistance_crs.zip
    - snapshot://oecd/2025-02-19/official_development_assistance_dac5.zip
    - snapshot://oecd/2025-02-19/official_development_assistance_dac1.zip
    - snapshot://oecd/2025-02-19/official_development_assistance_dac2a.zip

  data://garden/oecd/2025-02-19/official_development_assistance:
    - data://garden/demography/2024-07-15/population
    - data://meadow/oecd/2025-02-19/official_development_assistance

  data://grapher/oecd/2025-02-19/official_development_assistance:
    - data://garden/oecd/2025-02-19/official_development_assistance

  # ATUS - American Time Use Survey
  data://meadow/atus/2024-12-10/atus_0323:
    - snapshot://atus/2024-12-10/atus_who.zip
    - snapshot://atus/2024-12-10/atus_activities.zip
    - snapshot://atus/2024-12-10/atus_summary.zip
    - snapshot://atus/2024-12-10/activity_codes_2023.xls
    - snapshot://atus/2024-12-10/atus_respondent.zip

  data://garden/atus/2025-01-06/atus_who:
    - data://meadow/atus/2024-12-10/atus_0323

  data://grapher/atus/2025-01-06/atus_who:
    - data://garden/atus/2025-01-06/atus_who

  # Happiness by age groups (World Happiness Report 2024)
  data://meadow/happiness/2025-04-01/happiness_by_age:
    - snapshot://happiness/2025-04-01/happiness_by_age.csv
  data://garden/happiness/2025-04-01/happiness_by_age:
    - data://meadow/happiness/2025-04-01/happiness_by_age
  data://grapher/happiness/2025-04-01/happiness_by_age:
    - data://garden/happiness/2025-04-01/happiness_by_age

  # IMF World Economic Outlook
  data://meadow/imf/2025-04-25/world_economic_outlook:
    - snapshot://imf/2025-04-25/world_economic_outlook.xls
  data://garden/imf/2025-04-25/world_economic_outlook:
    - data://meadow/imf/2025-04-25/world_economic_outlook
  data://grapher/imf/2025-04-25/world_economic_outlook:
    - data://garden/imf/2025-04-25/world_economic_outlook

<<<<<<< HEAD
  # UNDP
  data://meadow/un/2025-05-07/undp_hdr:
    - snapshot://un/2025-05-07/undp_hdr.csv

  data://garden/un/2025-05-07/undp_hdr:
    - data://garden/regions/2023-01-01/regions
    - data://garden/wb/2024-07-29/income_groups
    - data://meadow/un/2025-05-07/undp_hdr

  data://grapher/un/2025-05-07/undp_hdr:
    - data://garden/un/2025-05-07/undp_hdr
=======

  #
  # World Airlines Traffic and Capacity
  #
  data://meadow/aviation/2025-04-01/air_traffic:
    - snapshot://aviation/2025-04-01/air_traffic.csv
  data://garden/aviation/2025-04-01/air_traffic:
    - data://meadow/aviation/2025-04-01/air_traffic
  data://grapher/aviation/2025-04-01/air_traffic:
    - data://garden/aviation/2025-04-01/air_traffic
>>>>>>> 1539497b

include:
  - dag/open_numbers.yml
  - dag/faostat.yml
  - dag/energy.yml
  - dag/wizard.yml
  - dag/emissions.yml
  - dag/papers.yml
  - dag/demography.yml
  - dag/war.yml
  - dag/fasttrack.yml
  - dag/migrated.yml
  - dag/biodiversity.yml
  - dag/health.yml
  - dag/environment.yml
  - dag/agriculture.yml
  - dag/space.yml
  - dag/artificial_intelligence.yml
  - dag/education.yml
  - dag/covid.yml
  - dag/animal_welfare.yml
  - dag/plastic_use.yml
  - dag/statins.yml
  - dag/wash.yml
  - dag/climate.yml
  - dag/urbanization.yml
  - dag/poverty_inequality.yml
  - dag/democracy.yml
  - dag/temp.yml
  - dag/survey.yml
  - dag/forests.yml
  - dag/natural_disasters.yml
  - dag/chartbook.yml
  - dag/minerals.yml
  - dag/tourism.yml
  - dag/migration.yml
  - dag/equality.yml
  - dag/families.yml
  - dag/technology.yml
  - dag/redistribution.yml<|MERGE_RESOLUTION|>--- conflicted
+++ resolved
@@ -687,7 +687,6 @@
   data://grapher/imf/2025-04-25/world_economic_outlook:
     - data://garden/imf/2025-04-25/world_economic_outlook
 
-<<<<<<< HEAD
   # UNDP
   data://meadow/un/2025-05-07/undp_hdr:
     - snapshot://un/2025-05-07/undp_hdr.csv
@@ -699,7 +698,6 @@
 
   data://grapher/un/2025-05-07/undp_hdr:
     - data://garden/un/2025-05-07/undp_hdr
-=======
 
   #
   # World Airlines Traffic and Capacity
@@ -710,7 +708,6 @@
     - data://meadow/aviation/2025-04-01/air_traffic
   data://grapher/aviation/2025-04-01/air_traffic:
     - data://garden/aviation/2025-04-01/air_traffic
->>>>>>> 1539497b
 
 include:
   - dag/open_numbers.yml
