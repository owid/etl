steps:
  #
  #  OWID curated datasets
  #
  # Gapminder
  data://meadow/gapminder/2019-12-10/population:
    - walden://gapminder/2019-12-10/population
  data://garden/gapminder/2019-12-10/population:
    - data://meadow/gapminder/2019-12-10/population
  data://meadow/gapminder/2023-03-31/population:
    - snapshot://gapminder/2023-03-31/population.xlsx
  data://garden/gapminder/2023-03-31/population:
    - data://meadow/gapminder/2023-03-31/population
  # Key indicators
  data://garden/owid/latest/key_indicators:
    - data://garden/demography/2022-12-08/population
    - data://open_numbers/open_numbers/latest/open_numbers__world_development_indicators
    - data://garden/wb/2021-07-01/wb_income
    - data://garden/regions/2023-01-01/regions
  # UN WPP (2022)
  data://meadow/un/2022-07-11/un_wpp:
    - snapshot://un/2022-07-11/un_wpp.zip
  data://garden/un/2022-07-11/un_wpp:
    - data://meadow/un/2022-07-11/un_wpp
  data://explorers/un/2022/un_wpp:
    - data://garden/un/2022-07-11/un_wpp
  # HYDE (2017)
  data://meadow/hyde/2017/baseline:
    - snapshot://hyde/2017/baseline.zip
    - data://meadow/hyde/2017/general_files
  data://meadow/hyde/2017/general_files:
    - snapshot://hyde/2017/general_files.zip
  data://garden/hyde/2017/baseline:
    - data://meadow/hyde/2017/baseline
  # Others
  data://grapher/who/2021-07-01/ghe:
    - data://garden/who/2021-07-01/ghe
    - data://garden/regions/2023-01-01/regions
  data://meadow/living_planet/2020-09-10/lpd:
    - walden://living_planet/2020-09-10/lpd
  data://garden/living_planet/2020-09-10/lpd:
    - data://meadow/living_planet/2020-09-10/lpd
  data://meadow/wb/2021-07-01/wb_income:
    - walden://wb/2021-07-01/wb_income
  data://meadow/wb/2022-10-29/wb_gender:
    - walden://wb/2022-10-29/wb_gender
  data://garden/wb/2021-07-01/wb_income:
    - data://meadow/wb/2021-07-01/wb_income
  data://garden/wb/2022-10-29/wb_gender:
    - data://meadow/wb/2022-10-29/wb_gender
  data://grapher/wb/2022-10-29/wb_gender:
    - data://garden/wb/2022-10-29/wb_gender
  data://garden/ggdc/2020-10-01/ggdc_maddison:
    - snapshot://ggdc/2020-10-01/ggdc_maddison.xlsx
  data://grapher/ggdc/2020-10-01/ggdc_maddison:
    - data://garden/ggdc/2020-10-01/ggdc_maddison
  data://grapher/owid/latest/key_indicators:
    - data://garden/owid/latest/key_indicators
  data://meadow/oecd/2016-06-01/regional_wellbeing:
    - walden://oecd/2016-06-01/regional_wellbeing
  data://grapher/malnutrition/2022-10-18/malnutrition:
    - data://garden/malnutrition/2022-10-18/malnutrition
  data://garden/malnutrition/2022-10-18/malnutrition:
    - data://garden/worldbank_wdi/2022-05-26/wdi
    - data://meadow/un/2022-07-11/un_wpp

  # World Development Indicators - WDI
  data://meadow/worldbank_wdi/2023-05-29/wdi:
    - snapshot://worldbank_wdi/2023-05-29/wdi.zip
  data://garden/worldbank_wdi/2023-05-29/wdi:
    - snapshot://worldbank_wdi/2023-05-29/wdi.zip
    - data://meadow/worldbank_wdi/2023-05-29/wdi
  data://grapher/worldbank_wdi/2023-05-29/wdi:
    - data://garden/worldbank_wdi/2023-05-29/wdi

  data://meadow/worldbank_wdi/2022-05-26/wdi:
    - walden://worldbank_wdi/2022-05-26/wdi
  data://garden/worldbank_wdi/2022-05-26/wdi:
    - data://meadow/worldbank_wdi/2022-05-26/wdi
  data://grapher/worldbank_wdi/2022-05-26/wdi:
    - data://garden/worldbank_wdi/2022-05-26/wdi

  # Homicide - WHO
  data://meadow/homicide/2023-01-03/who_mort_db:
    - snapshot://homicide/2023-01-03/who_mort_db.csv
  data://garden/homicide/2023-01-03/who_mort_db:
    - data://meadow/homicide/2023-01-03/who_mort_db
    - data://garden/un/2022-07-11/un_wpp
  data://grapher/homicide/2023-01-03/who_mort_db:
    - data://garden/homicide/2023-01-03/who_mort_db

  # Homicide - UNODC - current
  data://meadow/homicide/2023-07-04/unodc:
    - snapshot://homicide/2023-07-04/unodc.xlsx
  data://garden/homicide/2023-07-04/unodc:
    - data://meadow/homicide/2023-07-04/unodc
  data://grapher/homicide/2023-07-04/unodc:
    - data://garden/homicide/2023-07-04/unodc

  # Homicide - OMM
  data://garden/homicide/2023-01-03/homicide_long_run_omm:
    - data://grapher/fasttrack/2023-01-03/long_term_homicide_rates_in_europe
    - data://garden/homicide/2023-01-03/who_mort_db
    - data://garden/homicide/2023-07-04/unodc
  data://grapher/homicide/2023-01-03/homicide_long_run_omm:
    - data://garden/homicide/2023-01-03/homicide_long_run_omm

  #
  # UN
  data://grapher/un/2022-07-11/un_wpp:
    - data://garden/un/2022-07-11/un_wpp

  # UN SDG - archive
  data://meadow/un/2023-01-24/un_sdg:
    - snapshot://un/2023-01-24/un_sdg.feather
  data://garden/un/2023-01-24/un_sdg:
    - data://meadow/un/2023-01-24/un_sdg
    - snapshot://un/2023-01-24/un_sdg_unit.csv
    - snapshot://un/2023-01-24/un_sdg_dimension.json
  data://grapher/un/2023-01-24/un_sdg:
    - data://garden/un/2023-01-24/un_sdg

  # UN SDG - current
  data://meadow/un/2023-08-16/un_sdg:
    - snapshot://un/2023-08-16/un_sdg.feather
  data://garden/un/2023-08-16/un_sdg:
    - data://meadow/un/2023-08-16/un_sdg
    - snapshot://un/2023-08-16/un_sdg_unit.csv
    - snapshot://un/2023-08-16/un_sdg_dimension.json
  data://grapher/un/2023-08-16/un_sdg:
    - data://garden/un/2023-08-16/un_sdg

  # IHME SDG
  data-private://meadow/ihme/2023-05-09/sdg:
    - snapshot-private://ihme/2023-05-05/sdg.csv
  data-private://garden/ihme/2023-05-09/sdg:
    - data-private://meadow/ihme/2023-05-09/sdg
  data-private://grapher/ihme/2023-05-09/sdg:
    - data-private://garden/ihme/2023-05-09/sdg

  # Internet
  data://garden/technology/2022/internet:
    - data://garden/worldbank_wdi/2022-05-26/wdi
    - data://garden/owid/latest/key_indicators
    - data://garden/regions/2023-01-01/regions
  data://grapher/technology/2022/internet:
    - data://garden/technology/2022/internet

  #
  # Aviation Safety Network - Aviation statistics (2022-10-14).
  #
  # Data extracted directly from their website.
  data://meadow/aviation_safety_network/2022-10-12/aviation_statistics:
    - snapshot://aviation_safety_network/2022-10-12/aviation_statistics_by_nature.csv
    - snapshot://aviation_safety_network/2022-10-12/aviation_statistics_by_period.csv
  # Data extracted from the public spreadsheet.
  data://meadow/aviation_safety_network/2022-10-14/aviation_statistics:
    - snapshot://aviation_safety_network/2022-10-14/aviation_statistics.csv
  data://meadow/aviation_safety_network/2023-04-18/aviation_statistics:
    - snapshot://aviation_safety_network/2023-04-18/aviation_statistics.csv
    - snapshot://aviation_safety_network/2023-04-18/aviation_statistics_by_nature.csv
    - snapshot://aviation_safety_network/2023-04-18/aviation_statistics_by_period.csv
  # Here, worldbank_wdi is required to get some additional aviation statistics.
  data://garden/aviation_safety_network/2022-10-14/aviation_statistics:
    - data://meadow/aviation_safety_network/2022-10-12/aviation_statistics
    - data://meadow/aviation_safety_network/2022-10-14/aviation_statistics
    - data://garden/worldbank_wdi/2022-05-26/wdi
  data://garden/aviation_safety_network/2023-04-18/aviation_statistics:
    - data://meadow/aviation_safety_network/2023-04-18/aviation_statistics
    - data://garden/worldbank_wdi/2022-05-26/wdi
  data://grapher/aviation_safety_network/2022-10-14/aviation_statistics:
    - data://garden/aviation_safety_network/2022-10-14/aviation_statistics
  data://grapher/aviation_safety_network/2023-04-18/aviation_statistics:
    - data://garden/aviation_safety_network/2023-04-18/aviation_statistics

  # HMD
  data://meadow/hmd/2022-11-04/life_tables:
    - walden://hmd/2022-11-04/life_tables
  data://garden/hmd/2022-11-04/life_tables:
    - data://meadow/hmd/2022-11-04/life_tables
  data://meadow/hmd/2022-12-07/life_tables:
    - snapshot://hmd/2022-12-07/hmd.zip
  data://garden/hmd/2022-12-07/life_tables:
    - data://meadow/hmd/2022-12-07/life_tables

  # UNDP
  data://meadow/un/2022-11-29/undp_hdr:
    - snapshot://un/2022-11-29/undp_hdr.csv
    - snapshot://un/2022-11-29/undp_hdr.xlsx
  data://garden/un/2022-11-29/undp_hdr:
    - data://meadow/un/2022-11-29/undp_hdr
  data://grapher/un/2022-11-29/undp_hdr:
    - data://garden/un/2022-11-29/undp_hdr

  #
  # EM-DAT Natural disasters (2022).
  #
  data://meadow/emdat/2022-11-24/natural_disasters:
    - snapshot://emdat/2022-11-24/natural_disasters.xlsx
  # The following dataset has a table for yearly data and another for decadal data.
  data://garden/emdat/2022-11-24/natural_disasters:
    - data://meadow/emdat/2022-11-24/natural_disasters
    - data://garden/owid/latest/key_indicators
    - data://garden/wb/2021-07-01/wb_income
    - data://garden/regions/2023-01-01/regions
    - data://garden/worldbank_wdi/2022-05-26/wdi
  # The following dataset has all (yearly and decadal) variables together.
  data://grapher/emdat/2022-11-24/natural_disasters:
    - data://garden/emdat/2022-11-24/natural_disasters
  # The following dataset has only global data, and entity corresponds to the type of disaster.
  data://grapher/emdat/2022-11-24/natural_disasters_global_by_type:
    - data://garden/emdat/2022-11-24/natural_disasters
  # Natural disasters explorer.
  data://explorers/emdat/2022-12-07/natural_disasters:
    - data://garden/emdat/2022-11-24/natural_disasters

  # Country profiles - overview
  data://garden/country_profile/2022/overview:
    - backport://backport/owid/latest/dataset_5599_ihme__global_burden_of_disease__deaths_and_dalys__institute_for_health_metrics_and_evaluation__2022_04
    - backport://backport/owid/latest/dataset_4129_years_of_schooling__based_on_lee_lee__2016__barro_lee__2018__and_undp__2018
    - backport://backport/owid/latest/dataset_2710_child_mortality_rates__selected_gapminder__v10__2017
    - backport://backport/owid/latest/dataset_581_daily_supply_of_calories_per_person__owid_based_on_un_fao__and__historical_sources
    - data://garden/demography/2023-02-03/life_expectancy
    - data://garden/owid/latest/key_indicators
    - data://garden/regions/2023-01-01/regions
    - data://garden/gcp/2023-07-10/global_carbon_budget
    - data://garden/democracy/2023-03-02/vdem
    - data://garden/energy/2023-07-10/energy_mix
    - data://garden/worldbank_wdi/2022-05-26/wdi

  # Global GDP in the long run
  data://garden/growth/2022-12-19/gdp_historical:
    - data://garden/ggdc/2020-10-01/ggdc_maddison
    - data://garden/worldbank_wdi/2022-05-26/wdi
    - data://garden/ggdc/2022-12-23/maddison_database
  data://grapher/growth/2022-12-19/gdp_historical:
    - data://garden/growth/2022-12-19/gdp_historical
  data://meadow/ggdc/2022-12-23/maddison_database:
    - snapshot://ggdc/2022-12-23/maddison_database.xlsx
  data://garden/ggdc/2022-12-23/maddison_database:
    - data://meadow/ggdc/2022-12-23/maddison_database

  #Multidimensional Poverty Index
  data://meadow/ophi/2023-07-05/multidimensional_poverty_index:
    - snapshot://ophi/2023-07-05/multidimensional_poverty_index.csv
  data://garden/ophi/2023-07-05/multidimensional_poverty_index:
    - data://meadow/ophi/2023-07-05/multidimensional_poverty_index
  data://grapher/ophi/2023-07-05/multidimensional_poverty_index:
    - data://garden/ophi/2023-07-05/multidimensional_poverty_index

  #Penn World Table
  data://meadow/ggdc/2022-11-28/penn_world_table:
    - walden://ggdc/2021-06-18/penn_world_table
  data://meadow/ggdc/2022-11-28/penn_world_table_national_accounts:
    - walden://ggdc/2021-06-18/penn_world_table_national_accounts
    - data://garden/regions/2023-01-01/regions
  data://garden/ggdc/2022-11-28/penn_world_table:
    - data://meadow/ggdc/2022-11-28/penn_world_table
    - data://meadow/ggdc/2022-11-28/penn_world_table_national_accounts
  data://grapher/ggdc/2022-11-28/penn_world_table:
    - data://garden/ggdc/2022-11-28/penn_world_table

  #
  # Met Office Hadley Centre - Near surface temperature anomaly.
  #
  data://meadow/met_office_hadley_centre/2023-01-17/near_surface_temperature:
    - snapshot://met_office_hadley_centre/2023-01-17/near_surface_temperature_global.csv
    - snapshot://met_office_hadley_centre/2023-01-17/near_surface_temperature_northern_hemisphere.csv
    - snapshot://met_office_hadley_centre/2023-01-17/near_surface_temperature_southern_hemisphere.csv
  data://garden/met_office_hadley_centre/2023-01-17/near_surface_temperature:
    - data://meadow/met_office_hadley_centre/2023-01-17/near_surface_temperature
  data://grapher/met_office_hadley_centre/2023-01-17/near_surface_temperature:
    - data://garden/met_office_hadley_centre/2023-01-17/near_surface_temperature

  #Luxembourg Income Study
  data://meadow/lis/2023-08-30/luxembourg_income_study:
    - snapshot://lis/2023-08-30/lis_keyvars.csv
    - snapshot://lis/2023-08-30/lis_abs_poverty.csv
    - snapshot://lis/2023-08-30/lis_distribution.csv
    - snapshot://lis/2023-08-30/lis_keyvars_adults.csv
    - snapshot://lis/2023-08-30/lis_abs_poverty_adults.csv
    - snapshot://lis/2023-08-30/lis_distribution_adults.csv
    - snapshot://lis/2023-08-30/lis_percentiles.csv
    - snapshot://lis/2023-08-30/lis_percentiles_adults.csv
    - data://garden/regions/2023-01-01/regions
  data://garden/lis/2023-08-30/luxembourg_income_study:
    - data://meadow/lis/2023-08-30/luxembourg_income_study
  data://grapher/lis/2023-08-30/luxembourg_income_study:
    - data://garden/lis/2023-08-30/luxembourg_income_study
  data://explorers/lis/2023-08-30/luxembourg_income_study:
    - data://garden/lis/2023-08-30/luxembourg_income_study

  # World Inequality Database
  data://meadow/wid/2023-08-24/world_inequality_database:
    - data://garden/regions/2023-01-01/regions
    - snapshot://wid/2023-08-24/world_inequality_database.csv
    - snapshot://wid/2023-08-24/world_inequality_database_with_extrapolations.csv
    - snapshot://wid/2023-08-24/world_inequality_database_distribution.csv
    - snapshot://wid/2023-08-24/world_inequality_database_distribution_with_extrapolations.csv
  data://garden/wid/2023-08-24/world_inequality_database:
    - data://meadow/wid/2023-08-24/world_inequality_database
  data://grapher/wid/2023-08-24/world_inequality_database:
    - data://garden/wid/2023-08-24/world_inequality_database
  data://explorers/wid/2023-08-24/world_inequality_database:
    - data://garden/wid/2023-08-24/world_inequality_database

  # Poverty and inequality dataset for comparison explorers
  data://explorers/poverty_inequality/2023-08-24/poverty_inequality:
    - data://explorers/wid/2023-08-24/world_inequality_database
    - data://explorers/lis/2023-08-30/luxembourg_income_study

  # Global mobile money dataset (GSMA)
  data://meadow/technology/2023-03-06/mobile_money:
    - snapshot://technology/2023-03-06/mobile_money.xlsx
  data://garden/technology/2023-03-06/mobile_money:
    - data://meadow/technology/2023-03-06/mobile_money
  data://grapher/technology/2023-03-06/mobile_money:
    - data://garden/technology/2023-03-06/mobile_money

  #
  # Regions - Regions (2023).
  #
  data://garden/regions/2023-01-01/regions:
  data://grapher/regions/latest/regions:
    - data://garden/regions/2023-01-01/regions

  # Democracy and Human rights - V-Dem index
  data://meadow/democracy/2023-03-02/vdem:
    - snapshot://democracy/2023-03-02/vdem.csv
  data://garden/democracy/2023-03-02/vdem:
    - data://meadow/democracy/2023-03-02/vdem
  data://grapher/democracy/2023-03-02/vdem:
    - data://garden/democracy/2023-03-02/vdem

  # Microprocessor trend data
  data://meadow/technology/2023-03-08/microprocessor_trend:
    - snapshot://technology/2023-03-08/microprocessor_trend.dat
  data://garden/technology/2023-03-08/microprocessor_trend:
    - data://meadow/technology/2023-03-08/microprocessor_trend
  data://grapher/technology/2023-03-09/microprocessor_trend:
    - data://garden/technology/2023-03-08/microprocessor_trend

  # Trust questions in World Values Survey
  data://meadow/wvs/2023-03-08/wvs_trust:
    - snapshot://wvs/2023-03-08/wvs_trust.csv
  data://garden/wvs/2023-03-08/wvs_trust:
    - data://meadow/wvs/2023-03-08/wvs_trust
  data://grapher/wvs/2023-03-08/wvs_trust:
    - data://garden/wvs/2023-03-08/wvs_trust

  # Terrorism questions in World Values Survey (longitudinal)
  data://meadow/wvs/2023-06-25/longitudinal_wvs:
    - snapshot://wvs/2023-06-25/longitudinal_wvs.csv
    - data://garden/regions/2023-01-01/regions
  data://garden/wvs/2023-06-25/longitudinal_wvs:
    - data://meadow/wvs/2023-06-25/longitudinal_wvs
  data://grapher/wvs/2023-06-25/longitudinal_wvs:
    - data://garden/wvs/2023-06-25/longitudinal_wvs

  # USA consumer prices (US Bureau of Labor Statistics)
  data://meadow/bls/2023-03-10/us_consumer_prices:
    - snapshot://bls/2023-03-09/us_consumer_prices.csv
  data://garden/bls/2023-03-10/us_consumer_prices:
    - data://meadow/bls/2023-03-10/us_consumer_prices
  data://grapher/bls/2023-03-10/us_consumer_prices:
    - data://garden/bls/2023-03-10/us_consumer_prices

  # Historical Cross Country Technology Adoption Dataset (Comin & Hobijn, 2004)
  data://meadow/technology/2023-03-16/hcctad:
    - snapshot://technology/2023-03-16/hcctad.txt
  data://garden/technology/2023-03-16/hcctad:
    - data://meadow/technology/2023-03-16/hcctad
  data://grapher/technology/2023-03-16/hcctad:
    - data://garden/technology/2023-03-16/hcctad

  # Happiness report
  data://meadow/happiness/2023-03-20/happiness:
    - snapshot://happiness/2023-03-20/happiness.xls
  data://meadow/happiness/2022-03-20/happiness:
    - snapshot://happiness/2022-03-20/happiness.xls
  data://meadow/happiness/2021-03-20/happiness:
    - snapshot://happiness/2021-03-20/happiness.xls
  data://meadow/happiness/2020-03-20/happiness:
    - snapshot://happiness/2020-03-20/happiness.xls
  data://meadow/happiness/2019-03-20/happiness:
    - snapshot://happiness/2019-03-20/happiness.xls
  data://meadow/happiness/2018-03-20/happiness:
    - snapshot://happiness/2018-03-20/happiness.xls
  data://meadow/happiness/2017-03-20/happiness:
    - snapshot://happiness/2017-03-20/happiness.xlsx
  data://meadow/happiness/2016-03-20/happiness:
    - snapshot://happiness/2016-03-20/happiness.xlsx
  data://meadow/happiness/2015-03-20/happiness:
    - snapshot://happiness/2015-03-20/happiness.xlsx
  data://meadow/happiness/2012-03-20/happiness:
    - snapshot://happiness/2012-03-20/happiness.xlsx

  data://garden/happiness/2023-03-20/happiness:
    - data://meadow/happiness/2023-03-20/happiness
    - data://meadow/happiness/2022-03-20/happiness
    - data://meadow/happiness/2021-03-20/happiness
    - data://meadow/happiness/2020-03-20/happiness
    - data://meadow/happiness/2019-03-20/happiness
    - data://meadow/happiness/2018-03-20/happiness
    - data://meadow/happiness/2017-03-20/happiness
    - data://meadow/happiness/2016-03-20/happiness
    - data://meadow/happiness/2015-03-20/happiness
    - data://meadow/happiness/2012-03-20/happiness
  data://grapher/happiness/2023-03-20/happiness:
    - data://garden/happiness/2023-03-20/happiness

  # Equaldex dataset
  data://meadow/lgbt_rights/2023-04-13/equaldex:
    - snapshot://lgbt_rights/2023-04-13/equaldex.csv
    - snapshot://lgbt_rights/2023-04-13/equaldex_current.csv
  data://garden/lgbt_rights/2023-04-13/equaldex:
    - data://meadow/lgbt_rights/2023-04-13/equaldex
  data://grapher/lgbt_rights/2023-04-13/equaldex:
    - data://garden/lgbt_rights/2023-04-13/equaldex

  # LGBTI Policy Index (Velasco, 2020)
  data://meadow/lgbt_rights/2023-04-27/lgbti_policy_index:
    - snapshot://lgbt_rights/2023-04-27/lgbti_policy_index.xlsx
  data://garden/lgbt_rights/2023-04-27/lgbti_policy_index:
    - data://meadow/lgbt_rights/2023-04-27/lgbti_policy_index
    - data://garden/demography/2023-03-31/population
    - data://garden/wb/2021-07-01/wb_income
  data://grapher/lgbt_rights/2023-04-27/lgbti_policy_index:
    - data://garden/lgbt_rights/2023-04-27/lgbti_policy_index

  # Ethnic Power Relations Dataset
  data://meadow/eth/2023-03-15/growup:
    - snapshot://eth/2023-03-15/growup.csv
  data://garden/eth/2023-03-15/ethnic_power_relations:
    - data://meadow/eth/2023-03-15/growup
    - data://garden/demography/2023-03-31/population
    - data://garden/wb/2021-07-01/wb_income
    - data://garden/regions/2023-01-01/regions
  data://grapher/eth/2023-03-15/ethnic_power_relations:
    - data://garden/eth/2023-03-15/ethnic_power_relations

  # Oil Spills
  data://meadow/itopf/2023-05-18/oil_spills:
    - snapshot://itopf/2023-05-18/oil_spills.pdf
  data://garden/itopf/2023-05-18/oil_spills:
    - data://meadow/itopf/2023-05-18/oil_spills
  data://grapher/itopf/2023-05-18/oil_spills:
    - data://garden/itopf/2023-05-18/oil_spills

  # UNWTO tourism
  # Key indicators
  data://meadow/tourism/2023-05-05/unwto:
    - snapshot://tourism/2023-05-04/unwto.xlsx
  data://garden/tourism/2023-05-05/unwto:
    - data://meadow/tourism/2023-05-05/unwto
    - data://garden/owid/latest/key_indicators
    - data://garden/worldbank_wdi/2022-05-26/wdi
    - data://garden/oecd/2023-06-20/ppp_exchange_rates
  data://grapher/tourism/2023-05-11/unwto:
    - data://garden/tourism/2023-05-05/unwto
  # Environment Tables Implementations
  data://meadow/tourism/2023-05-09/unwto_environment:
    - snapshot://tourism/2023-05-09/unwto_environment.xlsx
  data://garden/tourism/2023-05-10/unwto_environment:
    - data://meadow/tourism/2023-05-09/unwto_environment
  data://grapher/tourism/2023-05-23/unwto_environment:
    - data://garden/tourism/2023-05-10/unwto_environment

  # GDP
  data://meadow/tourism/2023-05-09/unwto_gdp:
    - snapshot://tourism/2023-05-09/unwto_gdp.xlsx
  data://garden/tourism/2023-05-10/unwto_gdp:
    - data://meadow/tourism/2023-05-09/unwto_gdp
  data://grapher/tourism/2023-05-23/unwto_gdp:
    - data://garden/tourism/2023-05-10/unwto_gdp

  # CO2 emissions from air transport (OECD)
  data://meadow/oecd/2023-05-18/co2_air_transport:
    - snapshot://oecd/2023-05-18/co2_air_transport.csv
  data://garden/oecd/2023-05-19/co2_air_transport:
    - data://garden/tourism/2023-05-05/unwto
    - data://meadow/oecd/2023-05-18/co2_air_transport
  data://grapher/oecd/2023-05-19/co2_air_transport:
    - data://garden/oecd/2023-05-19/co2_air_transport

  # WB income groups
  data://meadow/wb/2023-04-30/income_groups:
    - snapshot://wb/2023-04-30/income_groups.xlsx
  data://garden/wb/2023-04-30/income_groups:
    - data://meadow/wb/2023-04-30/income_groups
  data://grapher/wb/2023-04-30/income_groups:
    - data://garden/wb/2023-04-30/income_groups

  # International Monetary Fund, World Economic Outlook
  data://meadow/imf/2023-05-02/world_economic_outlook:
    - snapshot://imf/2023-05-02/world_economic_outlook.xls
  data://garden/imf/2023-05-02/world_economic_outlook:
    - data://meadow/imf/2023-05-02/world_economic_outlook
  data://grapher/imf/2023-05-02/world_economic_outlook:
    - data://garden/imf/2023-05-02/world_economic_outlook

  # Patents & journal articles (World Bank, United Nations)
  data://garden/research_development/2023-05-05/patents_articles:
    - data://garden/worldbank_wdi/2022-05-26/wdi
    - data://garden/demography/2023-03-31/population
  data://grapher/research_development/2023-05-05/patents_articles:
    - data://garden/research_development/2023-05-05/patents_articles

  # World Bank's Women, Business and the Law additional data
  data://meadow/wb/2023-05-12/women_business_law_additional:
    - snapshot://wb/2023-05-12/women_business_law_additional.xlsx
  data://garden/wb/2023-05-12/women_business_law_additional:
    - data://meadow/wb/2023-05-12/women_business_law_additional
  data://grapher/wb/2023-05-12/women_business_law_additional:
    - data://garden/wb/2023-05-12/women_business_law_additional

  # U.S. patent activity since 1790 (USPTO)
  data://meadow/research_development/2023-05-24/us_patents:
    - snapshot://research_development/2023-05-24/us_patents.htm
  data://garden/research_development/2023-05-25/us_patents:
    - data://meadow/research_development/2023-05-24/us_patents
  data://grapher/research_development/2023-05-25/us_patents:
    - data://garden/research_development/2023-05-25/us_patents

  # OECD Income Distribution Database
  data://meadow/oecd/2023-06-06/income_distribution_database:
    - snapshot://oecd/2023-06-06/income_distribution_database.csv
  data://garden/oecd/2023-06-06/income_distribution_database:
    - data://meadow/oecd/2023-06-06/income_distribution_database
  data://grapher/oecd/2023-06-06/income_distribution_database:
    - data://garden/oecd/2023-06-06/income_distribution_database

  # Real commodity prices
  data://grapher/papers/2023-06-07/commodity_prices:
    - data://garden/papers/2023-06-07/commodity_prices
  data://garden/papers/2023-06-07/commodity_prices:
    - snapshot://papers/2023-06-07/commodity_prices.xlsx

  # OECD exchange rates
  data://meadow/oecd/2023-06-20/ppp_exchange_rates:
    - snapshot://oecd/2023-06-20/ppp_exchange_rates.csv
  data://garden/oecd/2023-06-20/ppp_exchange_rates:
    - data://meadow/oecd/2023-06-20/ppp_exchange_rates

  # Terrorism
  data://meadow/terrorism/2023-07-20/global_terrorism_database:
    - snapshot://terrorism/2023-07-20/global_terrorism_database.csv
    - snapshot://terrorism/2023-07-20/global_terrorism_database_2021.csv
  data://garden/terrorism/2023-07-20/global_terrorism_database:
    - data://meadow/terrorism/2023-07-20/global_terrorism_database
    - data://garden/un/2022-07-11/un_wpp
    - data://garden/regions/2023-01-01/regions
    - data://garden/demography/2023-03-31/population
  data://grapher/terrorism/2023-07-20/global_terrorism_database:
    - data://garden/terrorism/2023-07-20/global_terrorism_database

  # UN IGME Child Mortality
  data://meadow/un/2023-08-16/igme:
    - snapshot://un/2023-08-16/igme.zip
  data://garden/un/2023-08-16/igme:
    - data://meadow/un/2023-08-16/igme
    - data://garden/un/2023-09-26/igme
  data://grapher/un/2023-08-16/igme:
    - data://garden/un/2023-08-16/igme

  # Gapminder  - Under five mortality v7
  data://meadow/gapminder/2023-09-18/under_five_mortality:
    - snapshot://gapminder/2023-09-18/under_five_mortality.xlsx
  data://garden/gapminder/2023-09-18/under_five_mortality:
    - data://meadow/gapminder/2023-09-18/under_five_mortality

  #  Gapminder  - Under five mortality v11
  data://meadow/gapminder/2023-09-21/under_five_mortality:
    - snapshot://gapminder/2023-09-21/under_five_mortality.xlsx
  data://garden/gapminder/2023-09-21/under_five_mortality:
    - data://meadow/gapminder/2023-09-21/under_five_mortality

  # Long-run child mortality, Gapminder + UN IGME
  data://garden/un/2023-08-29/long_run_child_mortality:
    - data://garden/un/2023-08-16/igme
    - data://garden/gapminder/2023-09-18/under_five_mortality
    - data://garden/gapminder/2023-09-21/under_five_mortality
  data://grapher/un/2023-09-19/long_run_child_mortality:
    - data://garden/un/2023-08-29/long_run_child_mortality

<<<<<<< HEAD
  # Older vintage UN IGME (with longer time-series)
  data://meadow/un/2023-09-26/igme:
    - snapshot://un/2023-09-26/igme.csv
  data://garden/un/2023-09-26/igme:
    - data://meadow/un/2023-09-26/igme
=======
  # Fertility rate, Gapminder
  data://meadow/gapminder/2023-09-22/total_fertility_rate:
    - snapshot://gapminder/2023-09-22/total_fertility_rate.xlsx
  data://garden/gapminder/2023-09-22/total_fertility_rate:
    - data://meadow/gapminder/2023-09-22/total_fertility_rate
    - data://garden/un/2023-08-29/long_run_child_mortality
    - data://garden/un/2022-07-11/un_wpp
  data://grapher/gapminder/2023-09-22/total_fertility_rate:
    - data://garden/gapminder/2023-09-22/total_fertility_rate
>>>>>>> 52c4b2f9
include:
  - dag/open_numbers.yml
  - dag/faostat.yml
  - dag/energy.yml
  - dag/walkthrough.yml
  - dag/examples.yml
  - dag/emissions.yml
  - dag/papers.yml
  - dag/demography.yml
  - dag/war.yml
  - dag/fasttrack.yml
  - dag/migrated.yml
  - dag/biodiversity.yml
  - dag/health.yml
  - dag/excess_mortality.yml
  - dag/environment.yml
  - dag/agriculture.yml
  - dag/space.yml
  - dag/artificial_intelligence.yml
  - dag/education.yml
  - dag/covid.yml
  - dag/animal_welfare.yml<|MERGE_RESOLUTION|>--- conflicted
+++ resolved
@@ -583,13 +583,13 @@
   data://grapher/un/2023-09-19/long_run_child_mortality:
     - data://garden/un/2023-08-29/long_run_child_mortality
 
-<<<<<<< HEAD
+
   # Older vintage UN IGME (with longer time-series)
   data://meadow/un/2023-09-26/igme:
     - snapshot://un/2023-09-26/igme.csv
   data://garden/un/2023-09-26/igme:
     - data://meadow/un/2023-09-26/igme
-=======
+    
   # Fertility rate, Gapminder
   data://meadow/gapminder/2023-09-22/total_fertility_rate:
     - snapshot://gapminder/2023-09-22/total_fertility_rate.xlsx
@@ -599,7 +599,7 @@
     - data://garden/un/2022-07-11/un_wpp
   data://grapher/gapminder/2023-09-22/total_fertility_rate:
     - data://garden/gapminder/2023-09-22/total_fertility_rate
->>>>>>> 52c4b2f9
+
 include:
   - dag/open_numbers.yml
   - dag/faostat.yml
