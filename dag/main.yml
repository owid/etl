steps:
  #
  # Regions.
  #
  data://garden/regions/2023-01-01/regions:
  data://grapher/regions/2023-01-01/regions:
    - data://garden/regions/2023-01-01/regions
  # Create a step with regions data used by the owid-grapher repository.
  data://external/owid_grapher/latest/regions:
    - data://garden/regions/2023-01-01/regions
    - data://garden/wb/2025-07-01/income_groups
  # Create a step with a simplified countries-regions file used by the notebooks repository.
  data://external/notebooks/latest/regions:
    - data://grapher/regions/2023-01-01/regions

  # Gapminder
  data://meadow/gapminder/2023-03-31/population:
    - snapshot://gapminder/2023-03-31/population.xlsx
  data://garden/gapminder/2023-03-31/population:
    - data://meadow/gapminder/2023-03-31/population

  # Others
  data://meadow/wb/2021-07-01/wb_income:
    - snapshot://wb/2021-07-01/wb_income.xlsx
  data://garden/wb/2021-07-01/wb_income:
    - data://meadow/wb/2021-07-01/wb_income

  data://garden/ggdc/2020-10-01/ggdc_maddison:
    - snapshot://ggdc/2020-10-01/ggdc_maddison.xlsx
  data://grapher/ggdc/2020-10-01/ggdc_maddison:
    - data://garden/ggdc/2020-10-01/ggdc_maddison

  # Malnutrition
  data://grapher/malnutrition/2024-12-16/malnutrition:
    - data://garden/malnutrition/2024-12-16/malnutrition
  data://garden/malnutrition/2024-12-16/malnutrition:
    - data://garden/worldbank_wdi/2024-05-20/wdi
    - data://garden/un/2024-07-12/un_wpp

  #
  # UN
  # UN SDG - current
  data://meadow/un/2023-08-16/un_sdg:
    - snapshot://un/2023-08-16/un_sdg.feather
  data://garden/un/2023-08-16/un_sdg:
    - data://meadow/un/2023-08-16/un_sdg
    - snapshot://un/2023-08-16/un_sdg_unit.csv
    - snapshot://un/2023-08-16/un_sdg_dimension.json
  data://grapher/un/2023-08-16/un_sdg:
    - data://garden/un/2023-08-16/un_sdg

  # Internet
  data://garden/technology/2024-12-23/internet:
    - data://garden/worldbank_wdi/2024-05-20/wdi
    - data://garden/demography/2024-07-15/population
    - data://garden/regions/2023-01-01/regions
    - data://garden/wb/2024-03-11/income_groups
  data://grapher/technology/2024-12-23/internet:
    - data://garden/technology/2024-12-23/internet

  # UNDP
  data://meadow/un/2025-05-07/undp_hdr:
    - snapshot://un/2025-05-07/undp_hdr.csv
  data://garden/un/2025-05-07/undp_hdr:
    - data://garden/regions/2023-01-01/regions
    - data://garden/wb/2024-07-29/income_groups
    - data://meadow/un/2025-05-07/undp_hdr
  data://grapher/un/2025-05-07/undp_hdr:
    - data://garden/un/2025-05-07/undp_hdr

  # Maddison Database 2010
  data://meadow/ggdc/2022-12-23/maddison_database:
    - snapshot://ggdc/2022-12-23/maddison_database.xlsx
  data://garden/ggdc/2022-12-23/maddison_database:
    - data://meadow/ggdc/2022-12-23/maddison_database

  # Penn World Table
  data://meadow/ggdc/2022-11-28/penn_world_table:
    - snapshot://ggdc/2021-06-18/penn_world_table.xlsx
  data://meadow/ggdc/2022-11-28/penn_world_table_national_accounts:
    - snapshot://ggdc/2021-06-18/penn_world_table_national_accounts.xlsx
    - data://garden/regions/2023-01-01/regions
  data://garden/ggdc/2022-11-28/penn_world_table:
    - data://meadow/ggdc/2022-11-28/penn_world_table
    - data://meadow/ggdc/2022-11-28/penn_world_table_national_accounts
  data://grapher/ggdc/2022-11-28/penn_world_table:
    - data://garden/ggdc/2022-11-28/penn_world_table

  # Microprocessor trend data
  data://meadow/technology/2023-03-08/microprocessor_trend:
    - snapshot://technology/2023-03-08/microprocessor_trend.dat
  data://garden/technology/2023-03-08/microprocessor_trend:
    - data://meadow/technology/2023-03-08/microprocessor_trend
  data://grapher/technology/2023-03-09/microprocessor_trend:
    - data://garden/technology/2023-03-08/microprocessor_trend

  # Terrorism questions in World Values Survey (longitudinal)
  data://meadow/wvs/2023-06-25/longitudinal_wvs:
    - snapshot://wvs/2023-06-25/longitudinal_wvs.csv
    - data://garden/regions/2023-01-01/regions
  data://garden/wvs/2023-06-25/longitudinal_wvs:
    - data://meadow/wvs/2023-06-25/longitudinal_wvs
  data://grapher/wvs/2023-06-25/longitudinal_wvs:
    - data://garden/wvs/2023-06-25/longitudinal_wvs

  # USA consumer prices (US Bureau of Labor Statistics)

  data://garden/bls/2025-04-12/us_consumer_prices:
    - snapshot://bls/2025-04-12/us_consumer_prices.csv
  data://grapher/bls/2025-04-12/us_consumer_prices:
    - data://garden/bls/2025-04-12/us_consumer_prices

  # Historical Cross Country Technology Adoption Dataset (Comin & Hobijn, 2004)
  data://meadow/technology/2023-03-16/hcctad:
    - snapshot://technology/2023-03-16/hcctad.txt
  data://garden/technology/2023-03-16/hcctad:
    - data://meadow/technology/2023-03-16/hcctad
  data://grapher/technology/2023-03-16/hcctad:
    - data://garden/technology/2023-03-16/hcctad

  # World Happiness report (2025)
  data://meadow/happiness/2025-03-28/happiness:
    - snapshot://happiness/2025-03-28/happiness.xlsx

  data://garden/happiness/2025-03-28/happiness:
    - data://meadow/happiness/2025-03-28/happiness
    - data://garden/demography/2024-07-15/population
    - data://garden/wb/2024-07-29/income_groups
    - data://garden/regions/2023-01-01/regions

  data://grapher/happiness/2025-03-28/happiness:
    - data://garden/happiness/2025-03-28/happiness

  # Ethnic Power Relations Dataset
  data://meadow/eth/2023-03-15/growup:
    - snapshot://eth/2023-03-15/growup.csv
  data://garden/eth/2023-03-15/ethnic_power_relations:
    - data://meadow/eth/2023-03-15/growup
    - data://garden/demography/2023-03-31/population
    - data://garden/wb/2021-07-01/wb_income
    - data://garden/regions/2023-01-01/regions
  data://grapher/eth/2023-03-15/ethnic_power_relations:
    - data://garden/eth/2023-03-15/ethnic_power_relations

  # World Bank's Women, Business and the Law additional data
  data://meadow/wb/2023-05-12/women_business_law_additional:
    - snapshot://wb/2023-05-12/women_business_law_additional.xlsx
  data://garden/wb/2023-05-12/women_business_law_additional:
    - data://meadow/wb/2023-05-12/women_business_law_additional
  data://grapher/wb/2023-05-12/women_business_law_additional:
    - data://garden/wb/2023-05-12/women_business_law_additional

  # U.S. patent activity since 1790 (USPTO)
  data://meadow/research_development/2023-05-24/us_patents:
    - snapshot://research_development/2023-05-24/us_patents.htm
  data://garden/research_development/2023-05-25/us_patents:
    - data://meadow/research_development/2023-05-24/us_patents
  data://grapher/research_development/2023-05-25/us_patents:
    - data://garden/research_development/2023-05-25/us_patents

  # Real commodity prices
  data://grapher/papers/2023-06-07/commodity_prices:
    - data://garden/papers/2023-06-07/commodity_prices
  data://garden/papers/2023-06-07/commodity_prices:
    - snapshot://papers/2023-06-07/commodity_prices.xlsx

  # Terrorism
  data://meadow/terrorism/2023-07-20/global_terrorism_database:
    - snapshot://terrorism/2023-07-20/global_terrorism_database.csv
    - snapshot://terrorism/2023-07-20/global_terrorism_database_2021.csv
  data://garden/terrorism/2023-07-20/global_terrorism_database:
    - data://meadow/terrorism/2023-07-20/global_terrorism_database
    - data://garden/un/2022-07-11/un_wpp
    - data://garden/regions/2023-01-01/regions
    - data://garden/demography/2023-03-31/population
  data://grapher/terrorism/2023-07-20/global_terrorism_database:
    - data://garden/terrorism/2023-07-20/global_terrorism_database

  # Colonial Dates Dataset (COLDAT)
  data://meadow/harvard/2023-09-18/colonial_dates_dataset:
    - snapshot://harvard/2023-09-18/colonial_dates_dataset.csv
  data://garden/harvard/2023-09-18/colonial_dates_dataset:
    - data://meadow/harvard/2023-09-18/colonial_dates_dataset
    - data://garden/wb/2021-07-01/wb_income
    - data://garden/regions/2023-01-01/regions
    - data://garden/demography/2023-03-31/population
  data://grapher/harvard/2023-09-18/colonial_dates_dataset:
    - data://garden/harvard/2023-09-18/colonial_dates_dataset

  # Augmented Human Development Index
  data://meadow/ahdi/2023-09-08/augmented_hdi:
    - snapshot://ahdi/2023-09-08/augmented_hdi.xlsx
    - snapshot://ahdi/2023-09-08/augmented_hdi_region.xlsx
  data://garden/ahdi/2023-09-08/augmented_hdi:
    - data://meadow/ahdi/2023-09-08/augmented_hdi
  data://grapher/ahdi/2023-09-08/augmented_hdi:
    - data://garden/ahdi/2023-09-08/augmented_hdi

  # Gapminder  - Under five mortality v7
  data://meadow/gapminder/2023-09-18/under_five_mortality:
    - snapshot://gapminder/2023-09-18/under_five_mortality.xlsx
  data://garden/gapminder/2023-09-18/under_five_mortality:
    - data://meadow/gapminder/2023-09-18/under_five_mortality

  #  Gapminder  - Under five mortality v11
  data://meadow/gapminder/2023-09-21/under_five_mortality:
    - snapshot://gapminder/2023-09-21/under_five_mortality.xlsx
  data://garden/gapminder/2023-09-21/under_five_mortality:
    - data://meadow/gapminder/2023-09-21/under_five_mortality

  # Older vintage UN IGME (with longer time-series)
  data://meadow/un/2018/igme:
    - snapshot://un/2018/igme.csv
  data://garden/un/2018/igme:
    - data://meadow/un/2018/igme

  # Country lists
  data://meadow/countries/2023-09-25/isd:
    - snapshot://countries/2023-09-22/isd.xlsx
  data://garden/countries/2023-09-25/isd:
    - data://meadow/countries/2023-09-25/isd
    - data://garden/demography/2023-03-31/population
  data://grapher/countries/2023-10-01/isd:
    - data://garden/countries/2023-09-25/isd

  data://meadow/countries/2023-09-25/gleditsch:
    - snapshot://countries/2023-09-22/gleditsch_states.dat
    - snapshot://countries/2023-09-22/gleditsch_microstates.dat
  data://garden/countries/2024-08-27/gleditsch:
    - data://meadow/countries/2023-09-25/gleditsch
    - data://garden/demography/2024-07-15/population
  data://grapher/countries/2024-08-27/gleditsch:
    - data://garden/countries/2024-08-27/gleditsch

  # Outdated gleditsch
  data://garden/countries/2024-01-08/gleditsch_no_population:
    - data://meadow/countries/2023-09-25/gleditsch

  data://meadow/countries/2023-09-29/cow_ssm:
    - snapshot://countries/2023-09-22/cow_ssm_majors.csv
    - snapshot://countries/2023-09-22/cow_ssm_states.csv
    - snapshot://countries/2023-09-22/cow_ssm_system.csv
  data://garden/countries/2023-09-29/cow_ssm:
    - data://meadow/countries/2023-09-29/cow_ssm
    - data://garden/demography/2023-03-31/population
  data://grapher/countries/2023-09-29/cow_ssm:
    - data://garden/countries/2023-09-29/cow_ssm

  # Fertility rate, Gapminder
  data://meadow/gapminder/2023-09-22/total_fertility_rate:
    - snapshot://gapminder/2023-09-22/total_fertility_rate.xlsx
  data://garden/gapminder/2023-09-22/total_fertility_rate:
    - data://meadow/gapminder/2023-09-22/total_fertility_rate
    - data://garden/un/2025-04-25/long_run_child_mortality
    - data://garden/un/2022-07-11/un_wpp
  data://grapher/gapminder/2023-09-22/total_fertility_rate:
    - data://garden/gapminder/2023-09-22/total_fertility_rate

  # State Capacity Dataset
  data://meadow/state_capacity/2023-10-19/state_capacity_dataset:
    - snapshot://state_capacity/2023-10-19/state_capacity_dataset.dta
  data://garden/state_capacity/2023-10-19/state_capacity_dataset:
    - data://meadow/state_capacity/2023-10-19/state_capacity_dataset
    - data://garden/wb/2021-07-01/wb_income
    - data://garden/regions/2023-01-01/regions
    - data://garden/demography/2023-03-31/population
  data://grapher/state_capacity/2023-10-19/state_capacity_dataset:
    - data://garden/state_capacity/2023-10-19/state_capacity_dataset

  # United Nations members
  data://meadow/un/2023-10-30/un_members:
    - snapshot://un/2023-10-30/un_members.csv
  data://garden/un/2023-10-30/un_members:
    - data://meadow/un/2023-10-30/un_members
    - data://garden/wb/2021-07-01/wb_income
    - data://garden/regions/2023-01-01/regions
    - data://garden/demography/2023-03-31/population
  data://grapher/un/2023-10-30/un_members:
    - data://garden/un/2023-10-30/un_members

  # World Bank - Worldwide Bureaucracy Indicators
  data://meadow/wb/2023-11-21/worldwide_bureaucracy_indicators:
    - snapshot://wb/2023-11-21/worldwide_bureaucracy_indicators.csv
  data://garden/wb/2023-11-21/worldwide_bureaucracy_indicators:
    - data://meadow/wb/2023-11-21/worldwide_bureaucracy_indicators
  data://grapher/wb/2023-11-21/worldwide_bureaucracy_indicators:
    - data://garden/wb/2023-11-21/worldwide_bureaucracy_indicators

  # Information Capacity Dataset
  data://meadow/state_capacity/2023-11-10/information_capacity_dataset:
    - snapshot://state_capacity/2023-11-10/information_capacity_dataset.dta
  data://garden/state_capacity/2023-11-10/information_capacity_dataset:
    - data://meadow/state_capacity/2023-11-10/information_capacity_dataset
    - data://garden/wb/2021-07-01/wb_income
    - data://garden/regions/2023-01-01/regions
  data://grapher/state_capacity/2023-11-20/information_capacity_dataset:
    - data://garden/state_capacity/2023-11-10/information_capacity_dataset

  # National Human Genome Research Institute - DNA Sequencing Costs
  data://meadow/technology/2023-11-28/dna_sequencing:
    - snapshot://technology/2023-11-28/dna_sequencing.xls
  data://garden/technology/2023-11-28/dna_sequencing:
    - data://meadow/technology/2023-11-28/dna_sequencing
  data://grapher/technology/2023-11-28/dna_sequencing:
    - data://garden/technology/2023-11-28/dna_sequencing

  # John C. McCallum, Price and Performance Changes of Computer Technology with Time
  data://meadow/technology/2024-05-13/computer_memory_storage:
    - snapshot://technology/2024-05-13/computer_memory_storage.xlsx
  data://garden/technology/2024-05-13/computer_memory_storage:
    - data://meadow/technology/2024-05-13/computer_memory_storage
  data://grapher/technology/2024-05-13/computer_memory_storage:
    - data://garden/technology/2024-05-13/computer_memory_storage

  # Latinobarómetro survey - Trust
  data://meadow/survey/2023-08-04/latinobarometro_trust:
    - snapshot://survey/2023-08-04/latinobarometro_trust.csv
  data://garden/survey/2023-08-04/latinobarometro_trust:
    - data://meadow/survey/2023-08-04/latinobarometro_trust

  # Afrobarometer survey - Trust
  data://meadow/survey/2023-08-07/afrobarometer_trust:
    - snapshot://survey/2023-08-07/afrobarometer_trust.csv
  data://garden/survey/2023-08-07/afrobarometer_trust:
    - data://meadow/survey/2023-08-07/afrobarometer_trust

  # Trust surveys
  data://garden/survey/2023-08-04/trust_surveys:
    - data://garden/survey/2023-08-04/latinobarometro_trust
    - data://garden/survey/2023-08-07/afrobarometer_trust
    - data://garden/ess/2023-08-02/ess_trust
  data://grapher/survey/2023-08-04/trust_surveys:
    - data://garden/survey/2023-08-04/trust_surveys

  # European Social Survey - Trust questions
  data://meadow/ess/2023-08-02/ess_trust:
    - snapshot://ess/2023-08-02/ess_trust.csv
    - data://garden/regions/2023-01-01/regions
  data://garden/ess/2023-08-02/ess_trust:
    - data://meadow/ess/2023-08-02/ess_trust

  # Missing Data - Suicides
  data://garden/missing_data/2024-03-26/who_md_suicides:
    - data://garden/who/2024-03-24/self_inflicted_injuries
    - data://garden/wb/2024-03-11/income_groups
    - data://garden/regions/2023-01-01/regions
    - data://garden/demography/2023-03-31/population
  data://grapher/missing_data/2024-03-26/who_md_suicides:
    - data://garden/missing_data/2024-03-26/who_md_suicides

  # Maddison Project Database
  data://meadow/ggdc/2024-04-26/maddison_project_database:
    - snapshot://ggdc/2024-04-26/maddison_project_database.xlsx
  data://garden/ggdc/2024-04-26/maddison_project_database:
    - data://meadow/ggdc/2024-04-26/maddison_project_database
  data://grapher/ggdc/2024-04-26/maddison_project_database:
    - data://garden/ggdc/2024-04-26/maddison_project_database

  # Global GDP in the long run (with WDI)
  data://garden/growth/2024-05-16/gdp_historical:
    - data://garden/ggdc/2024-04-26/maddison_project_database
    - data://garden/ggdc/2022-12-23/maddison_database
    - data://grapher/worldbank_wdi/2025-01-24/wdi

  data://grapher/growth/2024-05-16/gdp_historical:
    - data://garden/growth/2024-05-16/gdp_historical

  # Attention in Media: The Guardian
  data://meadow/news/2024-05-08/guardian_mentions:
    - snapshot://news/2024-05-07/guardian_mentions.csv
    - snapshot://news/2024-05-07/guardian_mentions_raw.csv
  data://garden/news/2024-05-08/guardian_mentions:
    - data://meadow/news/2024-05-08/guardian_mentions
    - data://garden/demography/2023-03-31/population
    - data://garden/regions/2023-01-01/regions
  data://grapher/news/2024-05-08/guardian_mentions:
    - data://garden/news/2024-05-08/guardian_mentions

  # News coverage by GDELT 2
  data://meadow/news/2024-05-23/gdelt_v2:
    - snapshot://news/2024-05-23/gdelt_v2.csv
  data://garden/news/2024-05-23/gdelt_v2:
    - data://meadow/news/2024-05-23/gdelt_v2
  data://grapher/news/2024-05-23/gdelt_v2:
    - data://garden/news/2024-05-23/gdelt_v2

  # World Development Indicators - WDI
  # TO BE ARCHIVED
  data://meadow/worldbank_wdi/2024-05-20/wdi:
    - snapshot://worldbank_wdi/2024-05-20/wdi.zip

  data://garden/worldbank_wdi/2024-05-20/wdi:
    - snapshot://worldbank_wdi/2024-05-20/wdi.zip
    - data://meadow/worldbank_wdi/2024-05-20/wdi
    - data://garden/demography/2024-07-15/population
    - data://garden/regions/2023-01-01/regions
    - data://garden/wb/2024-07-29/income_groups

  data://grapher/worldbank_wdi/2024-05-20/wdi:
    - data://garden/worldbank_wdi/2024-05-20/wdi

  # World Development Indicators - WDI
  data://meadow/worldbank_wdi/2025-01-24/wdi:
    - snapshot://worldbank_wdi/2025-01-24/wdi.zip

  data://garden/worldbank_wdi/2025-01-24/wdi:
    - snapshot://worldbank_wdi/2025-01-24/wdi.zip
    - data://meadow/worldbank_wdi/2025-01-24/wdi
    - data://garden/demography/2024-07-15/population
    - data://garden/regions/2023-01-01/regions
    - data://garden/wb/2024-07-29/income_groups

  data://grapher/worldbank_wdi/2025-01-24/wdi:
    - data://garden/worldbank_wdi/2025-01-24/wdi

  #
  # Aviation Safety Network - Aviation Statistics.
  #
  data://meadow/aviation_safety_network/2024-06-05/aviation_statistics:
    - snapshot://aviation_safety_network/2024-06-05/aviation_statistics_by_period.csv
    - snapshot://aviation_safety_network/2024-06-05/aviation_statistics.csv
    - snapshot://aviation_safety_network/2024-06-05/aviation_statistics_by_nature.csv
  data://garden/aviation_safety_network/2024-06-05/aviation_statistics:
    - data://meadow/aviation_safety_network/2024-06-05/aviation_statistics
    - data://garden/worldbank_wdi/2024-05-20/wdi
  data://grapher/aviation_safety_network/2024-06-05/aviation_statistics:
    - data://garden/aviation_safety_network/2024-06-05/aviation_statistics

  # UN Regions
  data://meadow/un/2024-06-24/sdg_regions:
    - snapshot://un/2024-06-24/sdg_regions.csv
  data://garden/un/2024-06-24/sdg_regions:
    - data://meadow/un/2024-06-24/sdg_regions
  data://grapher/un/2024-06-24/sdg_regions:
    - data://garden/un/2024-06-24/sdg_regions

  # WHO Mort DB Homicides
  data://meadow/homicide/2024-07-30/who_mort_db:
    - snapshot://homicide/2024-07-30/who_mort_db.csv
  data://garden/homicide/2024-07-30/who_mort_db:
    - data://meadow/homicide/2024-07-30/who_mort_db
    - data://garden/un/2022-07-11/un_wpp
  data://grapher/homicide/2024-07-30/who_mort_db:
    - data://garden/homicide/2024-07-30/who_mort_db

  # Homicide - OMM
  data://garden/homicide/2024-07-30/homicide_long_run_omm:
    - snapshot://fasttrack/2023-01-03/long_term_homicide_rates_in_europe.csv
    - data://garden/homicide/2024-07-30/who_mort_db
  data://grapher/homicide/2024-07-30/homicide_long_run_omm:
    - data://garden/homicide/2024-07-30/homicide_long_run_omm

  # WB income groups 2023-04-30
  data://meadow/wb/2023-04-30/income_groups:
    - snapshot://wb/2023-04-30/income_groups.xlsx
  data://garden/wb/2023-04-30/income_groups:
    - data://meadow/wb/2023-04-30/income_groups
  data://grapher/wb/2023-04-30/income_groups:
    - data://garden/wb/2023-04-30/income_groups

  # WB income groups 2024-03-11
  data://meadow/wb/2024-03-11/income_groups:
    - snapshot://wb/2024-03-11/income_groups.xlsx
  data://garden/wb/2024-03-11/income_groups:
    - data://meadow/wb/2024-03-11/income_groups
  data://grapher/wb/2024-03-11/income_groups:
    - data://garden/wb/2024-03-11/income_groups

  # WB income groups 2024-07-29
  data://meadow/wb/2024-07-29/income_groups:
    - snapshot://wb/2024-07-29/income_groups.xlsx
  data://garden/wb/2024-07-29/income_groups:
    - data://meadow/wb/2024-07-29/income_groups
    - data://garden/regions/2023-01-01/regions
    - data://garden/demography/2024-07-15/population
  data://grapher/wb/2024-07-29/income_groups:
    - data://garden/wb/2024-07-29/income_groups

  # Ethnologue
  data-private://meadow/language/2024-07-17/ethnologue:
    - snapshot-private://language/2024-07-17/ethnologue.zip
  data-private://garden/language/2024-07-17/ethnologue:
    - data-private://meadow/language/2024-07-17/ethnologue
    - data://garden/regions/2023-01-01/regions
  data-private://grapher/language/2024-07-17/ethnologue:
    - data-private://garden/language/2024-07-17/ethnologue

  # Child Mortality Estimates - UN IGME - to archive
  data://meadow/un/2024-09-11/igme:
    - snapshot://un/2024-09-11/igme.zip
  data://garden/un/2024-09-11/igme:
    - data://meadow/un/2024-09-11/igme
    - data://garden/un/2018/igme
    - data://garden/regions/2023-01-01/regions
    - data://garden/demography/2024-07-15/population
  data://grapher/un/2024-09-11/igme:
    - data://garden/un/2024-09-11/igme

  # Child Mortality Estimates - UN IGME
  data://meadow/un/2025-03-25/igme:
    - snapshot://un/2025-03-25/igme.zip
  data://garden/un/2025-03-25/igme:
    - data://meadow/un/2025-03-25/igme
    - data://garden/un/2018/igme
    - data://garden/regions/2023-01-01/regions
    - data://garden/demography/2024-07-15/population
  data://grapher/un/2025-03-25/igme:
    - data://garden/un/2025-03-25/igme

  # Long-run child mortality, Gapminder + UN IGME - to archive
  data://garden/un/2024-09-16/long_run_child_mortality:
    - data://garden/un/2024-09-11/igme
    - data://garden/gapminder/2023-09-18/under_five_mortality
    - data://garden/gapminder/2023-09-21/under_five_mortality
  data://grapher/un/2024-09-16/long_run_child_mortality:
    - data://garden/un/2024-09-16/long_run_child_mortality

    # Long-run child mortality, Gapminder + UN IGME - to update
  data://garden/un/2025-04-25/long_run_child_mortality:
    - data://garden/un/2025-03-25/igme
    - data://garden/gapminder/2023-09-18/under_five_mortality
    - data://garden/gapminder/2023-09-21/under_five_mortality
  data://grapher/un/2025-04-25/long_run_child_mortality:
    - data://garden/un/2025-04-25/long_run_child_mortality

  # UN SDG (2024)
  data://meadow/un/2024-08-27/un_sdg:
    - snapshot://un/2024-08-27/un_sdg.feather
  data://garden/un/2024-08-27/un_sdg:
    - data://meadow/un/2024-08-27/un_sdg
    - snapshot://un/2024-08-27/un_sdg_unit.csv
    - snapshot://un/2024-08-27/un_sdg_dimension.json
  data://grapher/un/2024-08-27/un_sdg:
    - data://garden/un/2024-08-27/un_sdg

  # Oil Spills
  data://meadow/itopf/2025-05-05/oil_spills:
    - snapshot://itopf/2025-05-05/oil_spills.pdf
  data://garden/itopf/2025-05-05/oil_spills:
    - data://meadow/itopf/2025-05-05/oil_spills
  data://grapher/itopf/2025-05-05/oil_spills:
    - data://garden/itopf/2025-05-05/oil_spills

  # UN SD census data
  data://meadow/un/2024-10-21/census_dates:
    - snapshot://un/2024-10-21/census_dates.csv
  data://garden/un/2024-10-21/census_dates:
    - data://meadow/un/2024-10-21/census_dates
  data://grapher/un/2024-10-21/census_dates:
    - data://garden/un/2024-10-21/census_dates

  #  World Peace Foundation - Famines (2025)
  data://meadow/wpf/2025-01-17/famines:
    - snapshot://wpf/2025-01-17/famines.xlsx
  data://garden/wpf/2025-01-17/famines:
    - data://meadow/wpf/2025-01-17/famines
    - data://garden/regions/2023-01-01/regions
  data://grapher/wpf/2025-01-17/famines:
    - data://garden/wpf/2025-01-17/famines
  data://garden/wpf/2025-01-17/total_famines_by_year_decade:
    - data://garden/wpf/2025-01-17/famines
    - data://garden/demography/2024-07-15/population
  data://grapher/wpf/2025-01-17/total_famines_by_year_decade:
    - data://garden/wpf/2025-01-17/total_famines_by_year_decade

  data://garden/wpf/2025-01-17/famines_by_regime_gdp_population:
    - data://garden/wpf/2025-01-17/famines
    - data://garden/democracy/2025-03-17/vdem
    - data://garden/ggdc/2024-04-26/maddison_project_database
    - data://garden/demography/2024-07-15/population
  data://grapher/wpf/2025-01-17/famines_by_regime_gdp_population:
    - data://garden/wpf/2025-01-17/famines_by_regime_gdp_population

  data://garden/wpf/2025-01-17/famines_by_place:
    - data://garden/wpf/2025-01-17/famines
  data://grapher/wpf/2025-01-17/famines_by_place:
    - data://garden/wpf/2025-01-17/famines_by_place

  data://garden/wpf/2025-01-17/famines_by_trigger:
    - data://garden/wpf/2025-01-17/famines
  data://grapher/wpf/2025-01-17/famines_by_trigger:
    - data://garden/wpf/2025-01-17/famines_by_trigger

  # Global Flourishing Study
  data-private://meadow/gfs/2024-11-11/gfs_wave_one:
    - snapshot-private://gfs/2024-11-11/gfs_wave_one.csv
  data-private://garden/gfs/2024-11-11/gfs_wave_one:
    - data-private://meadow/gfs/2024-11-11/gfs_wave_one
  data-private://grapher/gfs/2024-11-11/gfs_wave_one:
    - data-private://garden/gfs/2024-11-11/gfs_wave_one

  data-private://meadow/owid/latest/ig_countries:
    - snapshot-private://owid/latest/ig_countries.csv
  data-private://garden/owid/latest/ig_countries:
    - data-private://meadow/owid/latest/ig_countries
  data-private://grapher/owid/latest/ig_countries:
    - data-private://garden/owid/latest/ig_countries

  # GDP per capita vs. living conditions indicators
  data://garden/growth/2025-01-16/gdppc_vs_living_conditions:
    - data://garden/worldbank_wdi/2025-01-24/wdi
    - data://garden/un/2024-07-12/un_wpp
    - data://garden/un/2024-09-11/igme
    - data://garden/who/2024-07-26/mortality_database
    - data://garden/wash/2024-01-06/who
    - data://garden/tourism/2024-08-17/unwto
    - data://garden/ggdc/2022-11-28/penn_world_table
    - data://garden/wb/2024-11-04/edstats
    - data://garden/unesco/2025-05-01/education_sdgs
    - data://garden/happiness/2025-03-28/happiness
    - data://garden/demography/2023-03-31/population
    - data://garden/regions/2023-01-01/regions

  # OECD Official Development Assistance (ODA)
  data://meadow/oecd/2025-02-19/official_development_assistance:
    - snapshot://oecd/2025-02-19/official_development_assistance_crs.zip
    - snapshot://oecd/2025-02-19/official_development_assistance_dac5.zip
    - snapshot://oecd/2025-02-19/official_development_assistance_dac1.zip
    - snapshot://oecd/2025-02-19/official_development_assistance_dac2a.zip

  data://garden/oecd/2025-02-19/official_development_assistance:
    - data://garden/demography/2024-07-15/population
    - data://meadow/oecd/2025-02-19/official_development_assistance

  data://grapher/oecd/2025-02-19/official_development_assistance:
    - data://garden/oecd/2025-02-19/official_development_assistance

  # ATUS - American Time Use Survey
  data://meadow/atus/2024-12-10/atus_0323:
    - snapshot://atus/2024-12-10/atus_who.zip
    - snapshot://atus/2024-12-10/atus_activities.zip
    - snapshot://atus/2024-12-10/atus_summary.zip
    - snapshot://atus/2024-12-10/activity_codes_2023.xls
    - snapshot://atus/2024-12-10/atus_respondent.zip

  data://garden/atus/2025-01-06/atus_who:
    - data://meadow/atus/2024-12-10/atus_0323

  data://grapher/atus/2025-01-06/atus_who:
    - data://garden/atus/2025-01-06/atus_who

  # Happiness by age groups (World Happiness Report 2024)
  data://meadow/happiness/2025-04-01/happiness_by_age:
    - snapshot://happiness/2025-04-01/happiness_by_age.csv
  data://garden/happiness/2025-04-01/happiness_by_age:
    - data://meadow/happiness/2025-04-01/happiness_by_age
  data://grapher/happiness/2025-04-01/happiness_by_age:
    - data://garden/happiness/2025-04-01/happiness_by_age

  # IMF World Economic Outlook
  data://meadow/imf/2025-04-25/world_economic_outlook:
    - snapshot://imf/2025-04-25/world_economic_outlook.xls
  data://garden/imf/2025-04-25/world_economic_outlook:
    - data://meadow/imf/2025-04-25/world_economic_outlook
  data://grapher/imf/2025-04-25/world_economic_outlook:
    - data://garden/imf/2025-04-25/world_economic_outlook

  #
  # World Airlines Traffic and Capacity
  #
  data://meadow/aviation/2025-04-01/air_traffic:
    - snapshot://aviation/2025-04-01/air_traffic.csv
  data://garden/aviation/2025-04-01/air_traffic:
    - data://meadow/aviation/2025-04-01/air_traffic
  data://grapher/aviation/2025-04-01/air_traffic:
    - data://garden/aviation/2025-04-01/air_traffic

  # United Nations members
  data://meadow/un/2025-05-15/un_members:
    - snapshot://un/2025-05-15/un_members.csv
  # United Nations members
  data://garden/un/2025-05-15/un_members:
    - data://garden/wb/2021-07-01/wb_income
    - data://garden/demography/2024-07-15/population
    - data://meadow/un/2025-05-15/un_members
    - data://garden/regions/2023-01-01/regions
  # United Nations members
  data://grapher/un/2025-05-15/un_members:
    - data://garden/un/2025-05-15/un_members


  # UNODC Homicide Data
  data://meadow/unodc/2025-05-28/homicide:
    - snapshot://unodc/2025-05-28/homicide.xlsx
  data://garden/unodc/2025-05-28/homicide:
    - data://meadow/unodc/2025-05-28/homicide
    - data://garden/demography/2024-07-15/population
    - data://garden/un/2024-07-12/un_wpp
  data://grapher/unodc/2025-05-28/homicide:
    - data://garden/unodc/2025-05-28/homicide


  # Housing prices 1870-2012 (Knoll paper)
  data://meadow/housing/2025-06-25/knoll_prices:
    - snapshot://housing/2025-06-25/knoll_prices.dta
  data://garden/housing/2025-06-25/knoll_prices:
    - data://meadow/housing/2025-06-25/knoll_prices
    - data://garden/ggdc/2024-04-26/maddison_project_database
  data://grapher/housing/2025-06-25/knoll_prices:
    - data://garden/housing/2025-06-25/knoll_prices


  # OECD Analytical House Prices
  data://meadow/oecd/2025-06-20/housing_prices:
    - snapshot://oecd/2025-06-20/housing_prices.csv
  data://garden/oecd/2025-06-20/housing_prices:
    - data://meadow/oecd/2025-06-20/housing_prices
  data://grapher/oecd/2025-06-20/housing_prices:
    - data://garden/oecd/2025-06-20/housing_prices


  # Same-Sex Marriage Around the World from Pew Research Center
  data://meadow/pew/2025-06-27/same_sex_marriage:
    - snapshot://pew/2025-06-27/same_sex_marriage.csv

  data://garden/pew/2025-06-27/same_sex_marriage:
    - data://garden/demography/2024-07-15/population
    - data://meadow/pew/2025-06-27/same_sex_marriage
    - data://garden/regions/2023-01-01/regions

  data://grapher/pew/2025-06-27/same_sex_marriage:
    - data://garden/pew/2025-06-27/same_sex_marriage

<<<<<<< HEAD
  # WB income groups 2025-07-01
=======
  # WB income groups 2024-07-29
>>>>>>> a6c5103b
  data://meadow/wb/2025-07-01/income_groups:
    - snapshot://wb/2025-07-01/income_groups.xlsx

  data://garden/wb/2025-07-01/income_groups:
    - data://meadow/wb/2025-07-01/income_groups
    - data://garden/regions/2023-01-01/regions
    - data://garden/demography/2024-07-15/population

  data://grapher/wb/2025-07-01/income_groups:
    - data://garden/wb/2025-07-01/income_groups
<<<<<<< HEAD
=======

>>>>>>> a6c5103b
  # Integrated Values Survey
  data://meadow/ivs/2025-06-27/integrated_values_surveys:
    - snapshot://ivs/2025-06-27/integrated_values_surveys.csv

  data://garden/ivs/2025-06-27/integrated_values_surveys:
    - data://meadow/ivs/2025-06-27/integrated_values_surveys

  data://grapher/ivs/2025-06-27/integrated_values_surveys:
    - data://garden/ivs/2025-06-27/integrated_values_surveys

include:
  - dag/open_numbers.yml
  - dag/faostat.yml
  - dag/energy.yml
  - dag/wizard.yml
  - dag/emissions.yml
  - dag/papers.yml
  - dag/demography.yml
  - dag/war.yml
  - dag/fasttrack.yml
  - dag/migrated.yml
  - dag/biodiversity.yml
  - dag/health.yml
  - dag/environment.yml
  - dag/agriculture.yml
  - dag/space.yml
  - dag/artificial_intelligence.yml
  - dag/education.yml
  - dag/covid.yml
  - dag/animal_welfare.yml
  - dag/plastic_use.yml
  - dag/statins.yml
  - dag/wash.yml
  - dag/climate.yml
  - dag/urbanization.yml
  - dag/poverty_inequality.yml
  - dag/democracy.yml
  - dag/temp.yml
  - dag/survey.yml
  - dag/forests.yml
  - dag/natural_disasters.yml
  - dag/chartbook.yml
  - dag/minerals.yml
  - dag/tourism.yml
  - dag/migration.yml
  - dag/equality.yml
  - dag/families.yml
  - dag/technology.yml
  - dag/redistribution.yml
  - dag/corruption.yml
  - dag/geography.yml<|MERGE_RESOLUTION|>--- conflicted
+++ resolved
@@ -721,11 +721,7 @@
   data://grapher/pew/2025-06-27/same_sex_marriage:
     - data://garden/pew/2025-06-27/same_sex_marriage
 
-<<<<<<< HEAD
   # WB income groups 2025-07-01
-=======
-  # WB income groups 2024-07-29
->>>>>>> a6c5103b
   data://meadow/wb/2025-07-01/income_groups:
     - snapshot://wb/2025-07-01/income_groups.xlsx
 
@@ -736,10 +732,7 @@
 
   data://grapher/wb/2025-07-01/income_groups:
     - data://garden/wb/2025-07-01/income_groups
-<<<<<<< HEAD
-=======
-
->>>>>>> a6c5103b
+
   # Integrated Values Survey
   data://meadow/ivs/2025-06-27/integrated_values_surveys:
     - snapshot://ivs/2025-06-27/integrated_values_surveys.csv
