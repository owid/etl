--- conflicted
+++ resolved
@@ -612,11 +612,8 @@
   data://grapher/un/2024-09-11/igme:
     - data://garden/un/2024-09-11/igme
 
-<<<<<<< HEAD
-# Long-run child mortality, Gapminder + UN IGME
-=======
+
   # Long-run child mortality, Gapminder + UN IGME
->>>>>>> 90fc9b22
   data://garden/un/2024-09-16/long_run_child_mortality:
     - data://garden/un/2024-09-11/igme
     - data://garden/gapminder/2023-09-18/under_five_mortality
@@ -646,7 +643,7 @@
   data://grapher/oecd/2024-08-21/official_development_assistance:
     - data://garden/oecd/2024-08-21/official_development_assistance
 
-<<<<<<< HEAD
+
 # Migration perception of Ipsos Perils of Perception survey
   data://garden/migration/2024-10-08/migration_perception:
     - snapshot://migration/2024-10-08/migration_perception.csv
@@ -675,10 +672,7 @@
   data://grapher/migration/2024-10-14/mirrem_irregular_migration:
     - data://garden/migration/2024-10-14/mirrem_irregular_migration
 
-# Oil Spills
-=======
   # Oil Spills
->>>>>>> 90fc9b22
   data://meadow/itopf/2024-10-16/oil_spills:
     - snapshot://itopf/2024-10-16/oil_spills.pdf
   data://garden/itopf/2024-10-16/oil_spills:
@@ -757,9 +751,6 @@
   data://grapher/imf/2024-11-25/world_economic_outlook:
     - data://garden/imf/2024-11-25/world_economic_outlook
 
-<<<<<<< HEAD
-
-=======
   # GDP per capita vs. living conditions indicators
   data://garden/growth/2025-01-16/gdppc_vs_living_conditions:
     - data://garden/worldbank_wdi/2025-01-24/wdi
@@ -774,7 +765,6 @@
     - data://garden/happiness/2024-06-09/happiness
     - data://garden/demography/2023-03-31/population
     - data://garden/regions/2023-01-01/regions
->>>>>>> 90fc9b22
 
 include:
   - dag/open_numbers.yml
