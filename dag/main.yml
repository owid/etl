--- conflicted
+++ resolved
@@ -319,8 +319,5 @@
   - dag/emissions.yml
   - dag/papers.yml
   - dag/demography.yml
-<<<<<<< HEAD
-=======
   - dag/conflicts.yml
->>>>>>> 0506cd77
   - dag/fasttrack.yml