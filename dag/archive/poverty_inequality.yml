steps:
  # OECD Income Distribution Database
  data://meadow/oecd/2023-06-06/income_distribution_database:
    - snapshot://oecd/2023-06-06/income_distribution_database.csv
  data://garden/oecd/2023-06-06/income_distribution_database:
    - data://meadow/oecd/2023-06-06/income_distribution_database
  data://grapher/oecd/2023-06-06/income_distribution_database:
    - data://garden/oecd/2023-06-06/income_distribution_database

  # Luxembourg Income Study
  data://meadow/lis/2023-08-30/luxembourg_income_study:
    - snapshot://lis/2023-08-30/lis_keyvars.csv
    - snapshot://lis/2023-08-30/lis_abs_poverty.csv
    - snapshot://lis/2023-08-30/lis_distribution.csv
    - snapshot://lis/2023-08-30/lis_keyvars_adults.csv
    - snapshot://lis/2023-08-30/lis_abs_poverty_adults.csv
    - snapshot://lis/2023-08-30/lis_distribution_adults.csv
    - snapshot://lis/2023-08-30/lis_percentiles.csv
    - snapshot://lis/2023-08-30/lis_percentiles_adults.csv
    - data://garden/regions/2023-01-01/regions
  data://garden/lis/2023-08-30/luxembourg_income_study:
    - data://meadow/lis/2023-08-30/luxembourg_income_study
  data://grapher/lis/2023-08-30/luxembourg_income_study:
    - data://garden/lis/2023-08-30/luxembourg_income_study

  data://meadow/lis/2024-06-13/luxembourg_income_study:
    - snapshot://lis/2024-06-13/lis_keyvars.csv
    - snapshot://lis/2024-06-13/lis_distribution_adults.csv
    - snapshot://lis/2024-06-13/lis_keyvars_adults.csv
    - snapshot://lis/2024-06-13/lis_abs_poverty.csv
    - snapshot://lis/2024-06-13/lis_distribution.csv
    - snapshot://lis/2024-06-13/lis_abs_poverty_adults.csv
    - data://garden/regions/2023-01-01/regions
  data://garden/lis/2024-06-13/luxembourg_income_study:
    - data://meadow/lis/2024-06-13/luxembourg_income_study
  data://grapher/lis/2024-06-13/luxembourg_income_study:
    - data://garden/lis/2024-06-13/luxembourg_income_study

  # World Bank Poverty and Inequality Platform
  data://meadow/wb/2024-03-27/world_bank_pip:
    - snapshot://wb/2024-03-27/world_bank_pip.csv
    - snapshot://wb/2024-03-27/world_bank_pip_percentiles.csv
  data://garden/wb/2024-03-27/world_bank_pip:
    - data://meadow/wb/2024-03-27/world_bank_pip
  data://grapher/wb/2024-03-27/world_bank_pip_2011ppp:
    - data://garden/wb/2024-03-27/world_bank_pip
  data://grapher/wb/2024-03-27/world_bank_pip_2017ppp:
    - data://garden/wb/2024-03-27/world_bank_pip

  # Multidimensional Poverty Index
  data://meadow/ophi/2023-07-05/multidimensional_poverty_index:
    - snapshot://ophi/2023-07-05/multidimensional_poverty_index.csv
  data://garden/ophi/2023-07-05/multidimensional_poverty_index:
    - data://meadow/ophi/2023-07-05/multidimensional_poverty_index
  data://grapher/ophi/2023-07-05/multidimensional_poverty_index:
    - data://garden/ophi/2023-07-05/multidimensional_poverty_index

  # World Inequality Database
  data://meadow/wid/2024-05-24/world_inequality_database:
    - data://garden/regions/2023-01-01/regions
    - snapshot://wid/2024-05-24/world_inequality_database.csv
    - snapshot://wid/2024-05-24/world_inequality_database_with_extrapolations.csv
    - snapshot://wid/2024-05-24/world_inequality_database_distribution.csv
    - snapshot://wid/2024-05-24/world_inequality_database_distribution_with_extrapolations.csv
    - snapshot://wid/2024-05-24/world_inequality_database_fiscal.csv
  data://garden/wid/2024-05-24/world_inequality_database:
    - data://meadow/wid/2024-05-24/world_inequality_database
  data://grapher/wid/2024-05-24/world_inequality_database:
    - data://garden/wid/2024-05-24/world_inequality_database

  # Poverty projections from the World Bank
  data://meadow/wb/2024-06-26/poverty_projections:
    - snapshot://wb/2024-06-26/poverty_projections_number_global.csv
    - snapshot://wb/2024-06-26/poverty_projections_share_regions.csv
  data://garden/wb/2024-06-26/poverty_projections:
    - data://meadow/wb/2024-06-26/poverty_projections
  data://grapher/wb/2024-06-26/poverty_projections:
    - data://garden/wb/2024-06-26/poverty_projections

  # Poverty projections from the Poverty, Prosperity and Planet Report 2024 (old version)
  data://meadow/wb/2024-12-03/poverty_projections:
    - snapshot://wb/2024-12-03/reproducibility_package_poverty_prosperity_planet.zip
  data://garden/wb/2024-12-03/poverty_projections:
    - data://meadow/wb/2024-12-03/poverty_projections
  data://grapher/wb/2024-12-03/poverty_projections:
    - data://garden/wb/2024-12-03/poverty_projections

  # 1000 Binned Global Distribution (Mahler, Yonzan and Lakner 2022)
  data://meadow/wb/2024-01-22/thousand_bins_distribution:
    - snapshot://wb/2024-01-22/thousand_bins_distribution.dta
  data://garden/wb/2024-01-22/thousand_bins_distribution:
    - data://meadow/wb/2024-01-22/thousand_bins_distribution

  # Socio-Economic Database for Latin America and the Caribbean (SEDLAC)
  data://meadow/cedlas/2024-03-08/sedlac:
    - snapshot://cedlas/2024-03-08/sedlac_incomes.xlsx
    - snapshot://cedlas/2024-03-08/sedlac_poverty.xlsx
    - snapshot://cedlas/2024-03-08/sedlac_inequality.xlsx
  data://garden/cedlas/2024-03-08/sedlac:
    - data://meadow/cedlas/2024-03-08/sedlac
  data://grapher/cedlas/2024-03-08/sedlac:
    - data://garden/cedlas/2024-03-08/sedlac

  # World Bank Poverty and Inequality Platform
  data://meadow/wb/2024-10-07/world_bank_pip:
    - snapshot://wb/2024-10-07/world_bank_pip.csv
    - snapshot://wb/2024-10-07/world_bank_pip_percentiles.csv
    - snapshot://wb/2024-10-07/world_bank_pip_regions.csv
  data://garden/wb/2024-10-07/world_bank_pip:
    - data://meadow/wb/2024-10-07/world_bank_pip
  data://grapher/wb/2024-10-07/world_bank_pip_2011ppp:
    - data://garden/wb/2024-10-07/world_bank_pip
  data://grapher/wb/2024-10-07/world_bank_pip_2017ppp:
    - data://garden/wb/2024-10-07/world_bank_pip

  # # OECD Income Distribution Database
  data://meadow/oecd/2024-04-10/income_distribution_database:
    - snapshot://oecd/2024-04-10/income_distribution_database.csv
  data://garden/oecd/2024-04-10/income_distribution_database:
    - data://meadow/oecd/2024-04-10/income_distribution_database
  data://grapher/oecd/2024-04-10/income_distribution_database:
    - data://garden/oecd/2024-04-10/income_distribution_database

<<<<<<< HEAD
  # World Bank Poverty and Inequality Platform
  # Legacy PIP pipeline
  data://garden/wb/2025-04-08/world_bank_pip_legacy:
    - data://meadow/wb/2025-04-08/world_bank_pip
=======
    # Poverty projections from the Poverty, Prosperity and Planet Report 2024
  data://meadow/wb/2025-01-15/poverty_projections:
    - snapshot://wb/2025-01-15/reproducibility_package_poverty_prosperity_planet.zip
  data://garden/wb/2025-01-15/poverty_projections:
    - data://meadow/wb/2025-01-15/poverty_projections
  data://grapher/wb/2025-01-15/poverty_projections:
    - data://garden/wb/2025-01-15/poverty_projections

  # 1000 Binned Global Distribution (World Bank PIP)
  data://meadow/wb/2025-03-10/thousand_bins_distribution:
    - snapshot://wb/2025-03-10/thousand_bins_distribution.dta
  data://garden/wb/2025-03-10/thousand_bins_distribution:
    - data://meadow/wb/2025-03-10/thousand_bins_distribution
>>>>>>> cde12afb
<|MERGE_RESOLUTION|>--- conflicted
+++ resolved
@@ -121,12 +121,10 @@
   data://grapher/oecd/2024-04-10/income_distribution_database:
     - data://garden/oecd/2024-04-10/income_distribution_database
 
-<<<<<<< HEAD
   # World Bank Poverty and Inequality Platform
   # Legacy PIP pipeline
   data://garden/wb/2025-04-08/world_bank_pip_legacy:
     - data://meadow/wb/2025-04-08/world_bank_pip
-=======
     # Poverty projections from the Poverty, Prosperity and Planet Report 2024
   data://meadow/wb/2025-01-15/poverty_projections:
     - snapshot://wb/2025-01-15/reproducibility_package_poverty_prosperity_planet.zip
@@ -139,5 +137,4 @@
   data://meadow/wb/2025-03-10/thousand_bins_distribution:
     - snapshot://wb/2025-03-10/thousand_bins_distribution.dta
   data://garden/wb/2025-03-10/thousand_bins_distribution:
-    - data://meadow/wb/2025-03-10/thousand_bins_distribution
->>>>>>> cde12afb
+    - data://meadow/wb/2025-03-10/thousand_bins_distribution