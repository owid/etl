--- conflicted
+++ resolved
@@ -191,7 +191,6 @@
   data://garden/wb/2025-06-05/world_bank_pip_legacy:
     - data://meadow/wb/2025-06-05/world_bank_pip
 
-<<<<<<< HEAD
     # World Bank Poverty and Inequality Platform
   data://meadow/wb/2025-08-07/world_bank_pip:
     - snapshot://wb/2025-08-07/world_bank_pip.csv
@@ -205,10 +204,9 @@
   # Legacy PIP pipeline
   data://garden/wb/2025-08-07/world_bank_pip_legacy:
     - data://meadow/wb/2025-08-07/world_bank_pip
-=======
+
     # 1000 Binned Global Distribution (World Bank PIP)
   data://meadow/wb/2025-06-11/thousand_bins_distribution:
     - snapshot://wb/2025-06-11/thousand_bins_distribution.dta
   data://garden/wb/2025-06-11/thousand_bins_distribution:
-    - data://meadow/wb/2025-06-11/thousand_bins_distribution
->>>>>>> fdb28a23
+    - data://meadow/wb/2025-06-11/thousand_bins_distribution