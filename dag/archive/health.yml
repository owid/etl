--- conflicted
+++ resolved
@@ -136,7 +136,6 @@
   data-private://grapher/antibiotics/2024-11-20/pathogen_bloodstream:
     - data-private://garden/antibiotics/2024-11-20/pathogen_bloodstream
 
-<<<<<<< HEAD
   # Suicides based on GHO dataset
   data://garden/who/2024-02-14/gho_suicides:
     - data://garden/who/2024-01-03/gho
@@ -157,15 +156,6 @@
   data://garden/malnutrition/2022-10-18/malnutrition:
     - data://garden/worldbank_wdi/2022-05-26/wdi
     - data://garden/un/2022-07-11/un_wpp
-=======
-  # IHME Global Burden of Disease - Risk factors
-  data://meadow/ihme_gbd/2019/gbd_risk:
-    - walden://ihme_gbd/2019/gbd_risk
-  data://garden/ihme_gbd/2019/gbd_risk:
-    - data://meadow/ihme_gbd/2019/gbd_risk
-  data://grapher/ihme_gbd/2019/gbd_risk:
-    - data://garden/ihme_gbd/2019/gbd_risk
->>>>>>> 75c5a9e1
 
   # WHO Global Health Estimates
   data://meadow/who/2022-09-30/ghe:
@@ -178,7 +168,6 @@
   data://grapher/who/2022-09-30/ghe:
     - data://garden/who/2022-09-30/ghe
 
-<<<<<<< HEAD
   # ISAPS: Surgery
   data://meadow/health/2024-06-11/isaps_plastic_surgery:
     - snapshot://health/2024-06-11/isaps_plastic_surgery.xlsx
@@ -234,8 +223,6 @@
     - data://garden/wb/2023-04-30/income_groups
   data://grapher/tuberculosis/2023-11-27/outcomes_disagg:
     - data://garden/tuberculosis/2023-11-27/outcomes_disagg
-=======
   # Mpox grapher step
   data://grapher/who/latest/monkeypox:
-    - data://garden/who/latest/monkeypox
->>>>>>> 75c5a9e1
+    - data://garden/who/latest/monkeypox