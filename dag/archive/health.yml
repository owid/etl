--- conflicted
+++ resolved
@@ -287,17 +287,15 @@
     - data://garden/demography/2023-03-31/population
   data://grapher/health/2023-08-16/deaths_karlinsky:
     - data://garden/health/2023-08-16/deaths_karlinsky
-<<<<<<< HEAD
   data://grapher/who/2024-01-03/gho:
     - data://garden/who/2024-01-03/gho
 
-# Registered vehicles per 1000 people
-data://garden/who/2024-05-20/vehicles:
-  - data://garden/who/2025-05-19/gho
-  - data://garden/demography/2024-07-15/population
-data://grapher/who/2024-05-20/vehicles:
-  - data://garden/who/2024-05-20/vehicles
-=======
+  # Registered vehicles per 1000 people
+  data://garden/who/2024-05-20/vehicles:
+    - data://garden/who/2025-05-19/gho
+    - data://garden/demography/2024-07-15/population
+  data://grapher/who/2024-05-20/vehicles:
+    - data://garden/who/2024-05-20/vehicles
 
   # Tuberculosis treatment UN High-Level Meeting commitments - WHO
   data://meadow/tuberculosis/2023-12-12/unhlm_commitments:
@@ -314,5 +312,4 @@
   data://garden/tuberculosis/2023-11-27/latent:
     - data://meadow/tuberculosis/2023-12-06/latent
   data://grapher/tuberculosis/2023-11-27/latent:
-    - data://garden/tuberculosis/2023-11-27/latent
->>>>>>> dda9a9e6
+    - data://garden/tuberculosis/2023-11-27/latent