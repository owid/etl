steps:
  # Temporary additional to add Drug Disorders to grapher
  data-private://meadow/ihme_gbd/2023-03-29/gbd_drug_disorders:
    - snapshot-private://ihme_gbd/2023-03-29/gbd_drug_disorders.csv
  data-private://garden/ihme_gbd/2023-03-29/gbd_drug_disorders:
    - data-private://meadow/ihme_gbd/2023-03-29/gbd_drug_disorders
  data-private://grapher/ihme_gbd/2023-03-29/gbd_drug_disorders:
    - data-private://garden/ihme_gbd/2023-03-29/gbd_drug_disorders
  # Karlinsky death completeness (2021)
  data://meadow/health/2022-12-28/deaths_karlinsky:
    - snapshot://health/2022-12-28/deaths_karlinsky.csv
  data://garden/health/2022-12-28/deaths_karlinsky:
    - data://meadow/health/2022-12-28/deaths_karlinsky
    - data://garden/owid/latest/key_indicators
  data://grapher/health/2022-12-28/deaths_karlinsky:
    - data://garden/health/2022-12-28/deaths_karlinsky
  # WHO Avian Influenza H5N1
  data://meadow/who/2023-08-14/avian_influenza_ah5n1:
    - snapshot://who/2023-08-14/avian_influenza_ah5n1.csv
  data://garden/who/2023-08-14/avian_influenza_ah5n1:
    - data://garden/regions/2023-01-01/regions
    - data://meadow/who/2023-08-14/avian_influenza_ah5n1
  data://grapher/who/2023-08-14/avian_influenza_ah5n1:
    - data://garden/who/2023-08-14/avian_influenza_ah5n1
  data://meadow/who/2024-04-26/avian_influenza_ah5n1:
    - snapshot://who/2024-04-26/avian_influenza_ah5n1.csv
  data://garden/who/2024-04-26/avian_influenza_ah5n1:
    - data://garden/regions/2023-01-01/regions
    - data://meadow/who/2024-04-26/avian_influenza_ah5n1
  data://grapher/who/2024-04-26/avian_influenza_ah5n1:
    - data://garden/who/2024-04-26/avian_influenza_ah5n1

  # OECD Road Accidents
  data://grapher/oecd/2023-08-11/road_accidents:
    - data://garden/oecd/2023-08-11/road_accidents
  data://meadow/oecd/2023-08-11/road_accidents:
    - snapshot://oecd/2023-08-11/road_accidents.csv
  data://garden/oecd/2023-08-11/road_accidents:
    - data://meadow/oecd/2023-08-11/road_accidents
    - data://garden/oecd/2018-03-11/road_deaths_and_injuries

  # GBD 2019

  # IHME GBD Leading cause of deaths - to archive
  data://meadow/ihme_gbd/2023-10-04/cause_hierarchy:
    - snapshot://ihme_gbd/2023-10-04/cause_hierarchy.csv
  data://garden/ihme_gbd/2023-10-04/leading_causes_child_deaths:
    - data://garden/ihme_gbd/2019/gbd_cause
    - data://meadow/ihme_gbd/2023-10-04/cause_hierarchy
  data://grapher/ihme_gbd/2023-10-04/leading_causes_child_deaths:
    - data://garden/ihme_gbd/2023-10-04/leading_causes_child_deaths

  # IHME Global Burden of Disease - Prevalence and incidence
  data://meadow/ihme_gbd/2019/gbd_prevalence:
    - walden://ihme_gbd/2019/gbd_prevalence
  data://garden/ihme_gbd/2019/gbd_prevalence:
    - data://meadow/ihme_gbd/2019/gbd_prevalence
  data://grapher/ihme_gbd/2019/gbd_prevalence:
    - data://garden/ihme_gbd/2019/gbd_prevalence

  # IHME GBD Mental Health Prevalence
  data://meadow/ihme_gbd/2023-05-15/gbd_mental_health_prevalence_rate:
    - snapshot://ihme_gbd/2023-05-15/gbd_mental_health_prevalence_rate.zip
  data://garden/ihme_gbd/2023-05-15/gbd_mental_health_prevalence_rate:
    - data://meadow/ihme_gbd/2023-05-15/gbd_mental_health_prevalence_rate
  data://grapher/ihme_gbd/2023-05-15/gbd_mental_health_prevalence_rate:
    - data://garden/ihme_gbd/2023-05-15/gbd_mental_health_prevalence_rate

  # IHME GBD Mental Health DALYs vs Prevalence
  data://garden/ihme_gbd/2023-06-14/prevalence_dalys_world:
    - data://garden/ihme_gbd/2023-05-15/gbd_mental_health_prevalence_rate
    - data://garden/ihme_gbd/2019/gbd_cause
  data://grapher/ihme_gbd/2023-06-14/prevalence_dalys_world:
    - data://garden/ihme_gbd/2023-06-14/prevalence_dalys_world

  # IHME Global Burden of Disease - Child mortality long run
  data://meadow/ihme_gbd/2020-12-19/child_mortality:
    - walden://ihme_gbd/2020-12-19/child_mortality
  data://garden/ihme_gbd/2020-12-19/child_mortality:
    - data://meadow/ihme_gbd/2020-12-19/child_mortality
  data://grapher/ihme_gbd/2020-12-19/child_mortality:
    - data://garden/ihme_gbd/2020-12-19/child_mortality

  # IHME Global Burden of Disease - Deaths and DALYs
  data://meadow/ihme_gbd/2019/gbd_cause:
    - walden://ihme_gbd/2019/gbd_cause
  data://garden/ihme_gbd/2019/gbd_cause:
    - data://meadow/ihme_gbd/2019/gbd_cause
  data://grapher/ihme_gbd/2019/gbd_cause:
    - data://garden/ihme_gbd/2019/gbd_cause

  # IHME Global Burden of Disease - Child mortality
  data://meadow/ihme_gbd/2019/gbd_child_mortality:
    - walden://ihme_gbd/2019/gbd_child_mortality
  data://garden/ihme_gbd/2019/gbd_child_mortality:
    - data://meadow/ihme_gbd/2019/gbd_child_mortality
  data://grapher/ihme_gbd/2019/gbd_child_mortality:
    - data://garden/ihme_gbd/2019/gbd_child_mortality

  # IHME Global Burden of Disease - Mental health
  data://meadow/ihme_gbd/2019/gbd_mental_health:
    - walden://ihme_gbd/2019/gbd_mental_health
  data://garden/ihme_gbd/2019/gbd_mental_health:
    - data://meadow/ihme_gbd/2019/gbd_mental_health
  data://grapher/ihme_gbd/2019/gbd_mental_health:
    - data://garden/ihme_gbd/2019/gbd_mental_health

  # IHME Global Burden of Disease - Risk factors
  data://meadow/ihme_gbd/2019/gbd_risk:
    - walden://ihme_gbd/2019/gbd_risk
  data://garden/ihme_gbd/2019/gbd_risk:
    - data://meadow/ihme_gbd/2019/gbd_risk
  data://grapher/ihme_gbd/2019/gbd_risk:
    - data://garden/ihme_gbd/2019/gbd_risk

  # WHO Mortality Database - 1st level causes
  data://meadow/who/2023-08-01/mortality_database:
    - snapshot://who/2023-08-01/mortality_database.csv
  data://garden/who/2023-08-01/mortality_database:
    - data://meadow/who/2023-08-01/mortality_database
  data://grapher/who/2023-08-01/mortality_database:
    - data://garden/who/2023-08-01/mortality_database

  # WHO Mortality DB - ICD Codes
  data://meadow/who/2023-08-04/icd_codes:
    - snapshot://who/2023-08-04/icd_codes.zip
  data://garden/who/2023-08-04/icd_codes:
    - data://meadow/who/2023-08-04/icd_codes
  data://grapher/who/2023-08-04/icd_codes:
    - data://garden/who/2023-08-04/icd_codes

  # MICROBE - removing some unneeded datasets from grapher
  data-private://grapher/antibiotics/2024-12-04/microbe_total_pathogens:
    - data-private://garden/antibiotics/2024-12-04/microbe_total_pathogens
  data-private://grapher/antibiotics/2024-12-02/total_pathogen_bloodstream:
    - data-private://garden/antibiotics/2024-12-02/total_pathogen_bloodstream
  data-private://grapher/antibiotics/2024-11-20/pathogen_bloodstream:
    - data-private://garden/antibiotics/2024-11-20/pathogen_bloodstream

  # Suicides based on GHO dataset
  data://garden/who/2024-02-14/gho_suicides:
    - data://garden/who/2024-01-03/gho
  data://grapher/who/2024-02-14/gho_suicides:
    - data://garden/who/2024-02-14/gho_suicides

  # WHO - Global Health Observatory (only suicides variable)
  data://meadow/who/2023-03-09/gho_suicides:
    - snapshot://who/2023-03-09/gho_suicides.json
  data://garden/who/2023-03-09/gho_suicides:
    - data://meadow/who/2023-03-09/gho_suicides
  data://grapher/who/2023-03-09/gho_suicides:
    - data://garden/who/2023-03-09/gho_suicides

  # Malnutrition
  data://grapher/malnutrition/2022-10-18/malnutrition:
    - data://garden/malnutrition/2022-10-18/malnutrition
  data://garden/malnutrition/2022-10-18/malnutrition:
    - data://garden/worldbank_wdi/2022-05-26/wdi
    - data://garden/un/2022-07-11/un_wpp

  # WHO Global Health Estimates
  data://meadow/who/2022-09-30/ghe:
    - snapshot://who/2022-09-30/ghe.feather
  data://garden/who/2022-09-30/ghe:
    - data://meadow/who/2022-09-30/ghe
    - data://garden/un/2022-07-11/un_wpp
    - data://garden/regions/2023-01-01/regions
    - snapshot://who/2023-07-14/standard_age_distribution.csv
  data://grapher/who/2022-09-30/ghe:
    - data://garden/who/2022-09-30/ghe

  # ISAPS: Surgery
  data://meadow/health/2024-06-11/isaps_plastic_surgery:
    - snapshot://health/2024-06-11/isaps_plastic_surgery.xlsx
  data://garden/health/2024-06-11/isaps_plastic_surgery:
    - data://meadow/health/2024-06-11/isaps_plastic_surgery
  data://grapher/health/2024-06-11/isaps_plastic_surgery:
    - data://garden/health/2024-06-11/isaps_plastic_surgery

  # Missing Data - Neuropsychiatric Conditions
  data://garden/missing_data/2024-03-26/who_neuropsychiatric_conditions:
    - data://garden/who/2024-07-26/mortality_database
    - data://garden/wb/2024-03-11/income_groups
    - data://garden/regions/2023-01-01/regions
    - data://garden/demography/2023-03-31/population
  data://grapher/missing_data/2024-03-26/who_neuropsychiatric_conditions:
    - data://garden/missing_data/2024-03-26/who_neuropsychiatric_conditions

  # Antibiotic resistance data - WHO GLASS
  data://meadow/antibiotics/2024-10-18/who_glass:
    - snapshot://antibiotics/2024-10-18/who_glass.zip
  data://garden/antibiotics/2024-10-18/who_glass:
    - data://meadow/antibiotics/2024-10-18/who_glass
  data://grapher/antibiotics/2024-10-18/who_glass:
    - data://garden/antibiotics/2024-10-18/who_glass

  # Soil-transmitted helminthiases
  data://meadow/neglected_tropical_diseases/2024-05-02/soil_transmitted_helminthiases:
    - snapshot://neglected_tropical_diseases/2024-05-02/soil_transmitted_helminthiases.xlsx

    # Flu testing data
  data://garden/who/2024-09-09/flu_test:
    - data://meadow/who/latest/flunet
  data://grapher/who/2024-09-09/flu_test:
    - data://garden/who/2024-09-09/flu_test

  # Tuberculosis notifications - WHO
  data://meadow/tuberculosis/2023-12-11/notifications:
    - snapshot://tuberculosis/2023-12-11/notifications.csv
  data://garden/tuberculosis/2023-11-27/notifications:
    - data://meadow/tuberculosis/2023-12-11/notifications
    - snapshot://tuberculosis/2023-11-27/data_dictionary.csv
    - data://garden/regions/2023-01-01/regions
    - data://garden/wb/2023-04-30/income_groups
  data://grapher/tuberculosis/2023-11-27/notifications:
    - data://garden/tuberculosis/2023-11-27/notifications

  # Tuberculosis outcomes disaggregated - WHO
  data://meadow/tuberculosis/2023-12-12/outcomes_disagg:
    - snapshot://tuberculosis/2023-12-12/outcomes_disagg.csv
  data://garden/tuberculosis/2023-11-27/outcomes_disagg:
    - data://meadow/tuberculosis/2023-12-12/outcomes_disagg
    - data://garden/regions/2023-01-01/regions
    - data://garden/wb/2023-04-30/income_groups
  data://grapher/tuberculosis/2023-11-27/outcomes_disagg:
    - data://garden/tuberculosis/2023-11-27/outcomes_disagg
  # Mpox grapher step
  data://grapher/who/latest/monkeypox:
    - data://garden/who/latest/monkeypox

  # MICROBE - neonatal deaths by pathogen and amr resistance
  data-private://meadow/antibiotics/2024-12-05/microbe_neonatal_total_amr:
    - snapshot-private://antibiotics/2024-12-05/microbe_neonatal_total_amr.csv
  data-private://garden/antibiotics/2024-12-05/microbe_neonatal_total_amr:
    - data-private://meadow/antibiotics/2024-12-05/microbe_neonatal_total_amr
    - data-private://garden/antibiotics/2024-11-20/microbe
  data-private://grapher/antibiotics/2024-12-05/microbe_neonatal_total_amr:
    - data-private://garden/antibiotics/2024-12-05/microbe_neonatal_total_amr

  # WHO vaccination coverage data
  data://meadow/who/2022-07-17/who_vaccination:
    - walden://who/2022-07-17/who_vaccination
  data://garden/who/2022-07-17/who_vaccination:
    - data://meadow/who/2022-07-17/who_vaccination
    - data://garden/un/2022-07-11/un_wpp
  data://grapher/who/2022-07-17/who_vaccination:
    - data://garden/who/2022-07-17/who_vaccination

<<<<<<< HEAD
  # Guinea Worm Eradication Program
  data://grapher/who/2023-06-30/guinea_worm:
    - data://garden/who/2023-06-29/guinea_worm
=======
    # Polio vaccine schedule - to archive
  data://meadow/who/2024-04-22/polio_vaccine_schedule:
    - snapshot://who/2024-04-22/polio_vaccine_schedule.xlsx
  data://garden/who/2024-04-22/polio_vaccine_schedule:
    - data://meadow/who/2024-04-22/polio_vaccine_schedule
  data://grapher/who/2024-04-22/polio_vaccine_schedule:
    - data://garden/who/2024-04-22/polio_vaccine_schedule
>>>>>>> c7530e96
<|MERGE_RESOLUTION|>--- conflicted
+++ resolved
@@ -246,16 +246,14 @@
   data://grapher/who/2022-07-17/who_vaccination:
     - data://garden/who/2022-07-17/who_vaccination
 
-<<<<<<< HEAD
   # Guinea Worm Eradication Program
   data://grapher/who/2023-06-30/guinea_worm:
     - data://garden/who/2023-06-29/guinea_worm
-=======
+
     # Polio vaccine schedule - to archive
   data://meadow/who/2024-04-22/polio_vaccine_schedule:
     - snapshot://who/2024-04-22/polio_vaccine_schedule.xlsx
   data://garden/who/2024-04-22/polio_vaccine_schedule:
     - data://meadow/who/2024-04-22/polio_vaccine_schedule
   data://grapher/who/2024-04-22/polio_vaccine_schedule:
-    - data://garden/who/2024-04-22/polio_vaccine_schedule
->>>>>>> c7530e96
+    - data://garden/who/2024-04-22/polio_vaccine_schedule