--- conflicted
+++ resolved
@@ -107,7 +107,15 @@
   data://grapher/wvs/2023-03-08/wvs_trust:
     - data://garden/wvs/2023-03-08/wvs_trust
 
-<<<<<<< HEAD
+  # UNDP HDR
+  data://meadow/un/2022-11-29/undp_hdr:
+    - snapshot://un/2022-11-29/undp_hdr.csv
+    - snapshot://un/2022-11-29/undp_hdr.xlsx
+  data://garden/un/2022-11-29/undp_hdr:
+    - data://meadow/un/2022-11-29/undp_hdr
+  data://grapher/un/2022-11-29/undp_hdr:
+    - data://garden/un/2022-11-29/undp_hdr
+
   #
   # EM-DAT Natural disasters (2023).
   #
@@ -129,16 +137,6 @@
   # Natural disasters explorer.
   data://explorers/emdat/2023-09-20/natural_disasters:
     - data://garden/emdat/2023-09-20/natural_disasters
-=======
-  # UNDP HDR
-  data://meadow/un/2022-11-29/undp_hdr:
-    - snapshot://un/2022-11-29/undp_hdr.csv
-    - snapshot://un/2022-11-29/undp_hdr.xlsx
-  data://garden/un/2022-11-29/undp_hdr:
-    - data://meadow/un/2022-11-29/undp_hdr
-  data://grapher/un/2022-11-29/undp_hdr:
-    - data://garden/un/2022-11-29/undp_hdr
->>>>>>> 35d1e168
 
 # Include all active steps plus all archive steps.
 include:
