--- conflicted
+++ resolved
@@ -596,19 +596,18 @@
   data://grapher/ggdc/2022-11-28/penn_world_table:
     - data://garden/ggdc/2022-11-28/penn_world_table
 
-<<<<<<< HEAD
       # Old World Bank income groups classification
   data://meadow/wb/2021-07-01/wb_income:
     - snapshot://wb/2021-07-01/wb_income.xlsx
   data://garden/wb/2021-07-01/wb_income:
     - data://meadow/wb/2021-07-01/wb_income
 
-=======
+    # Old Maddison Project Database
   data://garden/ggdc/2020-10-01/ggdc_maddison:
     - snapshot://ggdc/2020-10-01/ggdc_maddison.xlsx
   data://grapher/ggdc/2020-10-01/ggdc_maddison:
     - data://garden/ggdc/2020-10-01/ggdc_maddison
->>>>>>> 54ac2b15
+
       # United Nations members
   data://meadow/un/2023-10-30/un_members:
     - snapshot://un/2023-10-30/un_members.csv
