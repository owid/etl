--- conflicted
+++ resolved
@@ -358,13 +358,10 @@
   - dag/archive/fasttrack.yml
   - dag/archive/climate.yml
   - dag/archive/environment.yml
-<<<<<<< HEAD
   - dag/archive/poverty_inequality.yml
-=======
   - dag/archive/equality.yml
   - dag/archive/plastic_use.yml
   - dag/archive/artificial_intelligence.yml
   - dag/archive/urbanization.yml
   - dag/archive/education.yml
-  - dag/archive/biodiversity.yml
->>>>>>> ad640a68
+  - dag/archive/biodiversity.yml