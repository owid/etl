steps:
  # SDG dataset assmebled from https://sdg-tracker.org/
  # This is commented now to avoid `etl.helpers.LatestVersionOfStepShouldBeActive` error
  # data://garden/sdg/latest/sdg:
  #   - backport://backport/owid/latest/dataset_1047_world_bank_gender_statistics__gender
  #   - backport://backport/owid/latest/dataset_1070_statistical_capacity_indicator__sci__world_bank_data_on_statistical_capacity
  #   - backport://backport/owid/latest/dataset_115_countries_continents
  #   - backport://backport/owid/latest/dataset_1857_employment
  #   - backport://backport/owid/latest/dataset_1861_earnings_and_labour_cost
  #   - backport://backport/owid/latest/dataset_3093_economic_losses_from_disasters_as_a_share_of_gdp__pielke__2018
  #   - backport://backport/owid/latest/dataset_5201_forest_land__deforestation_and_change__fao__2020
  #   - backport://backport/owid/latest/dataset_5332_water_and_sanitation__who_wash__2021
  #   - backport://backport/owid/latest/dataset_5362_world_bank_edstats_2020
  #   - backport://backport/owid/latest/dataset_5520_united_nations_sustainable_development_goals__united_nations__2022_02
  #   - backport://backport/owid/latest/dataset_5546_democracy__lexical_index
  #   - backport://backport/owid/latest/dataset_5575_united_nations_sustainable_development_goals__united_nations__2022_04
  #   - backport://backport/owid/latest/dataset_5593_ihme__global_burden_of_disease__risk_factors__institute_for_health_metrics_and_evaluation__2022_04
  #   - backport://backport/owid/latest/dataset_5599_ihme__global_burden_of_disease__deaths_and_dalys__institute_for_health_metrics_and_evaluation__2022_04
  #   - backport://backport/owid/latest/dataset_5637_world_development_indicators__world_bank__2022_05_26
  #   - backport://backport/owid/latest/dataset_5676_global_health_observatory__world_health_organization__2022_08
  #   - backport://backport/owid/latest/dataset_5782_who_immunization_data__2022
  #   - backport://backport/owid/latest/dataset_5790_global_health_estimates__world_health_organization__2020
  #   - backport://backport/owid/latest/dataset_5821_gender_statistics__world_bank__2022_10_29
  #   - backport://backport/owid/latest/dataset_5839_international_completeness_of_death_registration_2015_2019__karlinsky__2021
  #   - backport://backport/owid/latest/dataset_5855_united_nations_office_on_drugs_and_crime__intentional_homicides
  #   - backport://backport/owid/latest/dataset_5895_united_nations_sustainable_development_goals__2023
  #   - backport://backport/owid/latest/dataset_5939_food_security__suite_of_food_security_indicators__fao__2023_02_22
  #   - backport://backport/owid/latest/dataset_5941_investment__credit_to_agriculture__fao__2023_02_22
  #   - backport://backport/owid/latest/dataset_5942_sdg_indicators__sdg_indicators__fao__2023_02_22
  #   - backport://backport/owid/latest/dataset_5963_population__various_sources__2023_1
  #   - backport://backport/owid/latest/dataset_829_food_security__suite_of_food_security_indicators__fao__2017
  #   - backport://backport/owid/latest/dataset_943_sexual_violence__unicef__2017
  #   - data://garden/worldbank_wdi/2022-05-26/wdi

  # International Monetary Fund, World Economic Outlook
  data://meadow/imf/2023-05-02/world_economic_outlook:
    - snapshot://imf/2023-05-02/world_economic_outlook.xls
  data://garden/imf/2023-05-02/world_economic_outlook:
    - data://meadow/imf/2023-05-02/world_economic_outlook
  data://grapher/imf/2023-05-02/world_economic_outlook:
    - data://garden/imf/2023-05-02/world_economic_outlook
  data://meadow/imf/2023-11-02/world_economic_outlook:
    - snapshot://imf/2023-11-02/world_economic_outlook.xls
  data://garden/imf/2023-11-02/world_economic_outlook:
    - data://meadow/imf/2023-11-02/world_economic_outlook
  data://grapher/imf/2023-11-02/world_economic_outlook:
    - data://garden/imf/2023-11-02/world_economic_outlook

  # Trust questions in World Values Survey
  data://meadow/wvs/2023-03-08/wvs_trust:
    - snapshot://wvs/2023-03-08/wvs_trust.csv
  data://garden/wvs/2023-03-08/wvs_trust:
    - data://meadow/wvs/2023-03-08/wvs_trust
  data://grapher/wvs/2023-03-08/wvs_trust:
    - data://garden/wvs/2023-03-08/wvs_trust

  # UNDP HDR
  data://meadow/un/2022-11-29/undp_hdr:
    - snapshot://un/2022-11-29/undp_hdr.csv
    - snapshot://un/2022-11-29/undp_hdr.xlsx
  data://garden/un/2022-11-29/undp_hdr:
    - data://meadow/un/2022-11-29/undp_hdr
  data://grapher/un/2022-11-29/undp_hdr:
    - data://garden/un/2022-11-29/undp_hdr

  #
  # EM-DAT Natural disasters (2023).
  #
  data://meadow/emdat/2023-09-20/natural_disasters:
    - snapshot://emdat/2023-09-20/natural_disasters.xlsx
  # The following dataset has a table for yearly data and another for decadal data.
  data://garden/emdat/2023-09-20/natural_disasters:
    - data://meadow/emdat/2023-09-20/natural_disasters
    - data://garden/demography/2023-03-31/population
    - data://garden/wb/2023-04-30/income_groups
    - data://garden/regions/2023-01-01/regions
    - data://garden/worldbank_wdi/2023-05-29/wdi
  # The following dataset has all (yearly and decadal) variables together.
  data://grapher/emdat/2023-09-20/natural_disasters:
    - data://garden/emdat/2023-09-20/natural_disasters
  # The following dataset has only global data, and entity corresponds to the type of disaster.
  data://grapher/emdat/2023-09-20/natural_disasters_global_by_type:
    - data://garden/emdat/2023-09-20/natural_disasters
  # Natural disasters explorer.
  data://explorers/emdat/2023-09-20/natural_disasters:
    - data://garden/emdat/2023-09-20/natural_disasters

  # World Development Indicators - WDI
  data://meadow/worldbank_wdi/2023-05-29/wdi:
    - snapshot://worldbank_wdi/2023-05-29/wdi.zip

  data://garden/worldbank_wdi/2023-05-29/wdi:
    - data://meadow/worldbank_wdi/2023-05-29/wdi
    - snapshot://worldbank_wdi/2023-05-29/wdi.zip

  data://grapher/worldbank_wdi/2023-05-29/wdi:
    - data://garden/worldbank_wdi/2023-05-29/wdi

  data://grapher/aviation_safety_network/2022-10-14/aviation_statistics:
    - data://garden/aviation_safety_network/2022-10-14/aviation_statistics

  data://meadow/aviation_safety_network/2023-04-18/aviation_statistics:
    - snapshot://aviation_safety_network/2023-04-18/aviation_statistics_by_nature.csv
    - snapshot://aviation_safety_network/2023-04-18/aviation_statistics_by_period.csv
    - snapshot://aviation_safety_network/2023-04-18/aviation_statistics.csv

  #
  # Aviation Safety Network - Aviation statistics (2022-10-14).
  #
  # Data extracted directly from their website.
  data://meadow/aviation_safety_network/2022-10-12/aviation_statistics:
    - snapshot://aviation_safety_network/2022-10-12/aviation_statistics_by_period.csv
    - snapshot://aviation_safety_network/2022-10-12/aviation_statistics_by_nature.csv

  # Data extracted from the public spreadsheet.
  data://meadow/aviation_safety_network/2022-10-14/aviation_statistics:
    - snapshot://aviation_safety_network/2022-10-14/aviation_statistics.csv

  data://garden/aviation_safety_network/2023-04-18/aviation_statistics:
    - data://meadow/aviation_safety_network/2023-04-18/aviation_statistics
    - data://garden/worldbank_wdi/2022-05-26/wdi

  # Here, worldbank_wdi is required to get some additional aviation statistics.
  data://garden/aviation_safety_network/2022-10-14/aviation_statistics:
    - data://meadow/aviation_safety_network/2022-10-14/aviation_statistics
    - data://meadow/aviation_safety_network/2022-10-12/aviation_statistics
    - data://garden/worldbank_wdi/2022-05-26/wdi

  data://grapher/aviation_safety_network/2023-04-18/aviation_statistics:
    - data://garden/aviation_safety_network/2023-04-18/aviation_statistics

  # World Bank GenderStats
  data://meadow/wb/2023-12-29/gender_statistics:
    - snapshot://wb/2023-12-29/gender_statistics.feather
  data://garden/wb/2023-12-29/gender_statistics:
    - data://meadow/wb/2023-12-29/gender_statistics
  data://grapher/wb/2023-12-29/gender_statistics:
    - data://garden/wb/2023-12-29/gender_statistics

  # Equaldex dataset
  data://meadow/lgbt_rights/2023-04-13/equaldex:
    - snapshot://lgbt_rights/2023-04-13/equaldex.csv
    - snapshot://lgbt_rights/2023-04-13/equaldex_current.csv
  data://garden/lgbt_rights/2023-04-13/equaldex:
    - data://meadow/lgbt_rights/2023-04-13/equaldex
  data://grapher/lgbt_rights/2023-04-13/equaldex:
    - data://garden/lgbt_rights/2023-04-13/equaldex

  # Country profiles - overview
  data://garden/country_profile/2022/overview:
    - backport://backport/owid/latest/dataset_5599_ihme__global_burden_of_disease__deaths_and_dalys__institute_for_health_metrics_and_evaluation__2022_04
    - backport://backport/owid/latest/dataset_4129_years_of_schooling__based_on_lee_lee__2016__barro_lee__2018__and_undp__2018
    - backport://backport/owid/latest/dataset_2710_child_mortality_rates__selected_gapminder__v10__2017
    - backport://backport/owid/latest/dataset_581_daily_supply_of_calories_per_person__owid_based_on_un_fao__and__historical_sources
    - data://garden/demography/2023-10-09/life_expectancy
    - data://garden/owid/latest/key_indicators
    - data://garden/regions/2023-01-01/regions
    - data://garden/gcp/2023-12-12/global_carbon_budget
    - data://garden/democracy/2023-03-02/vdem
    - data://garden/energy/2024-05-08/energy_mix
    - data://garden/worldbank_wdi/2022-05-26/wdi
  # World Happiness report
  data://grapher/happiness/2023-03-20/happiness:
    - data://garden/happiness/2023-03-20/happiness

  # Homicide - WHO
  data://meadow/homicide/2023-01-03/who_mort_db:
    - snapshot://homicide/2023-01-03/who_mort_db.csv
  data://garden/homicide/2023-01-03/who_mort_db:
    - data://meadow/homicide/2023-01-03/who_mort_db
    - data://garden/un/2022-07-11/un_wpp
  data://grapher/homicide/2023-01-03/who_mort_db:
    - data://garden/homicide/2023-01-03/who_mort_db

    # Homicide - OMM
  data://garden/homicide/2023-01-03/homicide_long_run_omm:
    - data://grapher/fasttrack/2023-01-03/long_term_homicide_rates_in_europe
    - data://garden/homicide/2023-01-03/who_mort_db
    - data://garden/homicide/2023-07-04/unodc
  data://grapher/homicide/2023-01-03/homicide_long_run_omm:
    - data://garden/homicide/2023-01-03/homicide_long_run_omm
    # Homicide - UNODC - to archive
  data://meadow/homicide/2023-07-04/unodc:
    - snapshot://homicide/2023-07-04/unodc.xlsx
  data://garden/homicide/2023-07-04/unodc:
    - data://meadow/homicide/2023-07-04/unodc
  data://grapher/homicide/2023-07-04/unodc:
    - data://garden/homicide/2023-07-04/unodc

  # CO2 emissions from air transport (OECD)
  data://meadow/oecd/2023-05-18/co2_air_transport:
    - snapshot://oecd/2023-05-18/co2_air_transport.csv
  data://garden/oecd/2023-05-19/co2_air_transport:
    - data://garden/tourism/2023-05-05/unwto
    - data://meadow/oecd/2023-05-18/co2_air_transport
    - data://garden/demography/2022-12-08/population
  data://grapher/oecd/2023-05-19/co2_air_transport:
    - data://garden/oecd/2023-05-19/co2_air_transport

  data://meadow/oecd/2024-08-21/co2_air_transport:
    - snapshot://oecd/2024-08-21/co2_air_transport.csv
  data://garden/oecd/2024-08-21/co2_air_transport:
    - data://meadow/oecd/2024-08-21/co2_air_transport
    - data://garden/tourism/2024-08-17/unwto
    - data://garden/demography/2024-07-15/population
    - data://garden/regions/2023-01-01/regions
  data://grapher/oecd/2024-08-21/co2_air_transport:
    - data://garden/oecd/2024-08-21/co2_air_transport

  data://meadow/oecd/2024-12-30/co2_air_transport:
    - snapshot://oecd/2024-12-30/co2_air_transport.csv
  data://garden/oecd/2024-12-30/co2_air_transport:
    - data://meadow/oecd/2024-12-30/co2_air_transport
    - data://garden/tourism/2024-08-17/unwto
    - data://garden/demography/2024-07-15/population
    - data://garden/regions/2023-01-01/regions
  data://grapher/oecd/2024-12-30/co2_air_transport:
    - data://garden/oecd/2024-12-30/co2_air_transport

  # Tourism datasets
  # UNWTO key indicators
  data://meadow/tourism/2023-05-05/unwto:
    - snapshot://tourism/2023-05-04/unwto.xlsx
  data://garden/tourism/2023-05-05/unwto:
    - data://meadow/tourism/2023-05-05/unwto
    - data://garden/worldbank_wdi/2022-05-26/wdi
    - data://garden/oecd/2023-06-20/ppp_exchange_rates
    - data://garden/demography/2022-12-08/population
  data://grapher/tourism/2023-05-11/unwto:
    - data://garden/tourism/2023-05-05/unwto

  # OECD exchange rates
  data://meadow/oecd/2023-06-20/ppp_exchange_rates:
    - snapshot://oecd/2023-06-20/ppp_exchange_rates.csv
  data://garden/oecd/2023-06-20/ppp_exchange_rates:
    - data://meadow/oecd/2023-06-20/ppp_exchange_rates

  # UNWTO Environment Tables Implementations
  data://meadow/tourism/2023-05-09/unwto_environment:
    - snapshot://tourism/2023-05-09/unwto_environment.xlsx
  data://garden/tourism/2023-05-10/unwto_environment:
    - data://meadow/tourism/2023-05-09/unwto_environment
  data://grapher/tourism/2023-05-23/unwto_environment:
    - data://garden/tourism/2023-05-10/unwto_environment

  # UNWTO GDP
  data://meadow/tourism/2023-05-09/unwto_gdp:
    - snapshot://tourism/2023-05-09/unwto_gdp.xlsx
  data://garden/tourism/2023-05-10/unwto_gdp:
    - data://meadow/tourism/2023-05-09/unwto_gdp
  data://grapher/tourism/2023-05-23/unwto_gdp:
    - data://garden/tourism/2023-05-10/unwto_gdp

  # Global GDP in the long run (MD + MPD)
  data://grapher/growth/2024-04-29/gdp_historical:
    - data://garden/growth/2024-04-29/gdp_historical
  data://garden/growth/2024-04-29/gdp_historical:
    - data://garden/ggdc/2024-04-26/maddison_project_database
    - data://garden/ggdc/2022-12-23/maddison_database

  # UN IGME Child Mortality
  data://meadow/un/2023-08-16/igme:
    - snapshot://un/2023-08-16/igme.zip
  data://garden/un/2023-08-16/igme:
    - data://meadow/un/2023-08-16/igme
    - data://garden/un/2018/igme
  data://grapher/un/2023-08-16/igme:
    - data://garden/un/2023-08-16/igme

  # Long-run child mortality, Gapminder + UN IGME
  data://garden/un/2023-08-29/long_run_child_mortality:
    - data://garden/un/2023-08-16/igme
    - data://garden/gapminder/2023-09-18/under_five_mortality
    - data://garden/gapminder/2023-09-21/under_five_mortality
  data://grapher/un/2023-09-19/long_run_child_mortality:
    - data://garden/un/2023-08-29/long_run_child_mortality

  # Gapminder population
  data://meadow/gapminder/2019-12-10/population:
    - walden://gapminder/2019-12-10/population
  data://garden/gapminder/2019-12-10/population:
    - data://meadow/gapminder/2019-12-10/population

  # Oil Spills
  data://meadow/itopf/2023-05-18/oil_spills:
    - snapshot://itopf/2023-05-18/oil_spills.pdf
  data://garden/itopf/2023-05-18/oil_spills:
    - data://meadow/itopf/2023-05-18/oil_spills
  data://grapher/itopf/2023-05-18/oil_spills:
    - data://garden/itopf/2023-05-18/oil_spills

  data://garden/countries/2023-09-25/gleditsch:
    - data://meadow/countries/2023-09-25/gleditsch
    - data://garden/demography/2023-03-31/population
  data://grapher/countries/2023-10-01/gleditsch:
    - data://garden/countries/2023-09-25/gleditsch

  # International Monetary Fund, World Economic Outlook
  data://meadow/imf/2024-05-02/world_economic_outlook:
    - snapshot://imf/2024-05-02/world_economic_outlook.xls
  data://garden/imf/2024-05-02/world_economic_outlook:
    - data://meadow/imf/2024-05-02/world_economic_outlook
  data://grapher/imf/2024-05-02/world_economic_outlook:
    - data://garden/imf/2024-05-02/world_economic_outlook

  # Key indicators
  data://garden/owid/latest/key_indicators:
    - data://garden/demography/2022-12-08/population
    - data://open_numbers/open_numbers/latest/open_numbers__world_development_indicators
    - data://garden/wb/2021-07-01/wb_income
    - data://garden/regions/2023-01-01/regions
  data://grapher/owid/latest/key_indicators:
    - data://garden/owid/latest/key_indicators

  # Internet
  data://garden/technology/2022/internet:
    - data://garden/worldbank_wdi/2022-05-26/wdi
    - data://garden/owid/latest/key_indicators
    - data://garden/regions/2023-01-01/regions
  data://grapher/technology/2022/internet:
    - data://garden/technology/2022/internet

  # World Bank WDI
  data://meadow/worldbank_wdi/2022-05-26/wdi:
    - walden://worldbank_wdi/2022-05-26/wdi
  data://garden/worldbank_wdi/2022-05-26/wdi:
    - data://meadow/worldbank_wdi/2022-05-26/wdi
  data://grapher/worldbank_wdi/2022-05-26/wdi:
    - data://garden/worldbank_wdi/2022-05-26/wdi

  # UN SDG
  data://meadow/un/2023-01-24/un_sdg:
    - snapshot://un/2023-01-24/un_sdg.feather
  data://garden/un/2023-01-24/un_sdg:
    - data://meadow/un/2023-01-24/un_sdg
    - snapshot://un/2023-01-24/un_sdg_unit.csv
    - snapshot://un/2023-01-24/un_sdg_dimension.json
  data://grapher/un/2023-01-24/un_sdg:
    - data://garden/un/2023-01-24/un_sdg

    # IHME SDG
  data-private://meadow/ihme/2023-05-09/sdg:
    - snapshot-private://ihme/2023-05-05/sdg.csv
  data-private://garden/ihme/2023-05-09/sdg:
    - data-private://meadow/ihme/2023-05-09/sdg
  data-private://grapher/ihme/2023-05-09/sdg:
    - data-private://garden/ihme/2023-05-09/sdg

  # MICROBE - total deaths by pathogen and amr resistance
  data-private://meadow/antibiotics/2024-12-02/total_pathogen_bloodstream_amr:
    - snapshot-private://antibiotics/2024-12-02/total_pathogen_bloodstream_amr.csv
  data-private://garden/antibiotics/2024-12-02/total_pathogen_bloodstream_amr:
    - data-private://garden/antibiotics/2024-12-02/total_pathogen_bloodstream
    - data-private://meadow/antibiotics/2024-12-02/total_pathogen_bloodstream_amr
  data-private://grapher/antibiotics/2024-12-02/total_pathogen_bloodstream_amr:
    - data-private://garden/antibiotics/2024-12-02/total_pathogen_bloodstream_amr

  #  World Peace Foundation - Famines
  data://meadow/wpf/2024-10-03/famines:
    - snapshot://wpf/2024-10-03/famines.xlsx
  data://garden/wpf/2024-10-03/famines:
    - data://meadow/wpf/2024-10-03/famines
    - data://garden/regions/2023-01-01/regions

  data://grapher/wpf/2024-10-03/famines:
    - data://garden/wpf/2024-10-03/famines
  data://garden/wpf/2024-10-03/total_famines_by_year_decade:
    - data://garden/wpf/2024-10-03/famines
    - data://garden/demography/2024-07-15/population
  data://grapher/wpf/2024-10-03/total_famines_by_year_decade:
    - data://garden/wpf/2024-10-03/total_famines_by_year_decade

  data://garden/wpf/2024-10-03/famines_by_regime_gdp:
    - data://garden/wpf/2024-10-03/famines
    - data://garden/democracy/2024-03-07/vdem
    - data://garden/ggdc/2024-04-26/maddison_project_database
  data://grapher/wpf/2024-10-03/famines_by_regime_gdp:
    - data://garden/wpf/2024-10-03/famines_by_regime_gdp

  data://garden/wpf/2024-10-03/famines_by_factor:
    - data://garden/wpf/2024-10-03/famines
  data://grapher/wpf/2024-10-03/famines_by_factor:
    - data://garden/wpf/2024-10-03/famines_by_factor

  data://garden/wpf/2024-10-03/famines_by_place:
    - data://garden/wpf/2024-10-03/famines
  data://grapher/wpf/2024-10-03/famines_by_place:
    - data://garden/wpf/2024-10-03/famines_by_place

  # Missing Data - Children out of school
  data://garden/missing_data/2024-03-26/children_out_of_school:
    - data://garden/wb/2024-06-10/gender_statistics
    - data://garden/wb/2024-03-11/income_groups
    - data://garden/regions/2023-01-01/regions
    - data://garden/demography/2023-03-31/population
  data://grapher/missing_data/2024-03-26/children_out_of_school:
    - data://garden/missing_data/2024-03-26/children_out_of_school

  # Switched to external/owid_grapher/latest/regions for external (e.g. owid-grapher) use-cases.
  data://grapher/regions/latest/regions:
    - data://garden/regions/2023-01-01/regions

  # OECD Official Development Assistance (ODA)
  data://meadow/oecd/2024-08-21/official_development_assistance:
    - snapshot://oecd/2024-08-21/official_development_assistance_dac1.zip
    - snapshot://oecd/2024-08-21/official_development_assistance_dac2a.zip
    - snapshot://oecd/2024-08-21/official_development_assistance_dac5.zip
    - snapshot://oecd/2024-08-21/official_development_assistance_crs.zip
  data://garden/oecd/2024-08-21/official_development_assistance:
    - data://meadow/oecd/2024-08-21/official_development_assistance
    - data://garden/demography/2024-07-15/population
  data://grapher/oecd/2024-08-21/official_development_assistance:
    - data://garden/oecd/2024-08-21/official_development_assistance

  # World Happiness Report (2012-2024)
  data://meadow/happiness/2024-06-09/happiness:
    - snapshot://happiness/2024-06-09/happiness.xls
  data://meadow/happiness/2023-03-20/happiness:
    - snapshot://happiness/2023-03-20/happiness.xls
  data://meadow/happiness/2022-03-20/happiness:
    - snapshot://happiness/2022-03-20/happiness.xls
  data://meadow/happiness/2021-03-20/happiness:
    - snapshot://happiness/2021-03-20/happiness.xls
  data://meadow/happiness/2020-03-20/happiness:
    - snapshot://happiness/2020-03-20/happiness.xls
  data://meadow/happiness/2019-03-20/happiness:
    - snapshot://happiness/2019-03-20/happiness.xls
  data://meadow/happiness/2018-03-20/happiness:
    - snapshot://happiness/2018-03-20/happiness.xls
  data://meadow/happiness/2017-03-20/happiness:
    - snapshot://happiness/2017-03-20/happiness.xlsx
  data://meadow/happiness/2016-03-20/happiness:
    - snapshot://happiness/2016-03-20/happiness.xlsx
  data://meadow/happiness/2015-03-20/happiness:
    - snapshot://happiness/2015-03-20/happiness.xlsx
  data://meadow/happiness/2012-03-20/happiness:
    - snapshot://happiness/2012-03-20/happiness.xlsx

  data://garden/happiness/2023-03-20/happiness:
    - data://meadow/happiness/2023-03-20/happiness
    - data://meadow/happiness/2022-03-20/happiness
    - data://meadow/happiness/2021-03-20/happiness
    - data://meadow/happiness/2020-03-20/happiness
    - data://meadow/happiness/2019-03-20/happiness
    - data://meadow/happiness/2018-03-20/happiness
    - data://meadow/happiness/2017-03-20/happiness
    - data://meadow/happiness/2016-03-20/happiness
    - data://meadow/happiness/2015-03-20/happiness
    - data://meadow/happiness/2012-03-20/happiness

  data://garden/happiness/2024-06-09/happiness:
    - data://meadow/happiness/2024-06-09/happiness
    - data://garden/happiness/2023-03-20/happiness
    - data://garden/demography/2023-03-31/population
    - data://garden/regions/2023-01-01/regions
    - data://garden/wb/2024-03-11/income_groups
  data://grapher/happiness/2024-06-09/happiness:
    - data://garden/happiness/2024-06-09/happiness

  # USA consumer prices (US Bureau of Labor Statistics)
  data://meadow/bls/2024-05-16/us_consumer_prices:
    - snapshot://bls/2024-05-16/us_consumer_prices.csv
  data://garden/bls/2024-05-16/us_consumer_prices:
    - data://meadow/bls/2024-05-16/us_consumer_prices
  data://grapher/bls/2024-05-16/us_consumer_prices:
    - data://garden/bls/2024-05-16/us_consumer_prices

  # IMF World Economic Outlook
  data://meadow/imf/2024-11-25/world_economic_outlook:
    - snapshot://imf/2024-11-25/world_economic_outlook.xls
  data://garden/imf/2024-11-25/world_economic_outlook:
    - data://meadow/imf/2024-11-25/world_economic_outlook
  data://grapher/imf/2024-11-25/world_economic_outlook:
    - data://garden/imf/2024-11-25/world_economic_outlook

  # Patents & journal articles (World Bank, United Nations)
  data://garden/research_development/2024-05-20/patents_articles:
    - data://garden/worldbank_wdi/2024-05-20/wdi
    - data://garden/demography/2023-03-31/population
  data://grapher/research_development/2024-05-20/patents_wdi_unwpp:
    - data://garden/research_development/2024-05-20/patents_articles

  # Oil Spills
  data://meadow/itopf/2024-10-16/oil_spills:
    - snapshot://itopf/2024-10-16/oil_spills.pdf
  data://garden/itopf/2024-10-16/oil_spills:
    - data://meadow/itopf/2024-10-16/oil_spills
  data://grapher/itopf/2024-10-16/oil_spills:
    - data://garden/itopf/2024-10-16/oil_spills

  # UNDP HDR
  data://meadow/un/2024-04-09/undp_hdr:
    - snapshot://un/2024-04-09/undp_hdr.csv
  data://garden/un/2024-04-09/undp_hdr:
    - data://meadow/un/2024-04-09/undp_hdr
    - data://garden/regions/2023-01-01/regions
    - data://garden/wb/2024-07-29/income_groups
  data://grapher/un/2024-04-09/undp_hdr:
    - data://garden/un/2024-04-09/undp_hdr

    # Homicide - UNODC - update
  data://meadow/homicide/2024-10-30/unodc:
    - snapshot://homicide/2024-10-30/unodc.xlsx
  data://garden/homicide/2024-10-30/unodc:
    - data://meadow/homicide/2024-10-30/unodc
    - data://garden/demography/2023-03-31/population
  data://grapher/homicide/2024-10-30/unodc:
    - data://garden/homicide/2024-10-30/unodc

      # Same-Sex Marriage Around the World from Pew Research Center
  data://meadow/pew/2024-06-03/same_sex_marriage:
    - snapshot://pew/2024-06-03/same_sex_marriage.csv
  data://garden/pew/2024-06-03/same_sex_marriage:
    - data://meadow/pew/2024-06-03/same_sex_marriage
    - data://garden/regions/2023-01-01/regions
    - data://garden/demography/2023-03-31/population
  data://grapher/pew/2024-06-03/same_sex_marriage:
    - data://garden/pew/2024-06-03/same_sex_marriage

<<<<<<< HEAD
  # Long-run child mortality, Gapminder + UN IGME - to archive
  data://garden/un/2024-09-16/long_run_child_mortality:
    - data://garden/un/2024-09-11/igme
    - data://garden/gapminder/2023-09-18/under_five_mortality
    - data://garden/gapminder/2023-09-21/under_five_mortality
  data://grapher/un/2024-09-16/long_run_child_mortality:
    - data://garden/un/2024-09-16/long_run_child_mortality
=======
      # Integrated Values Survey
  data://meadow/ivs/2023-11-27/integrated_values_survey:
    - snapshot://ivs/2023-11-27/integrated_values_survey.csv
  data://garden/ivs/2023-11-27/integrated_values_survey:
    - data://meadow/ivs/2023-11-27/integrated_values_survey
  data://grapher/ivs/2023-11-27/integrated_values_survey:
    - data://garden/ivs/2023-11-27/integrated_values_survey

      # WB income groups 2023-04-30
  data://meadow/wb/2023-04-30/income_groups:
    - snapshot://wb/2023-04-30/income_groups.xlsx
  data://garden/wb/2023-04-30/income_groups:
    - data://meadow/wb/2023-04-30/income_groups
  data://grapher/wb/2023-04-30/income_groups:
    - data://garden/wb/2023-04-30/income_groups

  # WB income groups 2024-03-11
  data://meadow/wb/2024-03-11/income_groups:
    - snapshot://wb/2024-03-11/income_groups.xlsx
  data://garden/wb/2024-03-11/income_groups:
    - data://meadow/wb/2024-03-11/income_groups
  data://grapher/wb/2024-03-11/income_groups:
    - data://garden/wb/2024-03-11/income_groups

  # WB income groups 2024-07-29
  data://meadow/wb/2024-07-29/income_groups:
    - snapshot://wb/2024-07-29/income_groups.xlsx
  data://garden/wb/2024-07-29/income_groups:
    - data://meadow/wb/2024-07-29/income_groups
    - data://garden/regions/2023-01-01/regions
    - data://garden/demography/2024-07-15/population
  data://grapher/wb/2024-07-29/income_groups:
    - data://garden/wb/2024-07-29/income_groups
  # ILOstat Average Work Hours
  data://meadow/ilostat/2023-09-19/average_work_hours:
    - snapshot://ilostat/2023-09-19/average_work_hours.csv
  data://garden/ilostat/2023-09-19/average_work_hours:
    - data://meadow/ilostat/2023-09-19/average_work_hours
  data://grapher/ilostat/2023-09-19/average_work_hours:
    - data://garden/ilostat/2023-09-19/average_work_hours
>>>>>>> e6c9d919

include:
  # Include all active steps plus all archive steps.
  - dag/main.yml
  - dag/archive/animal_welfare.yml
  - dag/archive/agriculture.yml
  - dag/archive/faostat.yml
  - dag/archive/energy.yml
  - dag/archive/emissions.yml
  - dag/archive/health.yml
  - dag/archive/papers.yml
  - dag/archive/demography.yml
  - dag/archive/fasttrack.yml
  - dag/archive/climate.yml
  - dag/archive/environment.yml
  - dag/archive/poverty_inequality.yml
  - dag/archive/equality.yml
  - dag/archive/plastic_use.yml
  - dag/archive/artificial_intelligence.yml
  - dag/archive/urbanization.yml
  - dag/archive/education.yml
  - dag/archive/biodiversity.yml
  - dag/archive/space.yml
  - dag/archive/survey.yml
  - dag/archive/migration.yml
  - dag/archive/redistribution.yml
  - dag/archive/wizard.yml<|MERGE_RESOLUTION|>--- conflicted
+++ resolved
@@ -517,7 +517,6 @@
   data://grapher/pew/2024-06-03/same_sex_marriage:
     - data://garden/pew/2024-06-03/same_sex_marriage
 
-<<<<<<< HEAD
   # Long-run child mortality, Gapminder + UN IGME - to archive
   data://garden/un/2024-09-16/long_run_child_mortality:
     - data://garden/un/2024-09-11/igme
@@ -525,7 +524,6 @@
     - data://garden/gapminder/2023-09-21/under_five_mortality
   data://grapher/un/2024-09-16/long_run_child_mortality:
     - data://garden/un/2024-09-16/long_run_child_mortality
-=======
       # Integrated Values Survey
   data://meadow/ivs/2023-11-27/integrated_values_survey:
     - snapshot://ivs/2023-11-27/integrated_values_survey.csv
@@ -566,7 +564,6 @@
     - data://meadow/ilostat/2023-09-19/average_work_hours
   data://grapher/ilostat/2023-09-19/average_work_hours:
     - data://garden/ilostat/2023-09-19/average_work_hours
->>>>>>> e6c9d919
 
 include:
   # Include all active steps plus all archive steps.
