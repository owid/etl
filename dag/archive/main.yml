--- conflicted
+++ resolved
@@ -248,11 +248,7 @@
     - data://garden/ggdc/2024-04-26/maddison_project_database
     - data://garden/ggdc/2022-12-23/maddison_database
 
-<<<<<<< HEAD
   # UN IGME Child Mortality
-=======
-    # UN IGME Child Mortality
->>>>>>> 75c5a9e1
   data://meadow/un/2023-08-16/igme:
     - snapshot://un/2023-08-16/igme.zip
   data://garden/un/2023-08-16/igme:
@@ -297,7 +293,6 @@
   data://grapher/imf/2024-05-02/world_economic_outlook:
     - data://garden/imf/2024-05-02/world_economic_outlook
 
-<<<<<<< HEAD
   # Key indicators
   data://garden/owid/latest/key_indicators:
     - data://garden/demography/2022-12-08/population
@@ -340,16 +335,7 @@
     - data://meadow/papers/2024-10-25/ipsos
   data://grapher/papers/2024-10-25/ipsos:
     - data://garden/papers/2024-10-25/ipsos
-=======
-  # Homicides - UNODC
-  data://meadow/homicide/2023-07-04/unodc:
-    - snapshot://homicide/2023-07-04/unodc.xlsx
-  data://garden/homicide/2023-07-04/unodc:
-    - data://meadow/homicide/2023-07-04/unodc
-  data://grapher/homicide/2023-07-04/unodc:
-    - data://garden/homicide/2023-07-04/unodc
-
->>>>>>> 75c5a9e1
+
 include:
   # Include all active steps plus all archive steps.
   - dag/main.yml
