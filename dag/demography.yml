steps:
  # Population
  data://garden/demography/2022-12-08/population:
    - data://garden/hyde/2017/baseline
    - data://garden/gapminder/2019-12-10/population
    - data://garden/un/2022-07-11/un_wpp
    - data://open_numbers/open_numbers/latest/gapminder__systema_globalis
  data://grapher/demography/2023-03-30/population:
    - data://garden/demography/2022-12-08/population
  data://garden/demography/2023-03-31/population:
    - data://garden/hyde/2017/baseline
    - data://garden/gapminder/2023-03-31/population
    - data://garden/un/2022-07-11/un_wpp
    - data://open_numbers/open_numbers/latest/gapminder__systema_globalis
    - data://garden/regions/2023-01-01/regions
    - data://garden/wb/2021-07-01/wb_income
  data://grapher/demography/2023-03-31/population:
    - data://garden/demography/2023-03-31/population
  ## Population by education group (Wittgenstein centre)
  data://meadow/demography/2023-04-07/population_education_wittgenstein:
    - snapshot://demography/2023-04-07/population_education_wittgenstein.csv
  data://garden/demography/2023-04-07/population_education_wittgenstein:
    - data://meadow/demography/2023-04-07/population_education_wittgenstein
  data://grapher/demography/2023-04-07/population_education_wittgenstein:
    - data://garden/demography/2023-04-07/population_education_wittgenstein
  ## Population doubling times
  data://garden/demography/2023-07-03/population_doubling_times:
    - data://garden/demography/2023-03-31/population
  data://grapher/demography/2023-07-03/population_doubling_times:
    - data://garden/demography/2023-07-03/population_doubling_times
  ## Population comparison
  data://garden/demography/2023-06-27/world_population_comparison:
    - snapshot://fasttrack/2023-06-19/world_population_comparison.csv
    - data://garden/demography/2023-03-31/population
    - data://garden/hyde/2017/baseline
    - data://garden/gapminder/2023-03-31/population
    - data://garden/un/2022-07-11/un_wpp
  data://grapher/demography/2023-07-03/world_population_comparison:
    - data://garden/demography/2023-06-27/world_population_comparison

  # Population density
  data://garden/demography/2023-06-12/population_density:
    - data://garden/demography/2023-03-31/population
    - data://garden/faostat/2023-06-12/faostat_rl
  data://grapher/demography/2023-06-12/population_density:
    - data://garden/demography/2023-06-12/population_density

  # Life expectancy
  ## Meadow
  data://meadow/papers/2022-11-03/zijdeman_et_al_2015:
    - walden://papers/2022-11-01/zijdeman_et_al_2015
  data://meadow/papers/2023-02-03/riley_2005:
    - walden://papers/2022-11-01/riley_2005
  ## Garden
  data://garden/papers/2022-11-03/zijdeman_et_al_2015:
    - data://meadow/papers/2022-11-03/zijdeman_et_al_2015
  data://garden/papers/2023-02-03/riley_2005:
    - data://meadow/papers/2023-02-03/riley_2005
  data://garden/demography/2023-02-03/life_expectancy:
    - data://garden/papers/2022-11-03/zijdeman_et_al_2015
    - data://garden/papers/2023-02-03/riley_2005
    - data://garden/un/2022-07-11/un_wpp
    - data://garden/hmd/2022-11-04/life_tables
    - data://garden/owid/latest/key_indicators
  ## Grapher
  data://grapher/demography/2022-11-30/life_expectancy:
    - data://garden/demography/2023-02-03/life_expectancy

  # HMD
  data://meadow/hmd/2023-09-19/hmd:
    - snapshot://hmd/2023-09-18/hmd.zip
  data://garden/hmd/2023-09-19/hmd:
    - data://meadow/hmd/2023-09-19/hmd
  data://grapher/hmd/2023-09-19/hmd:
    - data://garden/hmd/2023-09-19/hmd

<<<<<<< HEAD
  # UN WPP Life Tables
  data://meadow/un/2023-10-02/un_wpp_lt:
    - snapshot://un/2023-10-02/un_wpp_lt_all.zip
    - snapshot://un/2023-10-02/un_wpp_lt_f.zip
    - snapshot://un/2023-10-02/un_wpp_lt_m.zip
  data://garden/un/2023-10-02/un_wpp_lt:
    - data://meadow/un/2023-10-02/un_wpp_lt

  # UN WPP + HMD Life Tables
  data://garden/demography/2023-10-03/life_tables:
    - data://garden/hmd/2023-09-19/hmd
    - data://garden/un/2023-10-02/un_wpp_lt
  data://grapher/demography/2023-10-03/life_tables:
    - data://garden/demography/2023-10-03/life_tables

  # Phi-gender life expectancy inequality
  data://garden/demography/2023-10-03/phi_gender_le:
    - data://garden/demography/2023-10-03/life_tables
  # data://grapher/demography/2023-10-03/phi_gender_le:
  #   - data://garden/demography/2023-10-03/phi_gender_le
=======
  # Survivorship ages (HMD-derived)
  data://garden/demography/2023-09-27/survivor_percentiles:
    - data://garden/hmd/2023-09-19/hmd
  data://grapher/demography/2023-09-27/survivor_percentiles:
    - data://garden/demography/2023-09-27/survivor_percentiles
>>>>>>> bf81e348
<|MERGE_RESOLUTION|>--- conflicted
+++ resolved
@@ -74,7 +74,18 @@
   data://grapher/hmd/2023-09-19/hmd:
     - data://garden/hmd/2023-09-19/hmd
 
-<<<<<<< HEAD
+  # Survivorship ages (HMD-derived)
+  data://garden/demography/2023-09-27/survivor_percentiles:
+    - data://garden/hmd/2023-09-19/hmd
+  data://grapher/demography/2023-09-27/survivor_percentiles:
+    - data://garden/demography/2023-09-27/survivor_percentiles
+
+  # Phi-gender life expectancy inequality
+  data://garden/demography/2023-10-03/phi_gender_le:
+    - data://garden/demography/2023-10-03/life_tables
+  # data://grapher/demography/2023-10-03/phi_gender_le:
+  #   - data://garden/demography/2023-10-03/phi_gender_le
+
   # UN WPP Life Tables
   data://meadow/un/2023-10-02/un_wpp_lt:
     - snapshot://un/2023-10-02/un_wpp_lt_all.zip
@@ -88,17 +99,4 @@
     - data://garden/hmd/2023-09-19/hmd
     - data://garden/un/2023-10-02/un_wpp_lt
   data://grapher/demography/2023-10-03/life_tables:
-    - data://garden/demography/2023-10-03/life_tables
-
-  # Phi-gender life expectancy inequality
-  data://garden/demography/2023-10-03/phi_gender_le:
-    - data://garden/demography/2023-10-03/life_tables
-  # data://grapher/demography/2023-10-03/phi_gender_le:
-  #   - data://garden/demography/2023-10-03/phi_gender_le
-=======
-  # Survivorship ages (HMD-derived)
-  data://garden/demography/2023-09-27/survivor_percentiles:
-    - data://garden/hmd/2023-09-19/hmd
-  data://grapher/demography/2023-09-27/survivor_percentiles:
-    - data://garden/demography/2023-09-27/survivor_percentiles
->>>>>>> bf81e348
+    - data://garden/demography/2023-10-03/life_tables