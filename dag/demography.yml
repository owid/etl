steps:
  # Population
  data://garden/demography/2022-12-08/population:
    - data://garden/hyde/2017/baseline
    - data://garden/gapminder/2019-12-10/population
    - data://garden/un/2022-07-11/un_wpp
    - data://open_numbers/open_numbers/latest/gapminder__systema_globalis
  data://grapher/demography/2023-03-30/population:
    - data://garden/demography/2022-12-08/population
  data://garden/demography/2023-03-31/population:
    - data://garden/hyde/2017/baseline
    - data://garden/gapminder/2023-03-31/population
    - data://garden/un/2022-07-11/un_wpp
    - data://open_numbers/open_numbers/latest/gapminder__systema_globalis
    - data://garden/regions/2023-01-01/regions
    - data://garden/wb/2021-07-01/wb_income
  data://grapher/demography/2023-03-31/population:
    - data://garden/demography/2023-03-31/population
  ## Population by education group (Wittgenstein centre)
  data://meadow/demography/2023-04-07/population_education_wittgenstein:
    - snapshot://demography/2023-04-07/population_education_wittgenstein.csv
  data://garden/demography/2023-04-07/population_education_wittgenstein:
    - data://meadow/demography/2023-04-07/population_education_wittgenstein
  data://grapher/demography/2023-04-07/population_education_wittgenstein:
    - data://garden/demography/2023-04-07/population_education_wittgenstein
  ## Population doubling times
  data://garden/demography/2023-07-03/population_doubling_times:
    - data://garden/demography/2023-03-31/population
  data://grapher/demography/2023-07-03/population_doubling_times:
    - data://garden/demography/2023-07-03/population_doubling_times
  ## Population comparison
  data://garden/demography/2023-06-27/world_population_comparison:
    - snapshot://fasttrack/2023-06-19/world_population_comparison.csv
    - data://garden/demography/2023-03-31/population
    - data://garden/hyde/2017/baseline
    - data://garden/gapminder/2023-03-31/population
    - data://garden/un/2022-07-11/un_wpp
  data://grapher/demography/2023-07-03/world_population_comparison:
    - data://garden/demography/2023-06-27/world_population_comparison

  # Population density
  data://garden/demography/2023-06-12/population_density:
    - data://garden/demography/2023-03-31/population
    - data://garden/faostat/2023-06-12/faostat_rl
  data://grapher/demography/2023-06-12/population_density:
    - data://garden/demography/2023-06-12/population_density

  # Life expectancy
  ## Meadow
  data://meadow/papers/2022-11-03/zijdeman_et_al_2015:
    - walden://papers/2022-11-01/zijdeman_et_al_2015
  data://meadow/papers/2023-02-03/riley_2005:
    - walden://papers/2022-11-01/riley_2005
  ## Garden
  data://garden/papers/2022-11-03/zijdeman_et_al_2015:
    - data://meadow/papers/2022-11-03/zijdeman_et_al_2015
  data://garden/papers/2023-02-03/riley_2005:
    - data://meadow/papers/2023-02-03/riley_2005
  data://garden/demography/2023-02-03/life_expectancy:
    - data://garden/papers/2022-11-03/zijdeman_et_al_2015
    - data://garden/papers/2023-02-03/riley_2005
    - data://garden/un/2022-07-11/un_wpp
    - data://garden/hmd/2022-11-04/life_tables
    - data://garden/owid/latest/key_indicators
  ## Grapher
  data://grapher/demography/2022-11-30/life_expectancy:
    - data://garden/demography/2023-02-03/life_expectancy

  # HMD
  data://meadow/hmd/2023-09-19/hmd:
    - snapshot://hmd/2023-09-18/hmd.zip
  data://garden/hmd/2023-09-19/hmd:
    - data://meadow/hmd/2023-09-19/hmd
  data://grapher/hmd/2023-09-19/hmd:
    - data://garden/hmd/2023-09-19/hmd

<<<<<<< HEAD
  # Gini Life Expectancy Inequality
  data://garden/demography/2023-09-29/gini_le:
    - data://garden/hmd/2023-09-19/hmd
  data://grapher/demography/2023-09-29/gini_le:
    - data://garden/demography/2023-09-29/gini_le
=======
  # Survivorship ages (HMD-derived)
  data://garden/demography/2023-09-27/survivor_percentiles:
    - data://garden/hmd/2023-09-19/hmd
  data://grapher/demography/2023-09-27/survivor_percentiles:
    - data://garden/demography/2023-09-27/survivor_percentiles
>>>>>>> 766efbe2
<|MERGE_RESOLUTION|>--- conflicted
+++ resolved
@@ -74,16 +74,14 @@
   data://grapher/hmd/2023-09-19/hmd:
     - data://garden/hmd/2023-09-19/hmd
 
-<<<<<<< HEAD
   # Gini Life Expectancy Inequality
   data://garden/demography/2023-09-29/gini_le:
     - data://garden/hmd/2023-09-19/hmd
   data://grapher/demography/2023-09-29/gini_le:
     - data://garden/demography/2023-09-29/gini_le
-=======
+
   # Survivorship ages (HMD-derived)
   data://garden/demography/2023-09-27/survivor_percentiles:
     - data://garden/hmd/2023-09-19/hmd
   data://grapher/demography/2023-09-27/survivor_percentiles:
-    - data://garden/demography/2023-09-27/survivor_percentiles
->>>>>>> 766efbe2
+    - data://garden/demography/2023-09-27/survivor_percentiles