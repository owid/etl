--- conflicted
+++ resolved
@@ -74,7 +74,12 @@
   data://grapher/hmd/2023-09-19/hmd:
     - data://garden/hmd/2023-09-19/hmd
 
-<<<<<<< HEAD
+  # Survivorship ages (HMD-derived)
+  data://garden/demography/2023-09-27/survivor_percentiles:
+    - data://garden/hmd/2023-09-19/hmd
+  data://grapher/demography/2023-09-27/survivor_percentiles:
+    - data://garden/demography/2023-09-27/survivor_percentiles
+
   # UN WPP Life Tables
   data://meadow/un/2023-10-02/un_wpp_lt:
     - snapshot://un/2023-10-02/un_wpp_lt_all.zip
@@ -86,11 +91,4 @@
   # UN WPP + HMD Life Tables
   data://garden/demography/2023-10-03/life_tables:
     - data://garden/hmd/2023-09-19/hmd
-    - data://garden/un/2023-10-02/un_wpp_lt
-=======
-  # Survivorship ages (HMD-derived)
-  data://garden/demography/2023-09-27/survivor_percentiles:
-    - data://garden/hmd/2023-09-19/hmd
-  data://grapher/demography/2023-09-27/survivor_percentiles:
-    - data://garden/demography/2023-09-27/survivor_percentiles
->>>>>>> 18f03511
+    - data://garden/un/2023-10-02/un_wpp_lt