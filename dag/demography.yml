--- conflicted
+++ resolved
@@ -220,33 +220,6 @@
   data://grapher/un/2024-03-14/un_wpp_most:
     - data://garden/un/2024-03-14/un_wpp_most
 
-<<<<<<< HEAD
-  # UNHCR refugee data
-  data://meadow/un/2024-07-25/refugee_data:
-    - snapshot://un/2024-07-25/refugee_data.zip
-  data://garden/un/2024-07-25/refugee_data:
-    - data://meadow/un/2024-07-25/refugee_data
-    - data://garden/demography/2024-07-15/population
-    - data://garden/un/2024-07-25/resettlement
-  data://grapher/un/2024-07-25/refugee_data:
-    - data://garden/un/2024-07-25/refugee_data
-
-  # UNHCR resettlement data
-  data://meadow/un/2024-07-25/resettlement:
-    - snapshot://un/2024-07-25/resettlement.zip
-  data://garden/un/2024-07-25/resettlement:
-    - data://meadow/un/2024-07-25/resettlement
-    - data://garden/demography/2024-07-15/population
-
-  # Child migration (UNICEF)
-  data://meadow/unicef/2024-07-30/child_migration:
-    - snapshot://unicef/2024-07-30/child_migration.csv
-  data://garden/unicef/2024-07-30/child_migration:
-    - data://meadow/unicef/2024-07-30/child_migration
-    - data://garden/demography/2024-07-15/population
-  data://grapher/unicef/2024-07-30/child_migration:
-    - data://garden/unicef/2024-07-30/child_migration
-=======
   # Migration UN DESA
   data://meadow/un/2024-07-16/migrant_stock:
     - snapshot://un/2024-07-16/migrant_stock_dest_origin.xlsx
@@ -257,4 +230,29 @@
     - data://meadow/un/2024-07-16/migrant_stock
   data://grapher/un/2024-07-16/migrant_stock:
     - data://garden/un/2024-07-16/migrant_stock
->>>>>>> 6da86a21
+
+  # UNHCR refugee data
+  data://meadow/un/2024-07-25/refugee_data:
+    - snapshot://un/2024-07-25/refugee_data.zip
+  data://garden/un/2024-07-25/refugee_data:
+    - data://meadow/un/2024-07-25/refugee_data
+    - data://garden/demography/2024-07-15/population
+    - data://garden/un/2024-07-25/resettlement
+  data://grapher/un/2024-07-25/refugee_data:
+    - data://garden/un/2024-07-25/refugee_data
+
+  # UNHCR resettlement data
+  data://meadow/un/2024-07-25/resettlement:
+    - snapshot://un/2024-07-25/resettlement.zip
+  data://garden/un/2024-07-25/resettlement:
+    - data://meadow/un/2024-07-25/resettlement
+    - data://garden/demography/2024-07-15/population
+
+  # Child migration (UNICEF)
+  data://meadow/unicef/2024-07-30/child_migration:
+    - snapshot://unicef/2024-07-30/child_migration.csv
+  data://garden/unicef/2024-07-30/child_migration:
+    - data://meadow/unicef/2024-07-30/child_migration
+    - data://garden/demography/2024-07-15/population
+  data://grapher/unicef/2024-07-30/child_migration:
+    - data://garden/unicef/2024-07-30/child_migration