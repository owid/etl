--- conflicted
+++ resolved
@@ -80,15 +80,12 @@
   data://grapher/demography/2023-09-27/survivor_percentiles:
     - data://garden/demography/2023-09-27/survivor_percentiles
 
-<<<<<<< HEAD
   # Phi-gender life expectancy inequality
   data://garden/demography/2023-10-03/phi_gender_le:
     - data://garden/demography/2023-10-03/life_tables
   # data://grapher/demography/2023-10-03/phi_gender_le:
   #   - data://garden/demography/2023-10-03/phi_gender_le
 
-=======
->>>>>>> 8e3230d4
   # UN WPP Life Tables
   data://meadow/un/2023-10-02/un_wpp_lt:
     - snapshot://un/2023-10-02/un_wpp_lt_all.zip
@@ -100,10 +97,4 @@
   # UN WPP + HMD Life Tables
   data://garden/demography/2023-10-03/life_tables:
     - data://garden/hmd/2023-09-19/hmd
-<<<<<<< HEAD
-    - data://garden/un/2023-10-02/un_wpp_lt
-  data://grapher/demography/2023-10-03/life_tables:
-    - data://garden/demography/2023-10-03/life_tables
-=======
-    - data://garden/un/2023-10-02/un_wpp_lt
->>>>>>> 8e3230d4
+    - data://garden/un/2023-10-02/un_wpp_lt