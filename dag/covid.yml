--- conflicted
+++ resolved
@@ -1,6 +1,5 @@
 steps:
 
-<<<<<<< HEAD
   # Sequencing (variants)
   data-private://meadow/covid/latest/sequence:
     - snapshot-private://covid/latest/sequence.json
@@ -9,7 +8,6 @@
   data-private://grapher/covid/latest/sequence:
     - data-private://garden/covid/latest/sequence
 
-=======
   # WHO - Cases and deaths
   data://meadow/covid/latest/cases_deaths:
     - snapshot://covid/latest/cases_deaths.csv
@@ -23,7 +21,6 @@
 
   ######################################
   # Mobility
->>>>>>> ca8abac4
   data://grapher/covid/latest/google_mobility_trends:
     - data://garden/covid/latest/google_mobility_trends
   data://garden/covid/latest/google_mobility_trends:
