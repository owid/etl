steps:
  # Explorer
  export://explorers/covid/latest/covid:
    - data://grapher/covid/latest/cases_deaths
    - data://grapher/covid/latest/vaccinations_global
    - data://grapher/covid/latest/hospital
    - data-private://grapher/covid/latest/sequence
    - data://grapher/covid/latest/oxcgrt_policy
    - data://grapher/covid/latest/tracking_r
    - data://grapher/covid/latest/testing
    - data://grapher/covid/latest/combined
    - data-private://grapher/excess_mortality/latest/excess_mortality_economist
    - data://grapher/excess_mortality/latest/excess_mortality

  # Compact dataset (similar to former megafile)
  data://garden/covid/latest/compact:
    # COVID
    - data://garden/covid/latest/cases_deaths
    - data://garden/covid/latest/vaccinations_global
    - data://garden/covid/latest/hospital
    - data://garden/covid/latest/oxcgrt_policy
    - data://garden/covid/latest/tracking_r
    - data://garden/covid/latest/testing
    - data://garden/covid/latest/combined
    - data://garden/excess_mortality/latest/excess_mortality
    # Regions
    - data://garden/regions/2023-01-01/regions
    # Demography
    - data://garden/demography/2024-07-15/population
    - data://garden/demography/2023-10-09/life_expectancy
    - data://garden/un/2024-07-12/un_wpp
    # Econ
    - data://garden/wb/2024-03-27/world_bank_pip
    - data://garden/un/2024-04-09/undp_hdr
    # Health
    - data://garden/wash/2024-01-06/who
    - data://garden/who/2024-07-30/ghe
    # WDI
    - data://garden/worldbank_wdi/2024-05-20/wdi

  # Sequencing (variants)
  data-private://meadow/covid/latest/sequence:
    - snapshot-private://covid/latest/sequence.json
  data-private://garden/covid/latest/sequence:
    - data-private://meadow/covid/latest/sequence
    - data://garden/demography/2024-07-15/population
  data-private://grapher/covid/latest/sequence:
    - data-private://garden/covid/latest/sequence

  # WHO - Cases and deaths
  data://meadow/covid/latest/cases_deaths:
    - snapshot://covid/latest/cases_deaths.csv
  data://garden/covid/latest/cases_deaths:
    - data://meadow/covid/latest/cases_deaths
    - data://garden/regions/2023-01-01/regions
    - data://garden/wb/2024-03-11/income_groups
    - data://garden/demography/2024-07-15/population
  data://grapher/covid/latest/cases_deaths:
    - data://garden/covid/latest/cases_deaths

  # Decoupling
  data://meadow/covid/latest/decoupling:
    - snapshot://covid/latest/decoupling_usa.csv
    - snapshot://covid/latest/decoupling_spain.csv
    - snapshot://covid/latest/decoupling_israel.csv
  data://garden/covid/latest/decoupling:
    - data://meadow/covid/latest/decoupling
  data://grapher/covid/latest/decoupling:
    - data://garden/covid/latest/decoupling

  # Google mobility
  data://meadow/covid/latest/google_mobility:
    - snapshot://covid/latest/google_mobility.csv
  data://garden/covid/latest/google_mobility:
    - data://meadow/covid/latest/google_mobility
  data://grapher/covid/latest/google_mobility:
    - data://garden/covid/latest/google_mobility

  # Government response policy
  data://meadow/covid/latest/oxcgrt_policy:
    - snapshot://covid/latest/oxcgrt_policy_compact.csv
    - snapshot://covid/latest/oxcgrt_policy_vaccines.csv
    - snapshot://covid/latest/oxcgrt_policy_national_2020.csv
    - snapshot://covid/latest/oxcgrt_policy_national_2021.csv
    - snapshot://covid/latest/oxcgrt_policy_national_2022.csv
  data://garden/covid/latest/oxcgrt_policy:
    - data://meadow/covid/latest/oxcgrt_policy
    - data://garden/wb/2024-03-11/income_groups
    - data://garden/regions/2023-01-01/regions
  data://grapher/covid/latest/oxcgrt_policy:
    - data://garden/covid/latest/oxcgrt_policy

  # YouGov
  data://meadow/covid/latest/yougov:
    - snapshot://covid/latest/yougov_australia.zip
    - snapshot://covid/latest/yougov_brazil.csv
    - snapshot://covid/latest/yougov_canada.zip
    - snapshot://covid/latest/yougov_china.csv
    - snapshot://covid/latest/yougov_denmark.zip
    - snapshot://covid/latest/yougov_finland.csv
    - snapshot://covid/latest/yougov_france.zip
    - snapshot://covid/latest/yougov_germany.zip
    - snapshot://covid/latest/yougov_hong-kong.csv
    - snapshot://covid/latest/yougov_india.csv
    - snapshot://covid/latest/yougov_indonesia.csv
    - snapshot://covid/latest/yougov_israel.zip
    - snapshot://covid/latest/yougov_italy.zip
    - snapshot://covid/latest/yougov_japan.zip
    - snapshot://covid/latest/yougov_malaysia.csv
    - snapshot://covid/latest/yougov_mexico.csv
    - snapshot://covid/latest/yougov_netherlands.zip
    - snapshot://covid/latest/yougov_norway.zip
    - snapshot://covid/latest/yougov_philippines.csv
    - snapshot://covid/latest/yougov_saudi-arabia.csv
    - snapshot://covid/latest/yougov_singapore.zip
    - snapshot://covid/latest/yougov_south-korea.csv
    - snapshot://covid/latest/yougov_spain.zip
    - snapshot://covid/latest/yougov_sweden.zip
    - snapshot://covid/latest/yougov_taiwan.csv
    - snapshot://covid/latest/yougov_thailand.csv
    - snapshot://covid/latest/yougov_united-arab-emirates.csv
    - snapshot://covid/latest/yougov_united-kingdom.zip
    - snapshot://covid/latest/yougov_united-states.zip
    - snapshot://covid/latest/yougov_vietnam.csv
    - snapshot://covid/latest/yougov_extra_mapping.csv
    - snapshot://covid/latest/yougov_composite.csv
  data://garden/covid/latest/yougov:
    - data://meadow/covid/latest/yougov
  data://grapher/covid/latest/yougov:
    - data://garden/covid/latest/yougov

  # US Vaccinations
  data://meadow/covid/latest/vaccinations_us:
    - snapshot://covid/latest/vaccinations_us.csv
  data://garden/covid/latest/vaccinations_us:
    - data://meadow/covid/latest/vaccinations_us
  data://grapher/covid/latest/vaccinations_us:
    - data://garden/covid/latest/vaccinations_us

  # Testing
  data://meadow/covid/latest/testing:
    - snapshot://covid/latest/testing.csv
  data://garden/covid/latest/testing:
    - data://meadow/covid/latest/testing
  data://grapher/covid/latest/testing:
    - data://garden/covid/latest/testing

  # Combined dataset (megafile-related indicators)
  data://garden/covid/latest/combined:
    - data://garden/covid/latest/testing
    - data://garden/covid/latest/cases_deaths
    - data-private://garden/covid/latest/sequence
    - data://garden/demography/2024-07-15/population
  data://grapher/covid/latest/combined:
    - data://garden/covid/latest/combined

  # Sweden
  data://meadow/covid/latest/sweden_covid:
    - snapshot://covid/latest/sweden_covid.csv
  data://garden/covid/latest/sweden_covid:
    - data://meadow/covid/latest/sweden_covid
  data://grapher/covid/latest/sweden_covid:
    - data://garden/covid/latest/sweden_covid
  # UK
  data://meadow/covid/latest/uk_covid:
    - snapshot://covid/latest/uk_covid.csv
  data://garden/covid/latest/uk_covid:
    - data://meadow/covid/latest/uk_covid
  data://grapher/covid/latest/uk_covid:
    - data://garden/covid/latest/uk_covid

  # Hospitalisations
  data://meadow/covid/latest/hospital:
    - snapshot://covid/latest/hospital.csv
  data://garden/covid/latest/hospital:
    - data://meadow/covid/latest/hospital
  data://grapher/covid/latest/hospital:
    - data://garden/covid/latest/hospital

  # Reproduction rate
  data://meadow/covid/latest/tracking_r:
    - snapshot://covid/latest/tracking_r.csv
  data://garden/covid/latest/tracking_r:
    - data://meadow/covid/latest/tracking_r
  data://grapher/covid/latest/tracking_r:
    - data://garden/covid/latest/tracking_r

  # Vaccinations
  data://meadow/covid/latest/vaccinations_global:
    - snapshot://covid/latest/vaccinations_global.csv
    - snapshot://covid/latest/vaccinations_global_who.csv
  data://garden/covid/latest/vaccinations_global:
    - data://meadow/covid/latest/vaccinations_global
    - data://garden/regions/2023-01-01/regions
    - data://garden/wb/2024-03-11/income_groups
    - data://garden/demography/2024-07-15/population
  data://grapher/covid/latest/vaccinations_global:
    - data://garden/covid/latest/vaccinations_global

  data://meadow/covid/latest/vaccinations_manufacturer:
    - snapshot://covid/latest/vaccinations_manufacturer.csv
  data://garden/covid/latest/vaccinations_manufacturer:
    - data://meadow/covid/latest/vaccinations_manufacturer
    - data://garden/regions/2023-01-01/regions
  data://grapher/covid/latest/vaccinations_manufacturer:
    - data://garden/covid/latest/vaccinations_manufacturer

  data://meadow/covid/latest/vaccinations_age:
    - snapshot://covid/latest/vaccinations_age.csv
  data://garden/covid/latest/vaccinations_age:
    - data://meadow/covid/latest/vaccinations_age
  data://grapher/covid/latest/vaccinations_age:
    - data://garden/covid/latest/vaccinations_age

  # Excess Mortality (HMD, WMD, Karlinsky and Kobak)
  data://meadow/excess_mortality/latest/hmd_stmf:
    - snapshot://excess_mortality/latest/hmd_stmf.csv
  data://meadow/excess_mortality/latest/wmd:
    - snapshot://excess_mortality/latest/wmd.csv
  data://meadow/excess_mortality/latest/xm_karlinsky_kobak:
    - snapshot://excess_mortality/latest/xm_karlinsky_kobak.csv
    - snapshot://excess_mortality/latest/xm_karlinsky_kobak_ages.csv
  data://garden/excess_mortality/latest/hmd_stmf:
    - data://meadow/excess_mortality/latest/hmd_stmf
  data://garden/excess_mortality/latest/wmd:
    - data://meadow/excess_mortality/latest/wmd
  data://garden/excess_mortality/latest/xm_karlinsky_kobak:
    - data://meadow/excess_mortality/latest/xm_karlinsky_kobak
  data://garden/excess_mortality/latest/excess_mortality:
    - data://garden/excess_mortality/latest/xm_karlinsky_kobak
    - data://garden/excess_mortality/latest/wmd
    - data://garden/excess_mortality/latest/hmd_stmf
    - data://garden/demography/2022-12-08/population
  data://grapher/excess_mortality/latest/excess_mortality:
    - data://garden/excess_mortality/latest/excess_mortality

  # Economist excess mortality
  data://meadow/excess_mortality/latest/excess_mortality_economist:
    - etag://raw.githubusercontent.com/TheEconomist/covid-19-the-economist-global-excess-deaths-model/main/output-data/export_country.csv
    - etag://raw.githubusercontent.com/TheEconomist/covid-19-the-economist-global-excess-deaths-model/main/output-data/export_country_per_100k.csv
    - etag://raw.githubusercontent.com/TheEconomist/covid-19-the-economist-global-excess-deaths-model/main/output-data/export_country_cumulative.csv
    - etag://raw.githubusercontent.com/TheEconomist/covid-19-the-economist-global-excess-deaths-model/main/output-data/export_country_per_100k_cumulative.csv
    - etag://raw.githubusercontent.com/TheEconomist/covid-19-the-economist-global-excess-deaths-model/main/output-data/export_world.csv
    - etag://raw.githubusercontent.com/TheEconomist/covid-19-the-economist-global-excess-deaths-model/main/output-data/export_world_per_100k.csv
    - etag://raw.githubusercontent.com/TheEconomist/covid-19-the-economist-global-excess-deaths-model/main/output-data/export_world_cumulative.csv
    - etag://raw.githubusercontent.com/TheEconomist/covid-19-the-economist-global-excess-deaths-model/main/output-data/export_world_per_100k_cumulative.csv
    - etag://raw.githubusercontent.com/TheEconomist/covid-19-the-economist-global-excess-deaths-model/main/output-data/output-for-interactive/by_location_full_data.csv
  data://garden/excess_mortality/latest/excess_mortality_economist:
    - data://meadow/excess_mortality/latest/excess_mortality_economist
  data-private://grapher/excess_mortality/latest/excess_mortality_economist:
    - data://garden/excess_mortality/latest/excess_mortality_economist

<<<<<<< HEAD
  ######################################
  # MULTIDIM
  export://multidim/covid/latest/covid:
    - grapher://grapher/covid/latest/cases_deaths
    - grapher://grapher/covid/latest/hospital
    - grapher://grapher/covid/latest/google_mobility

  ######################################
  # ECDC
  data://grapher/covid/latest/ecdc:
    - data://garden/covid/latest/ecdc
  data://garden/covid/latest/ecdc:
    - etag://raw.githubusercontent.com/owid/covid-19-data/master/public/data/archived/ecdc/COVID-2019%20-%20ECDC%20(2020).csv
=======
  # COVAX
  data://meadow/covid/latest/covax:
    - snapshot://covid/latest/covax.csv
  data://garden/covid/latest/covax:
    - data://meadow/covid/latest/covax
  data://grapher/covid/latest/covax:
    - data://garden/covid/latest/covax

  # Model estimates (ICL, IHME, LSHTM, YYG)
  data://meadow/covid/latest/infections_model:
    - snapshot://covid/latest/infections_model_icl.csv
    - snapshot://covid/latest/infections_model_ihme.csv
    - snapshot://covid/latest/infections_model_lshtm.csv
    - snapshot://covid/latest/infections_model_yyg.csv
  data://garden/covid/latest/infections_model:
    - data://meadow/covid/latest/infections_model
  data://grapher/covid/latest/infections_model:
    - data://garden/covid/latest/infections_model

  # Deaths by vaccination status
  data://meadow/covid/latest/deaths_vax_status:
    - snapshot://covid/latest/deaths_vax_status_england.csv
    - snapshot://covid/latest/deaths_vax_status_us.csv
    - snapshot://covid/latest/deaths_vax_status_chile.csv
    - snapshot://covid/latest/deaths_vax_status_switzerland.csv
  data://garden/covid/latest/deaths_vax_status:
    - data://meadow/covid/latest/deaths_vax_status
  data://grapher/covid/latest/deaths_vax_status:
    - data://garden/covid/latest/deaths_vax_status
>>>>>>> 5ce58831
<|MERGE_RESOLUTION|>--- conflicted
+++ resolved
@@ -250,21 +250,6 @@
   data-private://grapher/excess_mortality/latest/excess_mortality_economist:
     - data://garden/excess_mortality/latest/excess_mortality_economist
 
-<<<<<<< HEAD
-  ######################################
-  # MULTIDIM
-  export://multidim/covid/latest/covid:
-    - grapher://grapher/covid/latest/cases_deaths
-    - grapher://grapher/covid/latest/hospital
-    - grapher://grapher/covid/latest/google_mobility
-
-  ######################################
-  # ECDC
-  data://grapher/covid/latest/ecdc:
-    - data://garden/covid/latest/ecdc
-  data://garden/covid/latest/ecdc:
-    - etag://raw.githubusercontent.com/owid/covid-19-data/master/public/data/archived/ecdc/COVID-2019%20-%20ECDC%20(2020).csv
-=======
   # COVAX
   data://meadow/covid/latest/covax:
     - snapshot://covid/latest/covax.csv
@@ -294,4 +279,10 @@
     - data://meadow/covid/latest/deaths_vax_status
   data://grapher/covid/latest/deaths_vax_status:
     - data://garden/covid/latest/deaths_vax_status
->>>>>>> 5ce58831
+
+######################################
+  # MULTIDIM
+  export://multidim/covid/latest/covid:
+    - grapher://grapher/covid/latest/cases_deaths
+    - grapher://grapher/covid/latest/hospital
+    - grapher://grapher/covid/latest/google_mobility