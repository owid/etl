--- conflicted
+++ resolved
@@ -127,25 +127,6 @@
   export://multidim/energy/latest/energy_prices:
     - data://grapher/energy/2025-02-03/energy_prices
   #
-<<<<<<< HEAD
-  # Lazard - Levelized Cost of Energy
-  #
-  data://meadow/lazard/2025-02-25/levelized_cost_of_energy:
-    - snapshot://lazard/2025-02-25/levelized_cost_of_energy.csv
-  #
-  # Lazard - Levelized Cost of Energy+
-  #
-  data://garden/lazard/2025-02-25/levelized_cost_of_energy:
-    - data://meadow/lazard/2025-02-25/levelized_cost_of_energy
-    - data://garden/worldbank_wdi/2025-09-08/wdi
-  #
-  # Lazard - Levelized Cost of Energy+
-  #
-  data://grapher/lazard/2025-02-25/levelized_cost_of_energy:
-    - data://garden/lazard/2025-02-25/levelized_cost_of_energy
-  #
-=======
->>>>>>> 156e8d48
   # Ember - Yearly electricity data.
   #
   data://meadow/ember/2025-05-12/yearly_electricity:
