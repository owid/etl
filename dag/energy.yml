steps:
  #
  # Smil - Global primary energy (2017).
  #
  data://meadow/papers/2023-12-12/smil_2017:
    - snapshot://papers/2023-12-12/smil_2017.csv
  data://garden/papers/2023-12-12/smil_2017:
    - data://meadow/papers/2023-12-12/smil_2017
  #
  # IRENA - Renewable energy patents.
  #
  data://meadow/irena/2023-12-12/renewable_energy_patents:
    - snapshot://irena/2023-12-12/renewable_energy_patents.xlsx
  data://garden/irena/2023-12-12/renewable_energy_patents:
    - data://meadow/irena/2023-12-12/renewable_energy_patents
    - data://garden/wb/2023-04-30/income_groups
    - data://garden/regions/2023-01-01/regions
  data://grapher/irena/2023-12-12/renewable_energy_patents:
    - data://garden/irena/2023-12-12/renewable_energy_patents
  #
  # UNEP - Global trends in renewable energy investment.
  #
  data://meadow/unep/2023-12-12/renewable_energy_investments:
    - snapshot://unep/2023-12-12/global_trends_in_renewable_energy_investment.pdf
  data://garden/unep/2023-12-12/renewable_energy_investments:
    - data://meadow/unep/2023-12-12/renewable_energy_investments
  data://grapher/unep/2023-12-12/renewable_energy_investments:
    - data://garden/unep/2023-12-12/renewable_energy_investments
  #
  # Shift - Energy production from fossil fuels.
  #
  data://meadow/shift/2023-12-12/energy_production_from_fossil_fuels:
    - snapshot://shift/2023-12-12/energy_production_from_fossil_fuels.csv
  data://garden/shift/2023-12-12/energy_production_from_fossil_fuels:
    - data://meadow/shift/2023-12-12/energy_production_from_fossil_fuels
    - data://garden/wb/2023-04-30/income_groups
    - data://garden/regions/2023-01-01/regions
  #
  # UK BEIS - UK historical electricity.
  #
  data://meadow/uk_beis/2023-12-12/uk_historical_electricity:
    - snapshot://uk_beis/2023-12-12/uk_historical_electricity.xls
  data://garden/uk_beis/2023-12-12/uk_historical_electricity:
    - data://meadow/uk_beis/2023-12-12/uk_historical_electricity
  #
  # EIA - Energy consumption.
  #
  data://meadow/eia/2023-12-12/energy_consumption:
    - snapshot://eia/2023-12-12/international_energy_data.zip
  data://garden/eia/2023-12-12/energy_consumption:
    - data://meadow/eia/2023-12-12/energy_consumption
    - data://garden/wb/2023-04-30/income_groups
    - data://garden/regions/2023-01-01/regions
  #
  # Ember - Yearly electricity data.
  #
  data://meadow/ember/2024-05-08/yearly_electricity:
    - snapshot://ember/2024-05-08/yearly_electricity.csv
  data://garden/ember/2024-05-08/yearly_electricity:
    - data://meadow/ember/2024-05-08/yearly_electricity
    - data://garden/demography/2023-03-31/population
    - data://garden/wb/2024-03-11/income_groups
    - data://garden/regions/2023-01-01/regions
  #
  # Energy - OWID Energy dataset.
  #
  data://external/energy_data/latest/owid_energy:
    - data://garden/energy/2024-06-20/energy_mix
    - data://garden/ggdc/2024-04-26/maddison_project_database
    - data://garden/energy/2024-06-20/fossil_fuel_production
    - data://garden/demography/2023-03-31/population
    - data://garden/regions/2023-01-01/regions
    - data://garden/energy/2024-06-20/electricity_mix
    - data://garden/energy/2024-06-20/primary_energy_consumption
  #
  # Energy Institute - Statistical Review of World Energy.
  #
  data://meadow/energy_institute/2024-06-20/statistical_review_of_world_energy:
    - snapshot://energy_institute/2024-06-20/statistical_review_of_world_energy.csv
    - snapshot://energy_institute/2024-06-20/statistical_review_of_world_energy.xlsx
  #
  # Energy Institute - Statistical Review of World Energy.
  #
  data://garden/energy_institute/2024-06-20/statistical_review_of_world_energy:
    - data://meadow/energy_institute/2024-06-20/statistical_review_of_world_energy
    - data://garden/regions/2023-01-01/regions
    - data://garden/wb/2024-03-11/income_groups
  #
  # Energy Institute - Statistical Review of World Energy.
  #
  data://grapher/energy_institute/2024-06-20/statistical_review_of_world_energy:
    - data://garden/energy_institute/2024-06-20/statistical_review_of_world_energy
  #
  # Energy - Global primary energy.
  #
  data://garden/energy/2024-06-20/global_primary_energy:
    - data://garden/papers/2023-12-12/smil_2017
    - data://garden/energy_institute/2024-06-20/statistical_review_of_world_energy
  #
  # Energy - Global primary energy.
  #
  data://grapher/energy/2024-06-20/global_primary_energy:
    - data://garden/energy/2024-06-20/global_primary_energy
  #
  # Energy - Energy mix.
  #
  data://garden/energy/2024-06-20/energy_mix:
    - data://garden/demography/2023-03-31/population
    - data://garden/energy_institute/2024-06-20/statistical_review_of_world_energy
    - data://garden/wb/2024-03-11/income_groups
  #
  # Energy - Energy mix.
  #
  data://grapher/energy/2024-06-20/energy_mix:
    - data://garden/energy/2024-06-20/energy_mix
  #
  # Energy - Fossil Fuel Production.
  #
  data://garden/energy/2024-06-20/fossil_fuel_production:
    - data://garden/demography/2023-03-31/population
    - data://garden/energy_institute/2024-06-20/statistical_review_of_world_energy
    - data://garden/shift/2023-12-12/energy_production_from_fossil_fuels
  #
  # Energy - Fossil Fuel Production.
  #
  data://grapher/energy/2024-06-20/fossil_fuel_production:
    - data://garden/energy/2024-06-20/fossil_fuel_production
  #
  # Energy - Primary energy consumption.
  #
  data://garden/energy/2024-06-20/primary_energy_consumption:
    - data://garden/ggdc/2024-04-26/maddison_project_database
    - data://garden/demography/2023-03-31/population
    - data://garden/eia/2023-12-12/energy_consumption
    - data://garden/energy_institute/2024-06-20/statistical_review_of_world_energy
  #
  # Energy - Primary energy consumption.
  #
  data://grapher/energy/2024-06-20/primary_energy_consumption:
    - data://garden/energy/2024-06-20/primary_energy_consumption
  #
  # Energy - Fossil fuel reserves/production ratio.
  #
  data://garden/energy/2024-06-20/fossil_fuel_reserves_production_ratio:
    - data://garden/energy_institute/2024-06-20/statistical_review_of_world_energy
  #
  # Energy - Fossil fuel reserves/production ratio.
  #
  data://grapher/energy/2024-06-20/fossil_fuel_reserves_production_ratio:
    - data://garden/energy/2024-06-20/fossil_fuel_reserves_production_ratio
  #
  # Energy - Electricity mix (EI & Ember).
  #
  data://garden/energy/2024-06-20/electricity_mix:
    - data://garden/ember/2024-05-08/yearly_electricity
    - data://garden/demography/2023-03-31/population
    - data://garden/energy_institute/2024-06-20/statistical_review_of_world_energy
  #
  # Energy - Electricity mix (EI & Ember).
  #
  data://grapher/energy/2024-06-20/electricity_mix:
    - data://garden/energy/2024-06-20/electricity_mix
  #
  # Energy - UK historical electricity.
  #
  data://garden/energy/2024-06-20/uk_historical_electricity:
    - data://garden/energy/2024-06-20/electricity_mix
    - data://garden/uk_beis/2023-12-12/uk_historical_electricity
  #
  # Energy - UK historical electricity.
  #
  data://grapher/energy/2024-06-20/uk_historical_electricity:
    - data://garden/energy/2024-06-20/uk_historical_electricity


  #
  # Multi-dim indicators
  #
  export://multidim/energy/latest/energy:
    - grapher://grapher/energy/2024-06-20/primary_energy_consumption
  #
  # IRENA - Renewable power generation costs.
  #
  data://meadow/irena/2024-10-29/renewable_power_generation_costs:
    - snapshot://irena/2024-10-29/renewable_power_generation_costs.xlsx
  #
  # IRENA - Renewable power generation costs.
  #
  data://garden/irena/2024-10-29/renewable_power_generation_costs:
    - data://meadow/irena/2024-10-29/renewable_power_generation_costs
  #
  # IRENA - Renewable power generation costs.
  #
  data://grapher/irena/2024-10-29/renewable_power_generation_costs:
    - data://garden/irena/2024-10-29/renewable_power_generation_costs
  #
  # IRENA - Renewable electricity capacity.
  #
  data://meadow/irena/2024-11-01/renewable_capacity_statistics:
    - snapshot://irena/2024-11-01/renewable_capacity_statistics.xlsx
  #
  # IRENA - Renewable electricity capacity.
  #
  data://garden/irena/2024-11-01/renewable_capacity_statistics:
    - data://meadow/irena/2024-11-01/renewable_capacity_statistics
    - data://garden/regions/2023-01-01/regions
    - data://garden/wb/2024-07-29/income_groups
  #
  # IRENA - Renewable electricity capacity.
  #
  data://grapher/irena/2024-11-01/renewable_capacity_statistics_by_technology:
    - data://garden/irena/2024-11-01/renewable_capacity_statistics
  #
  # IRENA - Renewable electricity capacity.
  #
  data://grapher/irena/2024-11-01/renewable_capacity_statistics:
    - data://garden/irena/2024-11-01/renewable_capacity_statistics
  #
  # Energy - Photovoltaic cost and capacity.
  #
  data://garden/energy/2024-11-01/photovoltaic_cost_and_capacity:
    - data://garden/papers/2023-12-12/farmer_lafond_2016
    - data://garden/irena/2024-11-01/renewable_capacity_statistics
    - data://garden/papers/2023-12-12/nemet_2009
    - data://garden/irena/2024-10-29/renewable_power_generation_costs
  #
  # Energy - Photovoltaic cost and capacity.
  #
<<<<<<< HEAD
  data://grapher/energy/2024-10-30/photovoltaic_cost_and_capacity:
    - data://garden/energy/2024-10-30/photovoltaic_cost_and_capacity
  #
  # Eurostat - Energy statistics, prices of natural gas and electricity
  #
  data://meadow/eurostat/2024-11-05/gas_and_electricity_prices:
    - snapshot://eurostat/2024-11-05/gas_and_electricity_prices.zip
  #
  # Eurostat - Energy statistics, prices of natural gas and electricity
  #
  data://garden/eurostat/2024-11-05/gas_and_electricity_prices:
    - data://meadow/eurostat/2024-11-05/gas_and_electricity_prices
  #
  # Eurostat - Energy statistics, prices of natural gas and electricity
  #
  data://grapher/eurostat/2024-11-05/gas_and_electricity_prices:
    - data://garden/eurostat/2024-11-05/gas_and_electricity_prices
=======
  data://grapher/energy/2024-11-01/photovoltaic_cost_and_capacity:
    - data://garden/energy/2024-11-01/photovoltaic_cost_and_capacity
>>>>>>> 2eb9fd15
<|MERGE_RESOLUTION|>--- conflicted
+++ resolved
@@ -226,10 +226,14 @@
   #
   # Energy - Photovoltaic cost and capacity.
   #
-<<<<<<< HEAD
   data://grapher/energy/2024-10-30/photovoltaic_cost_and_capacity:
     - data://garden/energy/2024-10-30/photovoltaic_cost_and_capacity
   #
+  # Energy - Photovoltaic cost and capacity.
+  #
+  data://grapher/energy/2024-11-01/photovoltaic_cost_and_capacity:
+    - data://garden/energy/2024-11-01/photovoltaic_cost_and_capacity
+  #
   # Eurostat - Energy statistics, prices of natural gas and electricity
   #
   data://meadow/eurostat/2024-11-05/gas_and_electricity_prices:
@@ -243,8 +247,4 @@
   # Eurostat - Energy statistics, prices of natural gas and electricity
   #
   data://grapher/eurostat/2024-11-05/gas_and_electricity_prices:
-    - data://garden/eurostat/2024-11-05/gas_and_electricity_prices
-=======
-  data://grapher/energy/2024-11-01/photovoltaic_cost_and_capacity:
-    - data://garden/energy/2024-11-01/photovoltaic_cost_and_capacity
->>>>>>> 2eb9fd15
+    - data://garden/eurostat/2024-11-05/gas_and_electricity_prices