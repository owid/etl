steps:
  #
  # Smil - Global primary energy (2017).
  #
  data://meadow/papers/2023-12-12/smil_2017:
    - snapshot://papers/2023-12-12/smil_2017.csv
  data://garden/papers/2023-12-12/smil_2017:
    - data://meadow/papers/2023-12-12/smil_2017
  #
  # IRENA - Renewable energy patents.
  #
  data://meadow/irena/2023-12-12/renewable_energy_patents:
    - snapshot://irena/2023-12-12/renewable_energy_patents.xlsx
  data://garden/irena/2023-12-12/renewable_energy_patents:
    - data://meadow/irena/2023-12-12/renewable_energy_patents
    - data://garden/wb/2023-04-30/income_groups
    - data://garden/regions/2023-01-01/regions
  data://grapher/irena/2023-12-12/renewable_energy_patents:
    - data://garden/irena/2023-12-12/renewable_energy_patents
  #
  # UNEP - Global trends in renewable energy investment.
  #
  data://meadow/unep/2023-12-12/renewable_energy_investments:
    - snapshot://unep/2023-12-12/global_trends_in_renewable_energy_investment.pdf
  data://garden/unep/2023-12-12/renewable_energy_investments:
    - data://meadow/unep/2023-12-12/renewable_energy_investments
  data://grapher/unep/2023-12-12/renewable_energy_investments:
    - data://garden/unep/2023-12-12/renewable_energy_investments
  #
  # Shift - Energy production from fossil fuels.
  #
  data://meadow/shift/2023-12-12/energy_production_from_fossil_fuels:
    - snapshot://shift/2023-12-12/energy_production_from_fossil_fuels.csv
  data://garden/shift/2023-12-12/energy_production_from_fossil_fuels:
    - data://meadow/shift/2023-12-12/energy_production_from_fossil_fuels
    - data://garden/wb/2023-04-30/income_groups
    - data://garden/regions/2023-01-01/regions
  #
  # UK BEIS - UK historical electricity.
  #
  data://meadow/uk_beis/2023-12-12/uk_historical_electricity:
    - snapshot://uk_beis/2023-12-12/uk_historical_electricity.xls
  data://garden/uk_beis/2023-12-12/uk_historical_electricity:
    - data://meadow/uk_beis/2023-12-12/uk_historical_electricity
  #
  # EIA - Energy consumption.
  #
  data://meadow/eia/2023-12-12/energy_consumption:
    - snapshot://eia/2023-12-12/international_energy_data.zip
  data://garden/eia/2023-12-12/energy_consumption:
    - data://meadow/eia/2023-12-12/energy_consumption
    - data://garden/wb/2023-04-30/income_groups
    - data://garden/regions/2023-01-01/regions
  #
  # Ember - Yearly electricity data.
  #
  data://meadow/ember/2024-05-08/yearly_electricity:
    - snapshot://ember/2024-05-08/yearly_electricity.csv
  data://garden/ember/2024-05-08/yearly_electricity:
    - data://meadow/ember/2024-05-08/yearly_electricity
    - data://garden/demography/2023-03-31/population
    - data://garden/wb/2024-03-11/income_groups
    - data://garden/regions/2023-01-01/regions
  #
  # Energy - OWID Energy dataset.
  #
  data://external/energy_data/latest/owid_energy:
    - data://garden/energy/2024-06-20/energy_mix
    - data://garden/ggdc/2024-04-26/maddison_project_database
    - data://garden/energy/2024-06-20/fossil_fuel_production
    - data://garden/demography/2023-03-31/population
    - data://garden/regions/2023-01-01/regions
    - data://garden/energy/2024-06-20/electricity_mix
    - data://garden/energy/2024-06-20/primary_energy_consumption
  #
  # Energy Institute - Statistical Review of World Energy.
  #
  data://meadow/energy_institute/2024-06-20/statistical_review_of_world_energy:
    - snapshot://energy_institute/2024-06-20/statistical_review_of_world_energy.csv
    - snapshot://energy_institute/2024-06-20/statistical_review_of_world_energy.xlsx
  #
  # Energy Institute - Statistical Review of World Energy.
  #
  data://garden/energy_institute/2024-06-20/statistical_review_of_world_energy:
    - data://meadow/energy_institute/2024-06-20/statistical_review_of_world_energy
    - data://garden/regions/2023-01-01/regions
    - data://garden/wb/2024-03-11/income_groups
  #
  # Energy Institute - Statistical Review of World Energy.
  #
  data://grapher/energy_institute/2024-06-20/statistical_review_of_world_energy:
    - data://garden/energy_institute/2024-06-20/statistical_review_of_world_energy
  #
  # Energy - Global primary energy.
  #
  data://garden/energy/2024-06-20/global_primary_energy:
    - data://garden/papers/2023-12-12/smil_2017
    - data://garden/energy_institute/2024-06-20/statistical_review_of_world_energy
  #
  # Energy - Global primary energy.
  #
  data://grapher/energy/2024-06-20/global_primary_energy:
    - data://garden/energy/2024-06-20/global_primary_energy
  #
  # Energy - Energy mix.
  #
  data://garden/energy/2024-06-20/energy_mix:
    - data://garden/demography/2023-03-31/population
    - data://garden/energy_institute/2024-06-20/statistical_review_of_world_energy
    - data://garden/wb/2024-03-11/income_groups
  #
  # Energy - Energy mix.
  #
  data://grapher/energy/2024-06-20/energy_mix:
    - data://garden/energy/2024-06-20/energy_mix
  #
  # Energy - Fossil Fuel Production.
  #
  data://garden/energy/2024-06-20/fossil_fuel_production:
    - data://garden/demography/2023-03-31/population
    - data://garden/energy_institute/2024-06-20/statistical_review_of_world_energy
    - data://garden/shift/2023-12-12/energy_production_from_fossil_fuels
  #
  # Energy - Fossil Fuel Production.
  #
  data://grapher/energy/2024-06-20/fossil_fuel_production:
    - data://garden/energy/2024-06-20/fossil_fuel_production
  #
  # Energy - Primary energy consumption.
  #
  data://garden/energy/2024-06-20/primary_energy_consumption:
    - data://garden/ggdc/2024-04-26/maddison_project_database
    - data://garden/demography/2023-03-31/population
    - data://garden/eia/2023-12-12/energy_consumption
    - data://garden/energy_institute/2024-06-20/statistical_review_of_world_energy
  #
  # Energy - Primary energy consumption.
  #
  data://grapher/energy/2024-06-20/primary_energy_consumption:
    - data://garden/energy/2024-06-20/primary_energy_consumption
  #
  # Energy - Fossil fuel reserves/production ratio.
  #
  data://garden/energy/2024-06-20/fossil_fuel_reserves_production_ratio:
    - data://garden/energy_institute/2024-06-20/statistical_review_of_world_energy
  #
  # Energy - Fossil fuel reserves/production ratio.
  #
  data://grapher/energy/2024-06-20/fossil_fuel_reserves_production_ratio:
    - data://garden/energy/2024-06-20/fossil_fuel_reserves_production_ratio
  #
  # Energy - Electricity mix (EI & Ember).
  #
  data://garden/energy/2024-06-20/electricity_mix:
    - data://garden/ember/2024-05-08/yearly_electricity
    - data://garden/demography/2023-03-31/population
    - data://garden/energy_institute/2024-06-20/statistical_review_of_world_energy
  #
  # Energy - Electricity mix (EI & Ember).
  #
  data://grapher/energy/2024-06-20/electricity_mix:
    - data://garden/energy/2024-06-20/electricity_mix
  #
  # Energy - UK historical electricity.
  #
  data://garden/energy/2024-06-20/uk_historical_electricity:
    - data://garden/energy/2024-06-20/electricity_mix
    - data://garden/uk_beis/2023-12-12/uk_historical_electricity
  #
  # Energy - UK historical electricity.
  #
  data://grapher/energy/2024-06-20/uk_historical_electricity:
    - data://garden/energy/2024-06-20/uk_historical_electricity


  #
  # Multi-dim indicators
  #
  export://multidim/energy/latest/energy:
    - grapher://grapher/energy/2024-06-20/primary_energy_consumption
  #
  # IRENA - Renewable electricity capacity.
  #
  data://meadow/irena/2024-11-01/renewable_capacity_statistics:
    - snapshot://irena/2024-11-01/renewable_capacity_statistics.xlsx
  #
  # IRENA - Renewable electricity capacity.
  #
  data://garden/irena/2024-11-01/renewable_capacity_statistics:
    - data://meadow/irena/2024-11-01/renewable_capacity_statistics
    - data://garden/regions/2023-01-01/regions
    - data://garden/wb/2024-07-29/income_groups
  #
  # IRENA - Renewable electricity capacity.
  #
  data://grapher/irena/2024-11-01/renewable_capacity_statistics_by_technology:
    - data://garden/irena/2024-11-01/renewable_capacity_statistics
  #
  # IRENA - Renewable electricity capacity.
  #
  data://grapher/irena/2024-11-01/renewable_capacity_statistics:
    - data://garden/irena/2024-11-01/renewable_capacity_statistics
  #
  # IRENA - Renewable power generation costs.
  #
  data://meadow/irena/2024-11-15/renewable_power_generation_costs:
    - snapshot://irena/2024-11-15/renewable_power_generation_costs.xlsx
  #
  # IRENA - Renewable power generation costs.
  #
  data://garden/irena/2024-11-15/renewable_power_generation_costs:
    - data://meadow/irena/2024-11-15/renewable_power_generation_costs
  #
  # Energy - Photovoltaic cost and capacity.
  #
  data://garden/energy/2024-11-15/photovoltaic_cost_and_capacity:
    - data://garden/papers/2023-12-12/farmer_lafond_2016
    - data://garden/papers/2023-12-12/nemet_2009
    - data://garden/irena/2024-11-15/renewable_power_generation_costs
    - data://garden/irena/2024-11-01/renewable_capacity_statistics
  #
  # IRENA - Renewable power generation costs.
  #
  data://grapher/irena/2024-11-15/renewable_power_generation_costs:
    - data://garden/irena/2024-11-15/renewable_power_generation_costs
  #
  # Energy - Photovoltaic cost and capacity.
  #
<<<<<<< HEAD
  data://grapher/energy/2024-11-01/photovoltaic_cost_and_capacity:
    - data://garden/energy/2024-11-01/photovoltaic_cost_and_capacity
  #
  # Eurostat - Energy statistics, prices of natural gas and electricity
  #
  data://meadow/eurostat/2024-11-05/gas_and_electricity_prices:
    - snapshot://eurostat/2024-11-05/gas_and_electricity_prices.zip
  #
  # Eurostat - Energy statistics, prices of natural gas and electricity
  #
  data://garden/eurostat/2024-11-05/gas_and_electricity_prices:
    - data://meadow/eurostat/2024-11-05/gas_and_electricity_prices
  #
  # Eurostat - Energy statistics, prices of natural gas and electricity
  #
  data://grapher/eurostat/2024-11-05/gas_and_electricity_prices:
    - data://garden/eurostat/2024-11-05/gas_and_electricity_prices
  data://grapher/eurostat/2024-11-05/gas_and_electricity_price_components:
    - data://garden/eurostat/2024-11-05/gas_and_electricity_prices
=======
  data://grapher/energy/2024-11-15/photovoltaic_cost_and_capacity:
    - data://garden/energy/2024-11-15/photovoltaic_cost_and_capacity
>>>>>>> 8ad613b9
<|MERGE_RESOLUTION|>--- conflicted
+++ resolved
@@ -226,9 +226,8 @@
   #
   # Energy - Photovoltaic cost and capacity.
   #
-<<<<<<< HEAD
-  data://grapher/energy/2024-11-01/photovoltaic_cost_and_capacity:
-    - data://garden/energy/2024-11-01/photovoltaic_cost_and_capacity
+  data://grapher/energy/2024-11-15/photovoltaic_cost_and_capacity:
+    - data://garden/energy/2024-11-15/photovoltaic_cost_and_capacity
   #
   # Eurostat - Energy statistics, prices of natural gas and electricity
   #
@@ -244,9 +243,8 @@
   #
   data://grapher/eurostat/2024-11-05/gas_and_electricity_prices:
     - data://garden/eurostat/2024-11-05/gas_and_electricity_prices
+  #
+  # Eurostat - Energy statistics, price components of natural gas and electricity
+  #
   data://grapher/eurostat/2024-11-05/gas_and_electricity_price_components:
-    - data://garden/eurostat/2024-11-05/gas_and_electricity_prices
-=======
-  data://grapher/energy/2024-11-15/photovoltaic_cost_and_capacity:
-    - data://garden/energy/2024-11-15/photovoltaic_cost_and_capacity
->>>>>>> 8ad613b9
+    - data://garden/eurostat/2024-11-05/gas_and_electricity_prices