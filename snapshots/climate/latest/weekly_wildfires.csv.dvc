autoupdate:
  name: Wildfires
meta:
  origin:
    producer: Global Wildfire Information System
    title: Seasonal wildfire trends
    description: |-
      The dataset provides a weekly comprehensive overview of fire activity and its environmental impact, incorporating data from the Global Wildfire Information System (GWIS) and satellite imagery from MODIS and VIIRS. It includes metrics such as the area of land burnt, cumulative burnt areas, carbon dioxide emissions from fires, cumulative carbon emissions, the number of fires, and cumulative fire counts.
    title_snapshot: Seasonal wildfire trends (2024 and later)
    description_snapshot: This dataset focuses specifically on older data. A separate snapshot will be created to add more recent data.
    citation_full: Global Wildfire Information System
    attribution_short: GWIS
    url_main: https://gwis.jrc.ec.europa.eu/apps/gwis.statistics/seasonaltrend
<<<<<<< HEAD
    date_accessed: 2025-08-20
    date_published: 2025-08-20
=======
    date_accessed: '2025-10-27'
    date_published: 2025-10-27
>>>>>>> ec83f13a
    license:
      name: CC BY 4.0
      url: https://gwis.jrc.ec.europa.eu/about-gwis/data-license
outs:
<<<<<<< HEAD
  - md5: dc1dbadaeff965894fcaf8a820a5598f
    size: 25144886
=======
  - md5: 3d3597e6a80fa304111e9d82b493ac46
    size: 25448395
>>>>>>> ec83f13a
    path: weekly_wildfires.csv<|MERGE_RESOLUTION|>--- conflicted
+++ resolved
@@ -11,22 +11,12 @@
     citation_full: Global Wildfire Information System
     attribution_short: GWIS
     url_main: https://gwis.jrc.ec.europa.eu/apps/gwis.statistics/seasonaltrend
-<<<<<<< HEAD
-    date_accessed: 2025-08-20
-    date_published: 2025-08-20
-=======
     date_accessed: '2025-10-27'
     date_published: 2025-10-27
->>>>>>> ec83f13a
     license:
       name: CC BY 4.0
       url: https://gwis.jrc.ec.europa.eu/about-gwis/data-license
 outs:
-<<<<<<< HEAD
-  - md5: dc1dbadaeff965894fcaf8a820a5598f
-    size: 25144886
-=======
   - md5: 3d3597e6a80fa304111e9d82b493ac46
     size: 25448395
->>>>>>> ec83f13a
     path: weekly_wildfires.csv