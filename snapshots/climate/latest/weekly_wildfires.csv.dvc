meta:
  origin:
    producer: Global Wildfire Information System
    title: Seasonal wildfire trends
    description: |-
      The dataset provides a weekly comprehensive overview of fire activity and its environmental impact, incorporating data from the Global Wildfire Information System (GWIS) and satellite imagery from MODIS and VIIRS. It includes metrics such as the area of land burnt, cumulative burnt areas, carbon dioxide emissions from fires, cumulative carbon emissions, the number of fires, and cumulative fire counts.
    title_snapshot: Seasonal wildfire trends (2024 and later)
    description_snapshot: This dataset focuses specifically on older data. A separate snapshot will be created to add more recent data.
    citation_full: Global Wildfire Information System
    attribution_short: GWIS
    url_main: https://gwis.jrc.ec.europa.eu/apps/gwis.statistics/seasonaltrend
<<<<<<< HEAD
    date_accessed: 2025-01-24
    date_published: 2025-01-24
=======
    date_accessed: 2025-01-27
    date_published: 2025-01-27
>>>>>>> 37f7ee4e
    license:
      name: CC BY 4.0
      url: https://gwis.jrc.ec.europa.eu/about-gwis/data-license
outs:
<<<<<<< HEAD
  - md5: dbb4c9a3f22cc172818263ea50c0c00d
=======
  - md5: 8f7a9808374f2e2edde2d14736c05fed
>>>>>>> 37f7ee4e
    size: 24177882
    path: weekly_wildfires.csv<|MERGE_RESOLUTION|>--- conflicted
+++ resolved
@@ -9,21 +9,12 @@
     citation_full: Global Wildfire Information System
     attribution_short: GWIS
     url_main: https://gwis.jrc.ec.europa.eu/apps/gwis.statistics/seasonaltrend
-<<<<<<< HEAD
-    date_accessed: 2025-01-24
-    date_published: 2025-01-24
-=======
     date_accessed: 2025-01-27
     date_published: 2025-01-27
->>>>>>> 37f7ee4e
     license:
       name: CC BY 4.0
       url: https://gwis.jrc.ec.europa.eu/about-gwis/data-license
 outs:
-<<<<<<< HEAD
-  - md5: dbb4c9a3f22cc172818263ea50c0c00d
-=======
   - md5: 8f7a9808374f2e2edde2d14736c05fed
->>>>>>> 37f7ee4e
     size: 24177882
     path: weekly_wildfires.csv