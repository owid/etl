--- conflicted
+++ resolved
@@ -18,22 +18,13 @@
     # Files
     url_main: https://www.ncei.noaa.gov/access/monitoring/enso/sst
     url_download: https://www.cpc.ncep.noaa.gov/data/indices/sstoi.indices
-<<<<<<< HEAD
-    date_accessed: '2025-05-12'
-=======
     date_accessed: '2025-12-05'
->>>>>>> 9ac8445c
 
     # License
     license:
       name: CC BY 4.0
       url: https://gml.noaa.gov/about/disclaimer.html
 outs:
-<<<<<<< HEAD
-  - md5: 51fc3252e34a9541121116160a4f6873
-    size: 43574
-=======
   - md5: 9a434f91fed3d93e82ea123b656755cd
     size: 44031
->>>>>>> 9ac8445c
     path: sst.csv