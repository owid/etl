autoupdate:
  name: Surface temperature
meta:
  origin:
    title_snapshot: ERA5 Monthly Averaged Data on Single Levels from 1940 to Present - Monthly Averages of 2m Surface Temperature
    title: ERA5 monthly averaged data on single levels from 1940 to present
    description: |-
      ERA5 is the latest climate reanalysis produced by ECMWF, providing hourly data on many atmospheric, land-surface and sea-state parameters together with estimates of uncertainty.

      ERA5 data are available in the Climate Data Store on regular latitude-longitude grids at 0.25° x 0.25° resolution, with atmospheric parameters on 37 pressure levels.

      ERA5 is available from 1940 and continues to be extended forward in time, with daily updates being made available 5 days behind real time

      Initial release data, i.e., data no more than three months behind real time, are called ERA5T.
    producer: Contains modified Copernicus Climate Change Service information
    version_producer: '2'
    citation_full: |-
      Hersbach, H., Bell, B., Berrisford, P., Biavati, G., Horányi, A., Muñoz Sabater, J., Nicolas, J., Peubey, C., Radu, R., Rozum, I., Schepers, D., Simmons, A., Soci, C., Dee, D., Thépaut, J-N. (2023): ERA5 monthly averaged data on single levels from 1940 to present. Copernicus Climate Change Service (C3S) Climate Data Store (CDS), DOI: 10.24381/cds.f17050d7 (Accessed on 07-April-2025)
    url_main: https://cds.climate.copernicus.eu/datasets/reanalysis-era5-single-levels-monthly-means?tab=overview
<<<<<<< HEAD
    date_accessed: '2025-05-12'
=======
    date_accessed: '2025-12-05'
>>>>>>> 9ac8445c
    date_published: '2025-04-07'
    license:
      name: Copernicus License
      url: https://cds.climate.copernicus.eu/datasets/reanalysis-era5-single-levels-monthly-means?tab=overview
outs:
<<<<<<< HEAD
  - md5: c8c06dc3bb1dbc4bcd4a4107f3e08352
    size: 1717781646
=======
  - md5: 83d0a2e5ca4b5d6161ee9d55a03acbe0
    size: 1727809472
>>>>>>> 9ac8445c
    path: surface_temperature.zip<|MERGE_RESOLUTION|>--- conflicted
+++ resolved
@@ -17,21 +17,12 @@
     citation_full: |-
       Hersbach, H., Bell, B., Berrisford, P., Biavati, G., Horányi, A., Muñoz Sabater, J., Nicolas, J., Peubey, C., Radu, R., Rozum, I., Schepers, D., Simmons, A., Soci, C., Dee, D., Thépaut, J-N. (2023): ERA5 monthly averaged data on single levels from 1940 to present. Copernicus Climate Change Service (C3S) Climate Data Store (CDS), DOI: 10.24381/cds.f17050d7 (Accessed on 07-April-2025)
     url_main: https://cds.climate.copernicus.eu/datasets/reanalysis-era5-single-levels-monthly-means?tab=overview
-<<<<<<< HEAD
-    date_accessed: '2025-05-12'
-=======
     date_accessed: '2025-12-05'
->>>>>>> 9ac8445c
     date_published: '2025-04-07'
     license:
       name: Copernicus License
       url: https://cds.climate.copernicus.eu/datasets/reanalysis-era5-single-levels-monthly-means?tab=overview
 outs:
-<<<<<<< HEAD
-  - md5: c8c06dc3bb1dbc4bcd4a4107f3e08352
-    size: 1717781646
-=======
   - md5: 83d0a2e5ca4b5d6161ee9d55a03acbe0
     size: 1727809472
->>>>>>> 9ac8445c
     path: surface_temperature.zip