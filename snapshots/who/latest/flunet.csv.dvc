--- conflicted
+++ resolved
@@ -16,11 +16,6 @@
     The data are provided remotely by National Influenza Centres (NICs) of the Global Influenza Surveillance and Response System (GISRS) and other national influenza reference laboratories collaborating actively with GISRS, or are uploaded from WHO regional databases.
 wdir: ../../../data/snapshots/who/latest
 outs:
-<<<<<<< HEAD
-  - md5: b67951d52135c6418945d95f58e16a02
-    size: 28979034
-=======
   - md5: 12fddd1cb702167bb92fc5c89ceeeba0
     size: 28721521
->>>>>>> b00bbe84
     path: flunet.csv