--- conflicted
+++ resolved
@@ -25,21 +25,13 @@
     # Files
     url_main: https://immunizationdata.who.int/global?topic=Vaccination-coverage&location=
     url_download: https://srhdpeuwpubsa-geecgzbpd5h0fueu.z01.azurefd.net/whdh/WIISE/export/coverage-data.xlsx
-<<<<<<< HEAD
-    date_accessed: '2025-06-13'
-=======
     date_accessed: '2024-12-10'
->>>>>>> fe16b063
 
     # License
     license:
       name: © WHO
       url: https://www.who.int/about/policies/terms-of-use
 outs:
-<<<<<<< HEAD
-  - md5: 1c8a80ef8f6d14bd804b90620798c052
-=======
   - md5: 941052a11cbebf031acddbdcf42a4177
->>>>>>> fe16b063
     size: 18434703
     path: vaccination_coverage.xlsx