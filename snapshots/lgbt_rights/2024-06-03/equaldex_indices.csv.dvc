# Learn more at:
# http://docs.owid.io/projects/etl/architecture/metadata/reference/origin/
meta:
  origin:
    # Data product / Snapshot
    title: Equaldex
    description: |-
      Equaldex is a collaborative knowledge base for the LGBT (lesbian, gay, bisexual, transgender) movement. The site aims to crowdsource every law related to LGBT rights to provide a comprehensive and global view of the LGBT rights movement.
    date_published: "2024"
    title_snapshot: Equaldex - Indices

    # Citation
    producer: Equaldex
    citation_full: |-
      LGBT Rights by Country & Travel Guide | Equaldex. (2024). https://www.equaldex.com/

    # Files
    url_main: https://www.equaldex.com/
    date_accessed: 2024-06-24

    # License
    license:
      name: Equaldex Terms and Conditions of Use
      url: https://www.equaldex.com/terms
outs:
<<<<<<< HEAD
  - md5: a0963bdfd4b8d808e8e0c5efa4eb754c
    size: 7853
=======
  - md5: 98ed56e9500fab9ba15b62fd841e4210
    size: 7856
>>>>>>> 79a1cb00
    path: equaldex_indices.csv<|MERGE_RESOLUTION|>--- conflicted
+++ resolved
@@ -23,11 +23,6 @@
       name: Equaldex Terms and Conditions of Use
       url: https://www.equaldex.com/terms
 outs:
-<<<<<<< HEAD
-  - md5: a0963bdfd4b8d808e8e0c5efa4eb754c
-    size: 7853
-=======
   - md5: 98ed56e9500fab9ba15b62fd841e4210
     size: 7856
->>>>>>> 79a1cb00
     path: equaldex_indices.csv