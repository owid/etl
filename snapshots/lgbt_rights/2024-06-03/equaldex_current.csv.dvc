# Learn more at:
# http://docs.owid.io/projects/etl/architecture/metadata/reference/origin/
meta:
  origin:
    # Data product / Snapshot
    title: Equaldex
    description: |-
      Equaldex is a collaborative knowledge base for the LGBT (lesbian, gay, bisexual, transgender) movement. The site aims to crowdsource every law related to LGBT rights to provide a comprehensive and global view of the LGBT rights movement.
    date_published: "2024"
    title_snapshot: Equaldex - Current data

    # Citation
    producer: Equaldex
    citation_full: |-
      LGBT Rights by Country & Travel Guide | Equaldex. (2024). https://www.equaldex.com/

    # Files
    url_main: https://www.equaldex.com/
    date_accessed: 2024-06-24

    # License
    license:
      name: Equaldex Terms and Conditions of Use
      url: https://www.equaldex.com/terms
outs:
<<<<<<< HEAD
  - md5: e4311fd259e38a3f1d0fbcc6cf929a2f
    size: 715167
=======
  - md5: aa2577cfde5de1f528798cc1abfd231c
    size: 717792
>>>>>>> 79a1cb00
    path: equaldex_current.csv<|MERGE_RESOLUTION|>--- conflicted
+++ resolved
@@ -23,11 +23,6 @@
       name: Equaldex Terms and Conditions of Use
       url: https://www.equaldex.com/terms
 outs:
-<<<<<<< HEAD
-  - md5: e4311fd259e38a3f1d0fbcc6cf929a2f
-    size: 715167
-=======
   - md5: aa2577cfde5de1f528798cc1abfd231c
     size: 717792
->>>>>>> 79a1cb00
     path: equaldex_current.csv