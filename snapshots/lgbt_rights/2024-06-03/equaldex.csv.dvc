# Learn more at:
# http://docs.owid.io/projects/etl/architecture/metadata/reference/origin/
meta:
  origin:
    # Data product / Snapshot
    title: Equaldex
    description: |-
      Equaldex is a collaborative knowledge base for the LGBT (lesbian, gay, bisexual, transgender) movement. The site aims to crowdsource every law related to LGBT rights to provide a comprehensive and global view of the LGBT rights movement.
    date_published: "2024"
    title_snapshot: Equaldex - Historical data

    # Citation
    producer: Equaldex
    citation_full: |-
      LGBT Rights by Country & Travel Guide | Equaldex. (2024). https://www.equaldex.com/

    # Files
    url_main: https://www.equaldex.com/
    date_accessed: 2024-06-24

    # License
    license:
      name: Equaldex Terms and Conditions of Use
      url: https://www.equaldex.com/terms
outs:
<<<<<<< HEAD
  - md5: dac1eeee8930c7b10f53f43882c4cd3a
    size: 12755016
=======
  - md5: 707e7e9fa745df4dcd053308f0ca7dfd
    size: 12793216
>>>>>>> 79a1cb00
    path: equaldex.csv<|MERGE_RESOLUTION|>--- conflicted
+++ resolved
@@ -23,11 +23,6 @@
       name: Equaldex Terms and Conditions of Use
       url: https://www.equaldex.com/terms
 outs:
-<<<<<<< HEAD
-  - md5: dac1eeee8930c7b10f53f43882c4cd3a
-    size: 12755016
-=======
   - md5: 707e7e9fa745df4dcd053308f0ca7dfd
     size: 12793216
->>>>>>> 79a1cb00
     path: equaldex.csv