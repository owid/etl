meta:
  origin:
    producer: Centers for Disease Control and Prevention (CDC)
    title: CDC Yearly measles cases (1985-present)
    description: Annual measles cases as reported by the Centers for Disease Control and Prevention (CDC).
    citation_full: Measles Cases and Outbreaks (2025). Centers for Disease Control and Prevention (CDC).
    attribution_short: CDC
    url_main: https://www.cdc.gov/measles/data-research/
    url_download: https://www.cdc.gov/wcms/vizdata/measles/MeaslesCasesYear.json
<<<<<<< HEAD
    date_accessed: 2025-04-14
=======
    date_accessed: 2025-04-15
>>>>>>> 67b0d167
    date_published: '2025-04-10'
    license:
      name: Public domain
      url: https://www.cdc.gov/other/agencymaterials.html
outs:
  - md5: 5eb12e9e348111c4df90a46de1c870ad
    size: 10298
    path: measles_cases.json<|MERGE_RESOLUTION|>--- conflicted
+++ resolved
@@ -7,11 +7,7 @@
     attribution_short: CDC
     url_main: https://www.cdc.gov/measles/data-research/
     url_download: https://www.cdc.gov/wcms/vizdata/measles/MeaslesCasesYear.json
-<<<<<<< HEAD
-    date_accessed: 2025-04-14
-=======
     date_accessed: 2025-04-15
->>>>>>> 67b0d167
     date_published: '2025-04-10'
     license:
       name: Public domain
