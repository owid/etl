--- conflicted
+++ resolved
@@ -7,11 +7,7 @@
     attribution_short: CDC
     url_main: https://www.cdc.gov/measles/data-research/
     url_download: https://www.cdc.gov/wcms/vizdata/measles/MeaslesCasesYear.json
-<<<<<<< HEAD
-    date_accessed: 2025-11-24
-=======
     date_accessed: 2025-11-25
->>>>>>> de3907c7
     date_published: '2025-11-18'
     license:
       name: Public domain
