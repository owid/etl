meta:
  namespace: backport
  short_name: dataset_5941_investment__credit_to_agriculture__fao__2023_02_22_values
  file_extension: feather
<<<<<<< HEAD
  date_accessed: 2023-04-10 14:07:17.787725
=======
  date_accessed: 2023-04-11 20:54:47.116003
>>>>>>> bce1ba71
  name: 'Investment: Credit to Agriculture (FAO, 2023-02-22)'
  description: ''
  source_name: Our World in Data catalog backport
  url: https://owid.cloud/admin/datasets/5941
  source_published_by: Our World in Data catalog backport
  is_public: true
  version: latest
  publication_date: latest
wdir: ../../../data/snapshots/backport/latest
outs:
- md5: d039fefe5436decdf228532a971a627f
  size: 549050
  path: dataset_5941_investment__credit_to_agriculture__fao__2023_02_22_values.feather<|MERGE_RESOLUTION|>--- conflicted
+++ resolved
@@ -2,11 +2,7 @@
   namespace: backport
   short_name: dataset_5941_investment__credit_to_agriculture__fao__2023_02_22_values
   file_extension: feather
-<<<<<<< HEAD
-  date_accessed: 2023-04-10 14:07:17.787725
-=======
   date_accessed: 2023-04-11 20:54:47.116003
->>>>>>> bce1ba71
   name: 'Investment: Credit to Agriculture (FAO, 2023-02-22)'
   description: ''
   source_name: Our World in Data catalog backport
