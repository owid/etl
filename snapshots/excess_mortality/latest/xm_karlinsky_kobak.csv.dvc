--- conflicted
+++ resolved
@@ -8,11 +8,7 @@
     url: https://github.com/dkobak/excess-mortality
     source_data_url: 
       https://raw.githubusercontent.com/dkobak/excess-mortality/main/baselines-per-year.csv
-<<<<<<< HEAD
-    date_accessed: 2024-02-05
-=======
     date_accessed: 2024-02-07
->>>>>>> d57b2c34
     publication_date: '2021-06-30'
     publication_year: 2021
     published_by: |-
