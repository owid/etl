--- conflicted
+++ resolved
@@ -7,11 +7,7 @@
       For more details, refer to https://github.com/dkobak/excess-mortality#excess-mortality-during-the-covid-19-pandemic.
     url: https://github.com/dkobak/excess-mortality
     source_data_url: https://raw.githubusercontent.com/dkobak/excess-mortality/main/baselines-per-year.csv
-<<<<<<< HEAD
-    date_accessed: 2025-01-24
-=======
     date_accessed: 2025-01-27
->>>>>>> 37f7ee4e
     publication_date: '2021-06-30'
     publication_year: 2021
     published_by: |-
