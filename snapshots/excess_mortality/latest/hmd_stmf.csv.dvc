--- conflicted
+++ resolved
@@ -13,11 +13,7 @@
       HMD provides an online STMF visualization toolkit (https://mpidr.shinyapps.io/stmortality).
     url: https://www.mortality.org/Data/STMF
     source_data_url: https://www.mortality.org/File/GetDocument/Public/STMF/Outputs/stmf.csv
-<<<<<<< HEAD
-    date_accessed: 2025-11-24
-=======
     date_accessed: 2025-11-25
->>>>>>> de3907c7
     publication_date: 2025-10-27
     publication_year: 2025
     published_by: |-
