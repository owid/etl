meta:
  source:
    name: Human Mortality Database (2024)
    description: |-
      In response to the COVID-19 pandemic, the HMD team decided to establish a new data resource: Short-term Mortality Fluctuations (STMF) data series. Objective and internationally comparable data are crucial to determine the effectiveness of different strategies used to address epidemics. Weekly death counts provide the most objective and comparable way of assessing the scale of short-term mortality elevations across countries and time. More details about this data project can be found in the recently published paper (https://www.nature.com/articles/s41597-021-01019-1).

      Before using the data, please consult the STMF Methodological Note (https://www.mortality.org/File/GetDocument/Public/STMF_DOC/STMFNote.pdf), which provides a more comprehensive description of this data project, including important aspects related to data collection and data processing. We also recommend that you read the STMF Metadata (https://www.mortality.org/File/GetDocument/Public/STMF_DOC/STMFmetadata.pdf). This document includes country-specific information about data availability, completeness, data sources, as well as specific features of included data.

      Data will be frequently updated and new countries will be added. Data are published under CC BY 4.0 license.

      For citing STMF data, please follow the HMD data citation guidelines (https://www.mortality.org/Research/CitationGuidelines).

      HMD provides an online STMF visualization toolkit (https://mpidr.shinyapps.io/stmortality).
    url: https://www.mortality.org/Data/STMF
    source_data_url: https://www.mortality.org/File/GetDocument/Public/STMF/Outputs/stmf.csv
<<<<<<< HEAD
    date_accessed: 2025-04-14
=======
    date_accessed: 2025-04-15
>>>>>>> 67b0d167
    publication_date: 2025-03-26
    publication_year: 2025
    published_by: |-
      HMD. Human Mortality Database. Max Planck Institute for Demographic Research (Germany), University of California, Berkeley (USA), and French Institute for Demographic Studies (France). Available at www.mortality.org.
  name: Short-Term Mortality Fluctuations (HMD, 2024)
  description: |-
    In response to the COVID-19 pandemic, the HMD team decided to establish a new data resource: Short-term Mortality Fluctuations (STMF) data series. Objective and internationally comparable data are crucial to determine the effectiveness of different strategies used to address epidemics. Weekly death counts provide the most objective and comparable way of assessing the scale of short-term mortality elevations across countries and time. More details about this data project can be found in the recently published paper (https://www.nature.com/articles/s41597-021-01019-1).

    Before using the data, please consult the STMF Methodological Note (https://www.mortality.org/File/GetDocument/Public/STMF_DOC/STMFNote.pdf), which provides a more comprehensive description of this data project, including important aspects related to data collection and data processing. We also recommend that you read the STMF Metadata (https://www.mortality.org/File/GetDocument/Public/STMF_DOC/STMFmetadata.pdf). This document includes country-specific information about data availability, completeness, data sources, as well as specific features of included data.

    Data will be frequently updated and new countries will be added. Data are published under CC BY 4.0 license.

    For citing STMF data, please follow the HMD data citation guidelines (https://www.mortality.org/Research/CitationGuidelines).

    HMD provides an online STMF visualization toolkit (https://mpidr.shinyapps.io/stmortality).
  license:
    name: Creative Commons BY 4.0
    url: https://www.mortality.org/Data/UserAgreement
outs:
  - md5: 2411d8e1bb607db360661eebcfaffd0d
    size: 21541746
    path: hmd_stmf.csv<|MERGE_RESOLUTION|>--- conflicted
+++ resolved
@@ -13,11 +13,7 @@
       HMD provides an online STMF visualization toolkit (https://mpidr.shinyapps.io/stmortality).
     url: https://www.mortality.org/Data/STMF
     source_data_url: https://www.mortality.org/File/GetDocument/Public/STMF/Outputs/stmf.csv
-<<<<<<< HEAD
-    date_accessed: 2025-04-14
-=======
     date_accessed: 2025-04-15
->>>>>>> 67b0d167
     publication_date: 2025-03-26
     publication_year: 2025
     published_by: |-
