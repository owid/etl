--- conflicted
+++ resolved
@@ -13,11 +13,7 @@
       Published paper available at https://elifesciences.org/articles/69336.
     url: https://github.com/akarlinsky/world_mortality/
     source_data_url: https://raw.githubusercontent.com/akarlinsky/world_mortality/main/world_mortality.csv
-<<<<<<< HEAD
-    date_accessed: 2025-02-07
-=======
     date_accessed: 2025-02-10
->>>>>>> f9c8bcc8
     publication_date: '2021-06-30'
     publication_year: 2021
     published_by: |-
