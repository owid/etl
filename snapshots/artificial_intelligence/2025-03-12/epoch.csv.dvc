--- conflicted
+++ resolved
@@ -30,22 +30,13 @@
     # Files
     url_main: https://epoch.ai/mlinputs/visualization
     url_download: https://epoch.ai/data/epochdb/notable_ai_models.csv
-<<<<<<< HEAD
-    date_accessed: '2025-05-23'
-=======
     date_accessed: '2025-05-24'
->>>>>>> bb75b460
 
     # License
     license:
       name: CC BY 4.0
       url: https://creativecommons.org/licenses/by/4.0/
 outs:
-<<<<<<< HEAD
-  - md5: e6ce66b71adb831042cb062050931ab6
-    size: 1750234
-=======
   - md5: 6fc73ebbc41309c1341401d96a752473
     size: 1751122
->>>>>>> bb75b460
     path: epoch.csv