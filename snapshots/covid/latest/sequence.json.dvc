meta:
  origin:
    producer: GISAID, via CoVariants.org
    title: COVID-19, sequencing
    description: |-
      Enabled by data from GISAID (https://gisaid.org).

      CoVariants provides an overview of SARS-CoV-2 variants and mutations that are of interest.

      CoVariants is a free and open source project. The content, derived data, code used to generate the data, and code that implements this web application can be found on GitHub: github.com/hodcroftlab/covariants.

      The SARS-CoV-2 pandemic & research surrounding it is ongoing. Every effort is made to try to keep this repository up-to-date, but readers should take care to double-check that the information is the latest available.
    citation_full: |-
      GISAID:
      Khare, S., et al (2021) GISAID's Role in Pandemic Response. China CDC Weekly, 3(49): 1049-1051. doi: 10.46234/ccdcw2021.255  PMCID: 8668406

      Elbe, S. and Buckland-Merrett, G. (2017) Data, disease and diplomacy: GISAID's innovative contribution to global health. Global Challenges, 1:33-46. doi:10.1002/gch2.1018  PMCID: 31565258

      Shu, Y. and McCauley, J. (2017) GISAID: from vision to reality. EuroSurveillance, 22(13) doi:10.2807/1560-7917.ES.2017.22.13.30494 PMCID: PMC5388101

      CoVariants:
      Emma B. Hodcroft. 2021. "CoVariants: SARS-CoV-2 Mutations and Variants of Interest." https://covariants.org/
    url_main: https://www.gisaid.org/
    url_download: https://raw.githubusercontent.com/hodcroftlab/covariants/master/web/public/data/perCountryData.json
<<<<<<< HEAD
    date_accessed: 2025-11-24
=======
    date_accessed: 2025-11-25
>>>>>>> de3907c7
    date_published: 2025-06-18
    license:
      name: GISAID EpiFlu Database Access Agreement
      url: https://gisaid.org/terms-of-use/
  is_public: false
outs:
  - md5: ac0ebb136aa498f7ccbdb7bd1cc2cb9b
    size: 32908153
    path: sequence.json<|MERGE_RESOLUTION|>--- conflicted
+++ resolved
@@ -22,11 +22,7 @@
       Emma B. Hodcroft. 2021. "CoVariants: SARS-CoV-2 Mutations and Variants of Interest." https://covariants.org/
     url_main: https://www.gisaid.org/
     url_download: https://raw.githubusercontent.com/hodcroftlab/covariants/master/web/public/data/perCountryData.json
-<<<<<<< HEAD
-    date_accessed: 2025-11-24
-=======
     date_accessed: 2025-11-25
->>>>>>> de3907c7
     date_published: 2025-06-18
     license:
       name: GISAID EpiFlu Database Access Agreement
