meta:
  origin:
    producer: World Health Organization
    title: COVID-19 Dashboard
    description: |-
      Daily COVID-19 cases and deaths by date reported to WHO.

      From the 31 December 2019 to the 21 March 2020, WHO collected the numbers of confirmed COVID-19 cases and deaths through official communications under the International Health Regulations (IHR, 2005), complemented by monitoring the official ministries of health websites and social media accounts. Since 22 March 2020, global data is compiled through WHO region-specific dashboards, and/or aggregate count data reported to WHO headquarters.

      WHO COVID-19 Dashboard is updated every Friday for the period of two weeks prior.

      Counts primarily reflect laboratory-confirmed cases and deaths, based upon WHO case definitions; although some departures may exist due to local adaptations. Counts include both domestic and repatriated cases. Case detection, definitions, testing strategies, reporting practice, and lag times (e.g. time to case notification, and time to reporting of deaths) differ between countries, territories and areas. These factors, amongst others, influence the counts presented with variable under or overestimation of true case and death counts, and variable delays to reflecting these data at a global level.

      All data represent date of reporting as opposed to date of symptom onset. All data are subject to continuous verification and may change based on retrospective updates to accurately reflect trends, changes in country case definitions and/or reporting practices. Significant data errors detected or reported to WHO may be corrected at more frequent intervals.

      **New case and death counts from the Region of the Americas**
      Starting from the week commencing on 11 September 2023, the source of the data from the Region of the Americas was switched to the aggregated national surveillances, received through the COVID-19, Influenza, RSV and Other Respiratory Viruses program in the Americas. Data have been included retrospectively since 31 July 2023.

      **Rates**
      <0.001 per 100,000 population may be rounded to 0.
    citation_full: "WHO COVID-19 Dashboard. Geneva: World Health Organization, 2020. Available online: https://covid19.who.int/"
    attribution_short: WHO
    version_producer: WHO COVID-19 Dashboard - Daily cases and deaths
    url_main: https://covid19.who.int/
    url_download: https://srhdpeuwpubsa.blob.core.windows.net/whdh/COVID/WHO-COVID-19-global-daily-data.csv
<<<<<<< HEAD
    date_accessed: 2025-02-16
    date_published: "2025"
=======
    date_accessed: 2025-02-18
    date_published: '2025'
>>>>>>> 0e2f0885
    license:
      name: CC BY 4.0
      url: https://data.who.int/dashboards/covid19/
outs:
  - md5: 561d8a282fa6a8eedc28d91b13f516cd
    size: 20297922
    path: cases_deaths.csv<|MERGE_RESOLUTION|>--- conflicted
+++ resolved
@@ -23,13 +23,8 @@
     version_producer: WHO COVID-19 Dashboard - Daily cases and deaths
     url_main: https://covid19.who.int/
     url_download: https://srhdpeuwpubsa.blob.core.windows.net/whdh/COVID/WHO-COVID-19-global-daily-data.csv
-<<<<<<< HEAD
-    date_accessed: 2025-02-16
+    date_accessed: 2025-02-18
     date_published: "2025"
-=======
-    date_accessed: 2025-02-18
-    date_published: '2025'
->>>>>>> 0e2f0885
     license:
       name: CC BY 4.0
       url: https://data.who.int/dashboards/covid19/
