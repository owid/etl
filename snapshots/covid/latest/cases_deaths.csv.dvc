meta:
  origin:
    producer: World Health Organization
    title: COVID-19 Dashboard
    description: Daily COVID-19 cases and deaths by date reported to WHO
    description_snapshot: |-
      From the 31 December 2019 to the 21 March 2020, WHO collected the numbers of confirmed COVID-19 cases and deaths through official communications under the International Health Regulations (IHR, 2005), complemented by monitoring the official ministries of health websites and social media accounts. Since 22 March 2020, global data is compiled through WHO region-specific dashboards, and/or aggregate count data reported to WHO headquarters.

      WHO COVID-19 Dashboard is updated every Friday for the period of two weeks prior.

      Counts primarily reflect laboratory-confirmed cases and deaths, based upon WHO case definitions; although some departures may exist due to local adaptations. Counts include both domestic and repatriated cases. Case detection, definitions, testing strategies, reporting practice, and lag times (e.g. time to case notification, and time to reporting of deaths) differ between countries, territories and areas. These factors, amongst others, influence the counts presented with variable under or overestimation of true case and death counts, and variable delays to reflecting these data at a global level.

      All data represent date of reporting as opposed to date of symptom onset. All data are subject to continuous verification and may change based on retrospective updates to accurately reflect trends, changes in country case definitions and/or reporting practices. Significant data errors detected or reported to WHO may be corrected at more frequent intervals.

      **New case and death counts from the Region of the Americas**
      Starting from the week commencing on 11 September 2023, the source of the data from the Region of the Americas was switched to the aggregated national surveillances, received through the COVID-19, Influenza, RSV and Other Respiratory Viruses program in the Americas. Data have been included retrospectively since 31 July 2023.

      **Rates**
      <0.001 per 100,000 population may be rounded to 0.
    citation_full: 'WHO COVID-19 Dashboard. Geneva: World Health Organization, 2020. Available online: https://covid19.who.int/'
    attribution_short: WHO
    version_producer: WHO COVID-19 Dashboard - Daily cases and deaths
    url_main: https://covid19.who.int/
    url_download: https://srhdpeuwpubsa.blob.core.windows.net/whdh/COVID/WHO-COVID-19-global-daily-data.csv
<<<<<<< HEAD
    date_accessed: 2025-02-07
=======
    date_accessed: 2025-02-10
>>>>>>> f9c8bcc8
    date_published: '2024-07-07'
    license:
      name: CC BY 4.0
      url: https://data.who.int/dashboards/covid19/
outs:
  - md5: ea4e8ea560ea6b2cef21096f0826d245
    size: 20222025
    path: cases_deaths.csv<|MERGE_RESOLUTION|>--- conflicted
+++ resolved
@@ -22,11 +22,7 @@
     version_producer: WHO COVID-19 Dashboard - Daily cases and deaths
     url_main: https://covid19.who.int/
     url_download: https://srhdpeuwpubsa.blob.core.windows.net/whdh/COVID/WHO-COVID-19-global-daily-data.csv
-<<<<<<< HEAD
-    date_accessed: 2025-02-07
-=======
     date_accessed: 2025-02-10
->>>>>>> f9c8bcc8
     date_published: '2024-07-07'
     license:
       name: CC BY 4.0
