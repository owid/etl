--- conflicted
+++ resolved
@@ -855,11 +855,7 @@
             return ResponseSet(
                 results=self.results[:n],
                 query=self.query,
-<<<<<<< HEAD
-                total=self.total,
-=======
                 limit=self.limit,
->>>>>>> f2b661fb
             )
 
     def experimental_download_all(
