#
#  tables.py
#

import copy
import dataclasses
import json
from collections import defaultdict
from os.path import dirname, join, splitext
from pathlib import Path
from typing import Any, Dict, List, Literal, Optional, Tuple, Union, cast, overload

import pandas as pd
import pyarrow
import pyarrow.parquet as pq
import structlog
import yaml
from owid.repack import repack_frame
from pandas._typing import FilePath, ReadCsvBuffer  # type: ignore
from pandas.util._decorators import rewrite_axis_style_signature

from . import variables
from .meta import DatasetMeta, License, Source, TableMeta, VariableMeta

log = structlog.get_logger()

SCHEMA = json.load(open(join(dirname(__file__), "schemas", "table.json")))
METADATA_FIELDS = list(SCHEMA["properties"])


class Table(pd.DataFrame):
    # metdata about the entire table
    metadata: TableMeta

    # metadata about individual columns
    # NOTE: the name _fields is also on the Variable class, pandas will propagate this to
    #       any slices, which is how they get access to their metadata
    _fields: Dict[str, VariableMeta]

    # propagate all these fields on every slice or copy
    _metadata = ["metadata", "_fields"]

    # slicing and copying creates tables
    @property
    def _constructor(self) -> type:
        return Table

    @property
    def _constructor_sliced(self) -> Any:
        return variables.Variable

    def __init__(
        self,
        *args: Any,
        metadata: Optional[TableMeta] = None,
        short_name: Optional[str] = None,
        underscore=False,
        like: Optional["Table"] = None,
        **kwargs: Any,
    ) -> None:
        """
        :param metadata: TableMeta to use
        :param short_name: Use empty TableMeta and fill it with `short_name`. This is a shorter version
            of `Table(df, metadata=TableMeta(short_name="my_name"))`
        :param underscore: Underscore table columns and indexes. See `underscore_table` for help
        :param like: Use metadata from Table given in this argument (including columns). This is a shorter version of
            new_t = Table(df, metadata=old_t.metadata)
            for col in new_t.columns:
                new_t[col].metadata = deepcopy(old_t[col].metadata)
        """

        super().__init__(*args, **kwargs)

        # empty table metadata by default
        self.metadata = metadata or TableMeta()

        # use supplied short_name
        if short_name:
            assert self.metadata.short_name is None or (
                self.metadata.short_name == short_name
            ), "short_name is different from the one in metadata"
            self.metadata.short_name = short_name

        # all columns have empty metadata by default
        assert not hasattr(self, "_fields")
        self._fields = defaultdict(VariableMeta)

        # underscore column names
        if underscore:
            from .utils import underscore_table

            underscore_table(self, inplace=True)

        # reuse metadata from a different table
        if like is not None:
            self.copy_metadata_from(like)

    @property
    def primary_key(self) -> List[str]:
        return [n for n in self.index.names if n]

    def to(self, path: Union[str, Path], repack: bool = True) -> None:
        """
        Save this table in one of our SUPPORTED_FORMATS.
        """
        # Add entry in the processing log about operation "save".
        self = update_processing_logs_when_saving_table(table=self, path=path)

        if isinstance(path, Path):
            path = path.as_posix()

        if path.endswith(".csv"):
            # ignore repacking
            return self.to_csv(path)

        elif path.endswith(".feather"):
            return self.to_feather(path, repack=repack)

        elif path.endswith(".parquet"):
            return self.to_parquet(path, repack=repack)

        else:
            raise ValueError(f"could not detect a suitable format to save to: {path}")

    @classmethod
    def read(cls, path: Union[str, Path]) -> "Table":
        if isinstance(path, Path):
            path = path.as_posix()

        if path.endswith(".csv"):
            table = cls.read_csv(path)

        elif path.endswith(".feather"):
            table = cls.read_feather(path)

        elif path.endswith(".parquet"):
            table = cls.read_parquet(path)
        else:
            raise ValueError(f"could not detect a suitable format to read from: {path}")

        # If each variable does not have sources, load them from the dataset.
        # TODO: I think this is not a good idea, consider removing.
        # table = assign_dataset_sources_and_licenses_to_each_variable(table=table)

        # Add processing log to the metadata of each variable in the table.
        # TODO: For some reason, the snapshot loading entry gets repeated.
        table = update_processing_logs_when_loading_or_creating_table(table=table)

        return table

    # Mypy complaints about this not matching the defintiion of NDFrame.to_csv but I don't understand why
    def to_csv(self, path: Any, **kwargs: Any) -> None:  # type: ignore
        """
        Save this table as a csv file plus accompanying JSON metadata file.
        If the table is stored at "mytable.csv", the metadata will be at
        "mytable.meta.json".
        """
        if not isinstance(path, str) or not path.endswith(".csv"):
            raise ValueError(f'filename must end in ".csv": {path}')

        df = pd.DataFrame(self)
        # if the dataframe uses the default index then we don't want to store it (would be a column of row numbers)
        save_index = self.primary_key != []
        df.to_csv(path, index=save_index, **kwargs)

        metadata_filename = splitext(path)[0] + ".meta.json"
        self._save_metadata(metadata_filename)

    def to_feather(
        self,
        path: Any,
        repack: bool = True,
        compression: Literal["zstd", "lz4", "uncompressed"] = "zstd",
        **kwargs: Any,
    ) -> None:
        """
        Save this table as a feather file plus accompanying JSON metadata file.
        If the table is stored at "mytable.feather", the metadata will be at
        "mytable.meta.json".
        """
        if not isinstance(path, str) or not path.endswith(".feather"):
            raise ValueError(f'filename must end in ".feather": {path}')

        # feather can't store the index
        df = pd.DataFrame(self)
        if self.primary_key:
            overlapping_names = set(self.index.names) & set(self.columns)
            if overlapping_names:
                raise ValueError(f"index names are overlapping with column names: {overlapping_names}")
            df = df.reset_index()

        if repack:
            # use smaller data types wherever possible
            # NOTE: this can be slow for large dataframes
            df = repack_frame(df)

        df.to_feather(path, compression=compression, **kwargs)

        self._save_metadata(self.metadata_filename(path))

    def metadata_filename(self, path: str):
        return splitext(path)[0] + ".meta.json"

    def to_parquet(self, path: Any, repack: bool = True) -> None:  # type: ignore
        """
        Save this table as a parquet file with embedded metadata in the table schema.

        NOTE: we save the metadata for fields in the table scheme, but it might be
              possible with Parquet to store it in the fields themselves somehow
        """
        if not isinstance(path, str) or not path.endswith(".parquet"):
            raise ValueError(f'filename must end in ".parquet": {path}')

        # parquet can store the index, but repacking is wasted on index columns so
        # we get rid of the index first
        df = pd.DataFrame(self)
        if self.primary_key:
            df = df.reset_index()

        if repack:
            # use smaller data types wherever possible
            # NOTE: this can be slow for large dataframes
            df = repack_frame(df)

        # create a pyarrow table with metadata in the schema
        # (some metadata gets auto-generated to help pandas deserialise better, we want to keep that)
        t = pyarrow.Table.from_pandas(df)

        # adding metadata would make reading partial content inefficient, see https://github.com/owid/etl/issues/783
        # new_metadata = {
        #     b"owid_table": json.dumps(self.metadata.to_dict(), default=str),  # type: ignore
        #     b"owid_fields": json.dumps(self._get_fields_as_dict(), default=str),
        #     b"primary_key": json.dumps(self.primary_key),
        #     **t.schema.metadata,
        # }
        # schema = t.schema.with_metadata(new_metadata)
        # t = t.cast(schema)

        # write the combined table to disk
        pq.write_table(t, path)

        self._save_metadata(self.metadata_filename(path))

    def _save_metadata(self, filename: str) -> None:
        # write metadata
        with open(filename, "w") as ostream:
            metadata = self.metadata.to_dict()  # type: ignore
            metadata["primary_key"] = self.primary_key
            metadata["fields"] = self._get_fields_as_dict()
            json.dump(metadata, ostream, indent=2, default=str)

    @classmethod
    def read_csv(cls, path: Union[str, Path]) -> "Table":
        """
        Read the table from csv plus accompanying JSON sidecar.
        """
        if isinstance(path, Path):
            path = path.as_posix()

        if not path.endswith(".csv"):
            raise ValueError(f'filename must end in ".csv": {path}')

        # load the data
        df = Table(pd.read_csv(path, index_col=False, na_values=[""], keep_default_na=False))

        # load the metadata
        metadata = cls._read_metadata(path)

        primary_key = metadata.pop("primary_key") if "primary_key" in metadata else []
        fields = metadata.pop("fields") if "fields" in metadata else {}

        df.metadata = TableMeta(**metadata)
        df._fields = defaultdict(VariableMeta, {k: VariableMeta.from_dict(v) for k, v in fields.items()})

        if primary_key:
            df.set_index(primary_key, inplace=True)

        return df

    @classmethod
    def _add_metadata(cls, df: pd.DataFrame, path: str) -> None:
        """Read metadata from JSON sidecar and add it to the dataframe."""
        metadata = cls._read_metadata(path)

        primary_key = metadata.get("primary_key", [])
        fields = metadata.pop("fields") if "fields" in metadata else {}

        df.metadata = TableMeta.from_dict(metadata)
        df._set_fields_from_dict(fields)

        if primary_key:
            df.set_index(primary_key, inplace=True)

    @classmethod
    def read_feather(cls, path: Union[str, Path]) -> "Table":
        """
        Read the table from feather plus accompanying JSON sidecar.

        The path may be a local file path or a URL.
        """
        if isinstance(path, Path):
            path = path.as_posix()

        if not path.endswith(".feather"):
            raise ValueError(f'filename must end in ".feather": {path}')

        # load the data and add metadata
        df = Table(pd.read_feather(path))
        cls._add_metadata(df, path)
        return df

    @classmethod
    def read_parquet(cls, path: Union[str, Path]) -> "Table":
        """
        Read the table from a parquet file plus accompanying JSON sidecar.

        The path may be a local file path or a URL.
        """
        if isinstance(path, Path):
            path = path.as_posix()

        if not path.endswith(".parquet"):
            raise ValueError(f'filename must end in ".parquet": {path}')

        # load the data and add metadata
        df = Table(pd.read_parquet(path))
        cls._add_metadata(df, path)
        return df

    def _get_fields_as_dict(self) -> Dict[str, Any]:
        return {col: self._fields[col].to_dict() for col in self.all_columns}

    def _set_fields_from_dict(self, fields: Dict[str, Any]) -> None:
        self._fields = defaultdict(VariableMeta, {k: VariableMeta.from_dict(v) for k, v in fields.items()})

    @staticmethod
    def _read_metadata(data_path: str) -> Dict[str, Any]:
        import requests

        metadata_path = splitext(data_path)[0] + ".meta.json"

        if metadata_path.startswith("http"):
            return cast(Dict[str, Any], requests.get(metadata_path).json())

        with open(metadata_path, "r") as istream:
            return cast(Dict[str, Any], json.load(istream))

    def __setitem__(self, key: Any, value: Any) -> Any:
        super().__setitem__(key, value)

        # propagate metadata when we add a series to a table
        if isinstance(key, str):
            if isinstance(value, variables.Variable):
                # variable needs to be assigned name to make VariableMeta work
                if not value.name:
                    value.name = key
                if value.name == variables.UNNAMED_VARIABLE:
                    # Update the variable name, if it had the unnamed variable tag.
                    # Replace all instances of unnamed variables in the processing log by the actual name of the new
                    # variable.
                    # WARNING: This process assumes that all instances of unnamed variable tag correspond to the new
                    #  variable.
                    variables.update_variable_name(variable=value, name=key)
                self._fields[key] = value.metadata
                # TODO: The only reason why we have to check if variables.PROCESSING_LOG is true is the test
                #   "test_field_access_can_be_typecast". Consider adapting the test and then remove this check.
                if variables.PROCESSING_LOG and len(value.metadata.processing_log) > 0:
                    # If a new variable is added to a table, check its last entry in the processing log.
                    # If the last variable name is different to the name of the new column, add an entry to the log,
                    # stating that the variable has changed name (from the old to the current one).
                    last_variable_name = value.metadata.processing_log[-1]["variable"]
                    if last_variable_name != key:
                        value.update_log(
                            parents=[last_variable_name], operation="rename", variable_name=key, inplace=True
                        )
            else:
                self._fields[key] = VariableMeta()

    def equals_table(self, table: "Table") -> bool:
        return (
            isinstance(table, Table)
            and self.metadata == table.metadata
            # By simply doing self.to_dict() == table.to_dict() may return False if the dictionaries are identical but
            # contain nans.
            and self.fillna(123456).to_dict() == table.fillna(123456).to_dict()
            and self._fields == table._fields
        )

    @rewrite_axis_style_signature(
        "mapper",
        [("copy", True), ("inplace", False), ("level", None), ("errors", "ignore")],
    )
    def rename(self, *args: Any, **kwargs: Any) -> Optional["Table"]:
        """Rename columns while keeping their metadata."""
        inplace = kwargs.get("inplace")
        old_cols = self.all_columns
        new_table = super().rename(*args, **kwargs)

        if inplace:
            new_table = self

        # construct new _fields attribute
        fields = {}
        for old_col, new_col in zip(old_cols, new_table.all_columns):
            if inplace:
                fields[new_col] = self._fields[old_col]
            else:
                fields[new_col] = copy.deepcopy(self._fields[old_col])

            # Update processing log.
            if old_col != new_col:
                fields[new_col].processing_log = variables.add_entry_to_processing_log(
                    processing_log=fields[new_col].processing_log,
                    variable_name=new_col,
                    parents=[old_col],
                    operation="rename",
                )

        new_table._fields = defaultdict(VariableMeta, fields)

        if inplace:
            return None
        else:
            return cast(Table, new_table)

    @property
    def all_columns(self) -> List[str]:
        "Return names of all columns in the dataset, including the index."
        combined: List[str] = filter(None, list(self.index.names) + list(self.columns))  # type: ignore
        return combined

    def update_metadata_from_yaml(
        self, path: Union[Path, str], table_name: str, extra_variables: Literal["raise", "ignore"] = "raise"
    ) -> None:
        """Update metadata of table and variables from a YAML file.
        :param path: Path to YAML file.
        :param table_name: Name of table, also updates this in the metadata.
        """
        with open(path) as istream:
            annot = yaml.safe_load(istream)

        self.metadata.short_name = table_name

        t_annot = annot["tables"][table_name]

        # validation
        if extra_variables == "raise":
            yaml_variable_names = t_annot.get("variables", {}).keys()
            table_variable_names = self.columns
            extra_variable_names = yaml_variable_names - table_variable_names
            if extra_variable_names:
                raise ValueError(f"Table {table_name} has extra variables: {extra_variable_names}")

        # update variables
        for v_short_name, v_annot in (t_annot.get("variables", {}) or {}).items():
            if v_short_name in self.columns:
                for k, v in v_annot.items():
                    # create an object out of sources
                    if k == "sources":
                        self[v_short_name].metadata.sources = [Source(**source) for source in v]
                    else:
                        setattr(self[v_short_name].metadata, k, v)

        # update table attributes
        for k, v in t_annot.items():
            if k != "variables":
                setattr(self.metadata, k, v)

    def prune_metadata(self) -> "Table":
        """Prune metadata for columns that are not in the table. This can happen after slicing
        the table by columns."""
        self._fields = {col: self._fields[col] for col in self.all_columns}
        return self

    def copy(self, deep: bool = True) -> "Table":
        """Copy table together with all its metadata."""
        tab = super().copy(deep=deep)
        tab.copy_metadata_from(self)
        return tab

    def copy_metadata_from(self, table: "Table", errors: Literal["raise", "ignore", "warn"] = "raise") -> None:
        """Copy metadata from a different table to self."""
        self.metadata = dataclasses.replace(table.metadata)

        extra_columns = set(table.columns) - set(self.columns)
        missing_columns = set(self.columns) - set(table.columns)
        common_columns = set(self.columns) & set(table.columns)

        if errors == "raise":
            if extra_columns:
                raise ValueError(f"Extra columns in table: {extra_columns}")
            if missing_columns:
                raise ValueError(f"Missing columns in table: {missing_columns}")
        elif errors == "warn":
            if extra_columns:
                log.warning(f"Extra columns in table: {extra_columns}")
            if missing_columns:
                log.warning(f"Missing columns in table: {missing_columns}")

        # NOTE: copying with `dataclasses.replace` is much faster than `copy.deepcopy`
        new_fields = defaultdict(VariableMeta)
        for k in common_columns:
            # copy if we have metadata in the other table
            if k in table._fields:
                v = table._fields[k]
                new_fields[k] = dataclasses.replace(v)
                new_fields[k].sources = [dataclasses.replace(s) for s in v.sources]
            # otherwise keep current metadata (if it exists)
            elif k in self._fields:
                new_fields[k] = self._fields[k]
        self._fields = new_fields

    @overload
    def set_index(
        self,
        keys: Union[str, List[str]],
        *,
        inplace: Literal[True],
    ) -> None:
        ...

    @overload
    def set_index(self, keys: Union[str, List[str]], *, inplace: Literal[False]) -> "Table":
        ...

    @overload
    def set_index(self, keys: Union[str, List[str]]) -> "Table":
        ...

    def set_index(
        self,
        keys: Union[str, List[str]],
        **kwargs,
    ) -> Optional["Table"]:
        if isinstance(keys, str):
            keys = [keys]

        if kwargs.get("inplace"):
            super().set_index(keys, **kwargs)
            self.metadata.primary_key = keys
            return None
        else:
            t = super().set_index(keys, **kwargs)
            t.metadata.primary_key = keys
            return cast(Table, t)

    @overload
    def reset_index(self, *, inplace: Literal[True]) -> None:
        ...

    @overload
    def reset_index(self, *, inplace: Literal[False]) -> "Table":
        ...

    @overload
    def reset_index(self) -> "Table":
        ...

    def reset_index(self, *args, **kwargs) -> Optional["Table"]:  # type: ignore
        """Fix type signature of reset_index."""
        t = super().reset_index(*args, **kwargs)
        if kwargs.get("inplace"):
            return None
        else:
            # preserve metadata in _fields, calling reset_index() on a table drops it
            t._fields = self._fields
            return t  # type: ignore

    def join(self, other: Union[pd.DataFrame, "Table"], *args, **kwargs) -> "Table":
        """Fix type signature of join."""
        t = super().join(other, *args, **kwargs)

        t.copy_metadata_from(self, errors="ignore")

        # copy variables metadata from other table
        if isinstance(other, Table):
            for k, v in other._fields.items():
                t._fields[k] = dataclasses.replace(v)
                t._fields[k].sources = [dataclasses.replace(s) for s in v.sources]
        return t  # type: ignore

<<<<<<< HEAD
    def merge(self, right, *args, **kwargs) -> "Table":
        return merge(left=self, right=right, *args, **kwargs)

    def melt(
        self,
        id_vars: Optional[Union[Tuple[str], List[str], str]] = None,
        value_vars: Optional[Union[Tuple[str], List[str], str]] = None,
        var_name: str = "variable",
        value_name: str = "value",
        *args,
        **kwargs,
    ) -> "Table":
        return melt(
            frame=self,
            id_vars=id_vars,
            value_vars=value_vars,
            var_name=var_name,
            value_name=value_name,
            *args,
            **kwargs,
        )

    def pivot(
        self,
        *,
        index: Optional[Union[str, List[str]]] = None,
        columns: Optional[Union[str, List[str]]] = None,
        values: Optional[Union[str, List[str]]] = None,
        join_column_levels_with: Optional[str] = None,
        **kwargs,
    ) -> "Table":
        return pivot(
            data=self,
            index=index,
            columns=columns,
            values=values,
            join_column_levels_with=join_column_levels_with,
            **kwargs,
        )

    def underscore(self, **kwargs) -> "Table":
        from .utils import underscore_table

        return underscore_table(self, inplace=False, **kwargs)

    def dropna(self, *args, **kwargs) -> "Table":
        tb = super().dropna(*args, **kwargs).copy()
        for column in list(tb.all_columns):
            tb._fields[column].processing_log = variables.add_entry_to_processing_log(
                processing_log=tb._fields[column].processing_log,
                variable_name=column,
                parents=[column],
                operation="dropna",
            )

        return cast("Table", tb)

    def copy_metadata(
        self, from_table: "Table", include_missing_variables: bool = False, inplace: bool = False
    ) -> Optional["Table"]:
        return copy_metadata(
            to_table=self, from_table=from_table, include_missing_variables=include_missing_variables, inplace=inplace
        )

    def update_log(
        self,
        operation: str,
        parents: Optional[List[Any]] = None,
        variable_names: Optional[List[str]] = None,
        comment: Optional[str] = None,
        inplace: bool = False,
    ) -> Optional["Table"]:
        return update_log(
            table=self,
            operation=operation,
            parents=parents,
            variable_names=variable_names,
            comment=comment,
            inplace=inplace,
        )

    def amend_log(
        self,
        operation: str,
        parents: Optional[List[Any]] = None,
        variable_names: Optional[List[str]] = None,
        comment: Optional[str] = None,
        entry_num: Optional[int] = -1,
        inplace: bool = False,
    ) -> Optional["Table"]:
        return amend_log(
            table=self,
            operation=operation,
            parents=parents,
            variable_names=variable_names,
            comment=comment,
            entry_num=entry_num,
            inplace=inplace,
        )

    def sort_values(self, by: str, *args, **kwargs) -> "Table":
        tb = super().sort_values(by=by, *args, **kwargs).copy()
        for column in list(tb.all_columns):
            tb._fields[column].processing_log = variables.add_entry_to_processing_log(
                processing_log=tb._fields[column].processing_log, variable_name=column, parents=[by], operation="sort"
            )

        return cast("Table", tb)


def merge(left, right, how="inner", on=None, left_on=None, right_on=None, suffixes=("_x", "_y"), **kwargs) -> Table:
    if ("left_index" in kwargs) or ("right_index" in kwargs):
        # TODO: Arguments left_index/right_index are not implemented.
        raise NotImplementedError(
            "Arguments 'left_index' and 'right_index' currently not implemented in function 'merge'."
        )
    # Create merged table.
    tb = Table(
        pd.merge(
            left=left, right=right, how=how, on=on, left_on=left_on, right_on=right_on, suffixes=suffixes, **kwargs
        )
    )

    # If arguments "on", "left_on", or "right_on" are given as strings, convert them to lists.
    if isinstance(on, str):
        on = [on]
    if isinstance(left_on, str):
        left_on = [left_on]
    if isinstance(right_on, str):
        right_on = [right_on]

    if (on is None) and (left_on is None):
        # By construction, either "on" is passed, or both "left_on" and "right_on".
        # Any other possibility will raise a MergeError, and hence doesn't need to be considered.
        # If none of them is not specified, assume we are joining on common columns.
        on = list(set(left.all_columns) & set(right.all_columns))
        left_on = []
        right_on = []
    elif left_on is not None:
        # By construction, right_on must also be given.
        on = []
    else:
        # Here, "on" is given, but not "left_on".
        left_on = []
        right_on = []

    # Find columns that existed in both left and right tables whose name will be modified with suffixes.
    overlapping_columns = ((set(left.all_columns) - set(left_on)) & (set(right.all_columns) - set(right_on))) - set(on)  # type: ignore

    # Find columns that existed in both left and right tables that will preserve their names (since they are columns to join on).
    common_columns = on or (set(left_on) & set(right_on))  # type: ignore

    columns_from_left = set(left.all_columns) - set(common_columns)
    columns_from_right = set(right.all_columns) - set(common_columns)

    for column in columns_from_left:
        if column in overlapping_columns:
            new_column = f"{column}{suffixes[0]}"
        else:
            new_column = column
        tb[new_column].metadata = variables.combine_variables_metadata([left[column]], operation="merge", name=column)

    for column in columns_from_right:
        if column in overlapping_columns:
            new_column = f"{column}{suffixes[1]}"
        else:
            new_column = column
        tb[new_column].metadata = variables.combine_variables_metadata([right[column]], operation="merge", name=column)

    for column in common_columns:
        tb[column].metadata = variables.combine_variables_metadata(
            [left[column], right[column]], operation="merge", name=column
        )

    # Update table metadata.
    tb.metadata.title = combine_tables_titles(tables=[left, right])
    tb.metadata.description = combine_tables_descriptions(tables=[left, right])
    tb.metadata.dataset = DatasetMeta(
        sources=get_unique_sources_from_table(table=tb), licenses=get_unique_licenses_from_table(table=tb)
    )

    return tb


def concat(
    objs: List[Table], *, axis: Union[int, str] = 0, join: str = "outer", ignore_index: bool = False, **kwargs
) -> Table:
    # TODO: Add more logic to this function to handle indexes and possibly other arguments.
    table = Table(pd.concat(objs=objs, axis=axis, join=join, ignore_index=ignore_index, **kwargs))  # type: ignore

    if (axis == 1) or (axis == "columns"):
        # Original function pd.concat allows returning a dataframe with multiple columns with the same name.
        # But this should not be allowed (and metadata cannot be stored for different variables if they have the same name).
        repeated_columns = table.columns[table.columns.duplicated()].tolist()
        if len(repeated_columns) > 0:
            raise KeyError(f"Concatenated table contains repeated columns: {repeated_columns}")
    # Add to each column either the metadata of the original variable (if the variable appeared only in one of the input
    # tables) or the combination of the metadata from different tables (if the variable appeared in various tables).
    for column in table.all_columns:
        variables_to_combine = [table_i[column] for table_i in objs if column in table_i.all_columns]
        table._fields[column] = variables.combine_variables_metadata(
            variables=variables_to_combine, operation="concat", name=column
        )

    # Update table metadata.
    table.metadata.title = combine_tables_titles(tables=objs)
    table.metadata.description = combine_tables_descriptions(tables=objs)
    table.metadata.dataset = DatasetMeta(
        sources=get_unique_sources_from_table(table=table), licenses=get_unique_licenses_from_table(table=table)
    )

    return table


def melt(
    frame: Table,
    id_vars: Optional[Union[Tuple[str], List[str], str]] = None,
    value_vars: Optional[Union[Tuple[str], List[str], str]] = None,
    var_name: str = "variable",
    value_name: str = "value",
    *args,
    **kwargs,
) -> Table:
    # TODO: We may need to implement some mor logic here to handle multi-index dataframes.
    # Get the new melt table.
    table = Table(
        pd.melt(
            frame=frame,
            id_vars=id_vars,
            value_vars=value_vars,
            var_name=var_name,
            value_name=value_name,
            *args,
            **kwargs,
        )
    )

    # Get the list of column names used as id variables.
    if id_vars is None:
        id_vars_list = []
    elif isinstance(id_vars, str):
        id_vars_list: List[str] = [id_vars]
    else:
        id_vars_list = id_vars  # type: ignore

    # Get the list of column names used as id and value variables.
    if value_vars is None:
        value_vars_list = [column for column in frame.columns if column not in id_vars_list]
    elif isinstance(value_vars, str):
        value_vars_list = [value_vars]
    else:
        value_vars_list = value_vars  # type: ignore

    # Combine metadata of value variables and assign the combination to the new "value" column.
    table[value_name].metadata = variables.combine_variables_metadata(
        variables=[frame[var] for var in value_vars_list], operation="melt", name=value_name
    )

    # Assign that combined metadata also to the new "variable" column.
    table[var_name].metadata = variables.combine_variables_metadata(
        variables=[frame[var] for var in value_vars_list], operation="melt", name=var_name
    )

    for variable in id_vars_list:
        # Combine metadata of id variables and assign the combination to the new "id" variable.
        table[variable].metadata = variables.combine_variables_metadata(
            variables=[frame[variable]], operation="melt", name=variable
        )

    # Update table metadata.
    table.metadata.short_name = frame.metadata.short_name
    table.metadata.title = frame.metadata.title
    table.metadata.description = frame.metadata.description
    table.metadata.dataset = DatasetMeta(
        sources=get_unique_sources_from_table(table=table), licenses=get_unique_licenses_from_table(table=table)
    )

    return table


def _flatten_multiindex_column_names(table: Table, join_column_levels_with: str) -> List[str]:
    new_columns = []
    for column in table.columns:
        if isinstance(column, tuple):
            levels = [str(level) for level in column if len(str(level)) > 0]
            new_column = join_column_levels_with.join(levels)
        else:
            new_column = column
        new_columns.append(new_column)

    return new_columns


def pivot(
    data: Table,
    *,
    index: Optional[Union[str, List[str]]] = None,
    columns: Optional[Union[str, List[str]]] = None,
    values: Optional[Union[str, List[str]]] = None,
    join_column_levels_with: Optional[str] = None,
    **kwargs,
) -> Table:
    # Get the new pivot table.
    table = Table(
        pd.pivot(
            data=data,
            index=index,
            columns=columns,
            values=values,
            **kwargs,
        )
    )

    # Update variable metadata in the new table.
    for column in table.columns:
        if isinstance(values, str):
            column_name = values
        else:
            column_name = column[0]
        variables_to_combine = [data[column_name]]
        # "column" is a tuple with all column index levels.
        # For now, I assume the only metadata we want to propagate is the one of the upper level.
        # Alternatively, we could combine the metadata of the upper level variable with the metadata of the original
        # variable of all subsequent levels.
        column_metadata = variables.combine_variables_metadata(
            variables=variables_to_combine, operation="pivot", name=column_name
        )
        # Assign metadata of the original variable in the upper level to the new multiindex column.
        # NOTE: This allows accessing the metadata via, e.g. `table[("level_0", "level_1", "level_2")].metadata`,
        # but not via, e.g. `table["level_0"]["level_1"]["level_2"].metadata`.
        # There may be a way to allow for both.
        table[column].metadata = column_metadata

    # Transfer also the metadata of the index columns.
    # Note: This metadata will only be accessible if columns are reset and flattened to one level.
    for index_column in list(table.index.names):
        table._fields[index_column] = data._fields[index_column]

    if join_column_levels_with is not None:
        # Gather metadata of index columns.
        index_metadata = [table._fields[index_column] for index_column in table.index.names]
        # Gather metadata of each multiindex column.
        columns_metadata = [table[column].metadata for column in table.columns]
        # Reset index (which can create multi-index columns).
        table = table.reset_index()
        # Join column levels with a certain string, e.g. ("level_0", "level_1", "level_2") -> "level_0-level_1-level_2".
        table.columns = _flatten_multiindex_column_names(table, join_column_levels_with=join_column_levels_with)
        # Assign the gathered metadata for indexes and columns to the corresponding new columns.
        for i, column in enumerate(table.columns):
            table[column].metadata = (index_metadata + columns_metadata)[i]

    # Update table metadata.
    table.metadata.short_name = data.metadata.short_name
    table.metadata.title = data.metadata.title
    table.metadata.description = data.metadata.description
    table.metadata.dataset = DatasetMeta(
        sources=get_unique_sources_from_table(table=table), licenses=get_unique_licenses_from_table(table=table)
    )

    return table


def _add_table_and_variables_metadata_to_table(table: Table, metadata: Optional[TableMeta]) -> Table:
    if metadata is not None:
        table.metadata = metadata
        for column in list(table.all_columns):
            table._fields[column].sources = metadata.dataset.sources  # type: ignore
            table._fields[column].licenses = metadata.dataset.licenses  # type: ignore
    table = update_processing_logs_when_loading_or_creating_table(table=table)

    return table


def read_csv(
    filepath_or_buffer: Union[FilePath, ReadCsvBuffer[bytes], ReadCsvBuffer[str]],
    metadata: Optional[TableMeta] = None,
    underscore: bool = False,
    *args,
    **kwargs,
) -> Table:
    table = Table(pd.read_csv(filepath_or_buffer=filepath_or_buffer, *args, **kwargs), underscore=underscore)
    table = _add_table_and_variables_metadata_to_table(table=table, metadata=metadata)
    return table


def read_excel(*args, metadata: Optional[TableMeta] = None, underscore: bool = False, **kwargs) -> Table:
    table = Table(pd.read_excel(*args, **kwargs), underscore=underscore)
    table = _add_table_and_variables_metadata_to_table(table=table, metadata=metadata)
    return table


def update_processing_logs_when_loading_or_creating_table(table: Table) -> Table:
    # Add entry to processing log, specifying that each variable was loaded from this table.
    try:
        # If the table comes from an ETL dataset, generate a URI for the table.
        table_uri = f"{table.metadata.dataset.uri}/{table.metadata.short_name}"  # type: ignore
        parents = [table_uri]
        operation = "load"
    except (AssertionError, AttributeError):
        # The table doesn't have an uri, which means it was probably created from scratch.
        parents = []
        operation = "create"

    table = _add_processing_log_entry_to_each_variable(table=table, parents=parents, operation=operation)

    return table


def update_processing_logs_when_saving_table(table: Table, path: Union[str, Path]) -> Table:
    # Infer the ETL uri from the path where the table will be saved.
    # Note: If the path does not fit the expected format, the result will be an arbitrary path, but it will not raise an
    # error, as long as path is a Path.
    path = Path(path)
    uri = "/".join(path.absolute().parts[-5:-1] + tuple([path.stem]))
    table = _add_processing_log_entry_to_each_variable(table=table, parents=[uri], operation="save")

    return table


def _add_processing_log_entry_to_each_variable(
    table: Table, parents: List[Any], operation: variables.OPERATION
) -> Table:
    # Add a processing log entry to each column, including index columns.
    for column in list(table.all_columns):
        # New entry to add to the processing log.
        # Note: The function add_entry_to_processing_log receives the argument variable_name, but in the processing log,
        # the entry has the field "variable" (for simplicity).
        log_new_entry = {"variable_name": column, "parents": parents, "operation": operation}

        if log_new_entry not in table._fields[column].processing_log:
            # If the processing log is not empty but the last entry is identical to the one we want to insert, skip, to
            # avoid storing the same entry multiple times.
            # This happens for example when saving tables, given that tables are stored in different formats.
            # Otherwise, append a new entry to the processing log.
            table._fields[column].processing_log = variables.add_entry_to_processing_log(
                processing_log=table._fields[column].processing_log, **log_new_entry
            )

    return table


def assign_dataset_sources_and_licenses_to_each_variable(table: Table) -> Table:
    # Get sources and licenses from the table dataset.
    sources = []
    licenses = []
    if hasattr(table.metadata, "dataset") and hasattr(table.metadata.dataset, "sources"):
        sources = table.metadata.dataset.sources  # type: ignore
    if hasattr(table.metadata, "dataset") and hasattr(table.metadata.dataset, "sources"):
        licenses = table.metadata.dataset.licenses  # type: ignore

    if len(sources) == len(licenses) == 0:
        # There are no default sources/licenses to assign to each variable.
        return table

    # If a variable does not have sources/licenses defined, assign the ones from the dataset.
    # Do this for all columns, including index columns.
    for column in list(table.all_columns):
        if len(table._fields[column].sources) == 0:
            table._fields[column].sources = sources
        if len(table._fields[column].licenses) == 0:
            table._fields[column].licenses = licenses

    return table


@overload
def copy_metadata(
    from_table: Table, to_table: Table, include_missing_variables: bool = False, inplace: bool = False
) -> Table:
    ...


@overload
def copy_metadata(
    from_table: Table, to_table: Table, include_missing_variables: bool = False, inplace: bool = True
) -> None:
    ...


def copy_metadata(
    from_table: Table, to_table: Table, include_missing_variables: bool = False, inplace: bool = False
) -> Optional[Table]:
    if not inplace:
        to_table = to_table.copy()

    # Copy the table metadata.
    to_table.metadata = copy.deepcopy(from_table.metadata)

    if include_missing_variables:
        # Copy metadata from all variables (in case you may need them later).
        to_table._fields = copy.deepcopy(from_table._fields)
    else:
        # Find variables in the destination table that had metadata in the reference table.
        existing_variables = set(to_table.all_columns) & set(from_table._fields.keys())
        # Copy the metadata of those variables from the reference table to the destination table.
        to_table._fields = copy.deepcopy(
            defaultdict(VariableMeta, {variable: from_table._fields[variable] for variable in existing_variables})
        )

    if not inplace:
        return to_table


@overload
def update_log(
    table: Table,
    operation: str,
    parents: Optional[List[Any]] = None,
    variable_names: Optional[List[str]] = None,
    comment: Optional[str] = None,
    inplace: bool = True,
) -> None:
    ...


@overload
def update_log(
    table: Table,
    operation: str,
    parents: Optional[List[Any]] = None,
    variable_names: Optional[List[str]] = None,
    comment: Optional[str] = None,
    inplace: bool = False,
) -> Table:
    ...


def update_log(
    table: Table,
    operation: str,
    parents: Optional[List[Any]] = None,
    variable_names: Optional[List[str]] = None,
    comment: Optional[str] = None,
    inplace: bool = False,
) -> Optional[Table]:
    if not inplace:
        table = table.copy()

    # Append a new entry to the processing log of the required variables.
    if variable_names is None:
        # If no variable is specified, assume all (including index columns).
        variable_names = list(table.all_columns)
    for column in variable_names:
        # If parents is not defined, assume the parents are simply the current variable.
        _parents = parents or [column]
        # Update (in place) the processing log of current variable.
        table._fields[column].processing_log = variables.add_entry_to_processing_log(
            processing_log=table._fields[column].processing_log,
            variable_name=column,
            parents=_parents,
            operation=operation,
            comment=comment,
        )

    if not inplace:
        return table


def amend_log(
    table: Table,
    operation: str,
    parents: Optional[List[Any]] = None,
    variable_names: Optional[List[str]] = None,
    comment: Optional[str] = None,
    entry_num: Optional[int] = -1,
    inplace: bool = False,
) -> Optional[Table]:
    if not inplace:
        table = table.copy()

    # Append a new entry to the processing log of the required variables.
    if variable_names is None:
        # If no variable is specified, assume all (including index columns).
        variable_names = list(table.all_columns)
    for column in variable_names:
        # If parents is not defined, assume the parents are simply the current variable.
        _parents = parents or [column]
        # Update (in place) the processing log of current variable.
        table._fields[column].processing_log = variables.amend_entry_in_processing_log(
            processing_log=table._fields[column].processing_log,
            variable_name=column,
            parents=_parents,
            operation=operation,
            comment=comment,
            entry_num=entry_num,
        )

    if not inplace:
        return table


def get_unique_sources_from_table(table: Table) -> List[Source]:
    # Make a list of all sources of all variables in table.
    sources = sum([table._fields[column].sources for column in list(table.all_columns)], [])

    # Get unique array of tuples of source fields (respecting the order).
    unique_sources_array = pd.unique([tuple(source.to_dict().items()) for source in sources])

    # Make a list of unique sources.
    unique_sources = [Source.from_dict(dict(source)) for source in unique_sources_array]  # type: ignore

    return unique_sources


def get_unique_licenses_from_table(table: Table) -> List[License]:
    # Make a list of all licenses of all variables in table.
    licenses = sum([table._fields[column].licenses for column in list(table.all_columns)], [])

    # Get unique array of tuples of license fields (respecting the order).
    unique_licenses_array = pd.unique([tuple(license.to_dict().items()) for license in licenses])

    # Make a list of unique licenses.
    unique_licenses = [License.from_dict(dict(license)) for license in unique_licenses_array]  # type: ignore

    return unique_licenses


def _combine_tables_titles_and_descriptions(tables: List[Table], title_or_description: str) -> Optional[str]:
    # Keep the title only if all tables have exactly the same title.
    # Otherwise we assume that the table has a different meaning, and its title should be manually handled.
    title_or_description_combined = None
    titles_or_descriptions = pd.unique([getattr(table.metadata, title_or_description) for table in tables])
    if len(titles_or_descriptions) == 1:
        title_or_description_combined = titles_or_descriptions[0]

    return title_or_description_combined


def combine_tables_titles(tables: List[Table]) -> Optional[str]:
    return _combine_tables_titles_and_descriptions(tables=tables, title_or_description="title")


def combine_tables_descriptions(tables: List[Table]) -> Optional[str]:
    return _combine_tables_titles_and_descriptions(tables=tables, title_or_description="description")
=======
    def _repr_html_(self):
        html = super()._repr_html_()
        return """
             <h2 style="margin-bottom: 0em"><pre>{}</pre></h2>
             <p style="font-variant: small-caps; font-size: 1.5em; font-family: sans-serif; color: grey; margin-top: -0.2em; margin-bottom: 0.2em">table</p>
             {}
        """.format(
            self.metadata.short_name, html
        )
>>>>>>> ff01314e
<|MERGE_RESOLUTION|>--- conflicted
+++ resolved
@@ -579,7 +579,16 @@
                 t._fields[k].sources = [dataclasses.replace(s) for s in v.sources]
         return t  # type: ignore
 
-<<<<<<< HEAD
+    def _repr_html_(self):
+        html = super()._repr_html_()
+        return """
+             <h2 style="margin-bottom: 0em"><pre>{}</pre></h2>
+             <p style="font-variant: small-caps; font-size: 1.5em; font-family: sans-serif; color: grey; margin-top: -0.2em; margin-bottom: 0.2em">table</p>
+             {}
+        """.format(
+            self.metadata.short_name, html
+        )
+
     def merge(self, right, *args, **kwargs) -> "Table":
         return merge(left=self, right=right, *args, **kwargs)
 
@@ -1213,15 +1222,4 @@
 
 
 def combine_tables_descriptions(tables: List[Table]) -> Optional[str]:
-    return _combine_tables_titles_and_descriptions(tables=tables, title_or_description="description")
-=======
-    def _repr_html_(self):
-        html = super()._repr_html_()
-        return """
-             <h2 style="margin-bottom: 0em"><pre>{}</pre></h2>
-             <p style="font-variant: small-caps; font-size: 1.5em; font-family: sans-serif; color: grey; margin-top: -0.2em; margin-bottom: 0.2em">table</p>
-             {}
-        """.format(
-            self.metadata.short_name, html
-        )
->>>>>>> ff01314e
+    return _combine_tables_titles_and_descriptions(tables=tables, title_or_description="description")