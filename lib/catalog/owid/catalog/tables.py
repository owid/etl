--- conflicted
+++ resolved
@@ -235,21 +235,6 @@
             # Use get_column_or_index to access both regular and index columns.
             md = self.get_column_or_index(column).metadata
             columns.append(column)
-<<<<<<< HEAD
-            titles.append(getattr(md.presentation, "title_public", None) or md.title)
-            # Use short description (after removing details on demand, if any).
-            descriptions.append(utils.remove_details_on_demand(md.description_short or ""))
-            sources.append(
-                "; ".join(
-                    dict.fromkeys(
-                        _prepare_attributions(
-                            origin.attribution if origin.attribution else origin.producer, origin.url_main
-                        )
-                        for origin in md.origins
-                    )
-                )
-            )
-=======
 
             # Determine the best title to use.
             # Priority: presentation.title_public > display.name > title
@@ -301,7 +286,6 @@
 
         # Apply remove_details_on_demand to all descriptions at once.
         descriptions = [utils.remove_details_on_demand(desc) for desc in descriptions]
->>>>>>> 5462914b
 
         # Create a DataFrame with the codebook.
         codebook = pd.DataFrame(
