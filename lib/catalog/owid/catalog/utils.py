import dataclasses
import hashlib
import re
from dataclasses import fields, is_dataclass
from pathlib import Path
from typing import Any, TextIO, TypeVar, get_args, get_origin, overload

import dynamic_yaml
import structlog
import yaml
from unidecode import unidecode

T = TypeVar("T")

log = structlog.get_logger()


def prune_dict(d: dict) -> dict:
    """Remove all keys starting with underscore and all empty values from a dictionary."""
    out = {}
    for k, v in d.items():
        if not k.startswith("_") and v not in [None, [], {}]:
            if isinstance(v, dict):
                out[k] = prune_dict(v)
            elif isinstance(v, list):
                out[k] = [prune_dict(x) if isinstance(x, dict) else x for x in v if x not in [None, [], {}]]
            else:
                out[k] = v
    return out


def pruned_json(cls: T) -> T:
    orig = cls.to_dict  # type: ignore

    # only keep non-null public variables
    # calling original to_dict returns dictionaries, not objects
    cls.to_dict = lambda self, **kwargs: prune_dict(orig(self, **kwargs))  # type: ignore

    return cls


@overload
def underscore(name: str, validate: bool = True, camel_to_snake: bool = False) -> str: ...


@overload
def underscore(name: None, validate: bool = True, camel_to_snake: bool = False) -> None: ...


def underscore(name: str | None, validate: bool = True, camel_to_snake: bool = False) -> str | None:
    """Convert arbitrary string to under_score. This was fine tuned on WDI bank column names.
    This function might evolve in the future, so make sure to have your use cases in tests
    or rather underscore your columns yourself.

    Parameters
    ----------
    name : str
        String to format.
    validate: bool, optional
        Whether to validate that the string is under_score. Defaults to True.
    camel_to_snake: bool, optional
        Whether to convert camelCase to snake_case. Defaults to False.

    Returns
    -------
    str:
        String using snake_case formatting.
    """
    if name is None:
        return None

    orig_name = name

    # camelCase to snake_case
    if camel_to_snake:
        name = _camel_to_snake(name)

    name = (
        name.replace(" ", "_")
        .replace("-", "_")
        .replace("—", "_")
        .replace("–", "_")
        .replace("‑", "_")
        .replace(",", "_")
        .replace(".", "_")
        .replace("\t", "_")
        .replace("?", "_")
        .replace('"', "")
        .replace("‘", "")
        .replace("\xa0", "_")
        .replace("’", "")
        .replace("`", "")
        .replace("−", "_")
        .replace("*", "_")
        .replace("“", "")
        .replace("”", "")
        .replace("#", "")
        .replace("^", "")
        .replace("ˆ", "")
        .lower()
    )

    # replace special separators
    name = (
        name.replace("(", "__")
        .replace(")", "__")
        .replace(":", "__")
        .replace(";", "__")
        .replace("[", "__")
        .replace("]", "__")
    )

    # replace special symbols
    name = name.replace("/", "_")
    name = name.replace("|", "_")
    name = name.replace("=", "_")
    name = name.replace("%", "pct")
    name = name.replace("+", "plus")
    name = name.replace("us$", "usd")
    name = name.replace("$", "dollar")
    name = name.replace("&", "_and_")
    name = name.replace("<", "_lt_")
    name = name.replace(">", "_gt_")
    name = name.replace("≥", "_gte_")
    name = name.replace("≤", "_lte_")

    # replace quotes
    name = name.replace("'", "")

    # shrink triple underscore
    name = re.sub("__+", "__", name)

    # convert special characters to ASCII
    name = unidecode(name).lower()

    # strip leading and trailing underscores
    name = name.strip("_")

    # if the first letter is number, prefix it with underscore
    if re.match("^[0-9]", name):
        name = f"_{name}"

    # make sure it's under_score now, if not then raise NameError
    if validate:
        validate_underscore(name, f"`{orig_name}`")

    return name


def _camel_to_snake(name: str) -> str:
    """Convert string camelCase to snake_case.

    Reference: https://stackoverflow.com/a/1176023/5056599 CC BY-SA 4.0

    Example:
    >>> _camel_to_snake('camelCase')
    'camel_case'

    Parameters
    ----------
    name : str
        String using camelCase formatting.

    Returns
    -------
    str:
        String using snake_case formatting.
    """
    name = re.sub("(.)([A-Z][a-z]+)", r"\1_\2", name)
    return re.sub("([a-z0-9])([A-Z])", r"\1_\2", name).lower()


def underscore_table(t, *args, **kwargs):
    """Convert column and index names to underscore. Only for backwards compatibility.
    Using table.underscore() method is preferred."""
    return t.underscore(*args, **kwargs)


def validate_underscore(name: str | None, object_name: str = "Name") -> None:
    """Raise error if name is not snake_case."""
    if name is not None and not re.match("^[a-z_][a-z0-9_]*$", name):
        raise NameError(f"{object_name} must be snake_case. Change `{name}` to `{underscore(name, validate=False)}`")


def dynamic_yaml_load(source: Path | str | TextIO, params: dict = {}) -> dict:
    """
    Loads a YAML file from a path, string, or StringIO-like object, and updates it with given parameters.

    Args:
        source (Path | str | TextIO): File path, string, or a file-like object (e.g., StringIO).
        params (dict): Parameters to update in the loaded YAML.

    Returns:
        dict: The parsed YAML data with updated parameters.
    """
    if isinstance(source, (str, Path)):
        with open(source) as istream:
            yd = dynamic_yaml.load(istream)
    else:  # Assume it's a file-like object (StringIO, BytesIO, etc.)
        yd = dynamic_yaml.load(source)

    yd.update(params)

    return yd


def dynamic_yaml_to_dict(yd: Any) -> dict:
    """Convert dynamic yaml to dict. Using dynamic yaml can cause problems when you
    try to run e.g. Origin(**yd). It's safer to run Origin(**dynamic_yaml_to_dict(yd)) instead."""
    return yaml.safe_load(dynamic_yaml.dump(yd))


def hash_any(x: Any) -> int:
    """Return a unique, deterministic hash for an arbitrary object.

    This function is especially useful when working with mutable objects, such as dataclasses that
    can't be made frozen, but where you still need to use operations like `set`, `dict` keys, or
    deduplication with `unique`. A standard Python `hash()` is not suitable in such cases because Python's
    `hash()` function for strings is randomized across different interpreter sessions for security reasons
    (via `PYTHONHASHSEED`), which can result in non-deterministic hash values.

    This function handles common Python data structures, such as dataclasses, lists, dicts, strings, and `None`,
    and ensures that the returned hash is always deterministic across different runs. For strings, it uses an MD5
    hash truncated to 64 bits to maintain consistent behavior across different runs of the program.

    The function is recursive, so it can handle nested objects like lists of dataclasses, dicts with list values, etc.

    Args:
        x (Any): The object to be hashed. It can be of any type: dataclass, list, dict, string, or other.

    Returns:
        int: A deterministic integer hash value for the object.

    Special cases:
    - **Dataclasses**: It recursively hashes each field of the dataclass by generating a tuple of (field_name_hash, field_value_hash)
      and then hashes that tuple.
    - **Lists**: It recursively hashes each element in the list, converts the list to a tuple (because tuples are hashable),
      and then hashes the tuple.
    - **Dictionaries**: It hashes the keys and values of the dictionary, sorting them by key to ensure consistency, then
      generates a tuple of (key_hash, value_hash) pairs and hashes that tuple.
    - **Strings**: Instead of the built-in `hash()`, it uses the MD5 hash algorithm to generate a consistent 64-bit hash
      (by truncating the result) that remains the same across interpreter runs.
    - **None**: Always returns `0` as the hash for `None`.
    - **Other types**: Falls back on Python's built-in `hash()` function for all other types of objects.

    Example:
    >>> @dataclass
    ... class Person:
    ...     name: str
    ...     age: int
    >>> p1 = Person(name="Alice", age=30)
    >>> p2 = Person(name="Alice", age=30)
    >>> hash_any(p1) == hash_any(p2)
    True
    """

    if is_dataclass(x):
        # Handle dataclass: sort fields by name and hash a tuple of (field_name_hash, field_value_hash) for each field
        return hash(
            tuple([(hash_any(f.name), hash_any(getattr(x, f.name))) for f in sorted(fields(x), key=lambda f: f.name)])
        )
    elif isinstance(x, list):
        # Handle lists: recursively hash each element in the list and hash the result as a tuple
        return hash(tuple([hash_any(y) for y in x]))
    elif isinstance(x, dict):
        # Handle dicts: sort by key, then recursively hash each key-value pair as a tuple of (key_hash, value_hash)
        return hash(tuple([(hash_any(k), hash_any(v)) for k, v in sorted(x.items())]))
    elif isinstance(x, str):
        # Handle strings: compute the MD5 hash, truncate to 64 bits for consistent results across runs
        return int(hashlib.md5(x.encode()).hexdigest(), 16) & ((1 << 64) - 1)
    elif x is None:
        # Handle None: return a fixed hash value for None
        return 0
    else:
        # Fallback for other types: use the built-in hash() function
        return hash(x)


def dataclass_from_dict(cls: type[T] | None, d: dict[str, Any]) -> T:
    """Recursively create an instance of a dataclass from a dictionary. We've implemented custom
    method because original dataclasses_json.from_dict was too slow (this gives us more than 2x
    speedup). See https://github.com/owid/etl/pull/3517#issuecomment-2468084380 for more details.
    """
    if d is None or not dataclasses.is_dataclass(cls) or not isinstance(d, dict):
        return d  # type: ignore

    field_types = {f.name: f.type for f in dataclasses.fields(cls)}

    init_args = {}
    for field_name, v in d.items():
        # Skip values in a dictionary that are not in the dataclass
        if field_name not in field_types:
            continue

        # Handle None values right away
        if v is None:
            init_args[field_name] = None
            continue

        field_type = field_types[field_name]
        origin = get_origin(field_type)
        args = get_args(field_type)

        # unwrap  (e.g. License | None -> License)
        if type(None) in args:
            filtered_args = tuple(a for a in args if a is not type(None))
            if len(filtered_args) == 1:
                # Save the original field_type for List[...] | None case
                field_type = filtered_args[0]
                # For List[...] | None case, update the origin and args
                if get_origin(field_type) is list:
                    origin = list
                    args = get_args(field_type)

        if origin is list:
            # Check if we have type arguments (e.g. List[str])
            if args:
                item_type = args[0]
                init_args[field_name] = [dataclass_from_dict(item_type, item) for item in v]
            else:
                # No type arguments, just use the values as-is
                init_args[field_name] = v
        elif origin is dict:
            key_type, value_type = args
            init_args[field_name] = {k: dataclass_from_dict(value_type, item) for k, item in v.items()}
        elif dataclasses.is_dataclass(field_type):
            init_args[field_name] = field_type.from_dict(v)  # type: ignore
        elif isinstance(field_type, type) and field_type not in (Any,):
            try:
                init_args[field_name] = field_type(v)
            except ValueError as e:
                log.error(
                    "conversion.failed",
                    field_name=field_name,
                    field_type=field_type,
                    path=f"{d.get('channel')}/{d.get('namespace')}/{d.get('version')}/{d.get('short_name')}",
                    error=str(e),
                )
                continue
        else:
            init_args[field_name] = v

    return cls(**init_args)


def remove_details_on_demand(text: str) -> str:
    # Remove references to details on demand from a text.
    # Example: "This is a [description](#dod:something)." -> "This is a description."
    regex = r"\(\#dod\:.*\)"
    if "(#dod:" in text:
        text = re.sub(regex, "", text).replace("[", "").replace("]", "")

    return text


<<<<<<< HEAD
def parse_numeric_list(val: Union[list, str]) -> list[Union[float, int]]:
=======
def parse_numeric_list(val: list | str) -> list[float | int]:
>>>>>>> 0338978e
    """
    Parse a string representation of a list of numbers into a Python list.
    Example: "[10, 20, 30]" -> [10, 20, 30]
    """
    if isinstance(val, list):
        return val
    stripped = val.strip()
    if stripped.startswith("[") and stripped.endswith("]"):
        stripped = stripped[1:-1]

    return [float(x) if "." in x else int(x) for x in stripped.split(",") if x.strip()]<|MERGE_RESOLUTION|>--- conflicted
+++ resolved
@@ -1,3 +1,4 @@
+import ast
 import dataclasses
 import hashlib
 import re
@@ -353,19 +354,12 @@
     return text
 
 
-<<<<<<< HEAD
-def parse_numeric_list(val: Union[list, str]) -> list[Union[float, int]]:
-=======
 def parse_numeric_list(val: list | str) -> list[float | int]:
->>>>>>> 0338978e
     """
     Parse a string representation of a list of numbers into a Python list.
     Example: "[10, 20, 30]" -> [10, 20, 30]
     """
     if isinstance(val, list):
         return val
-    stripped = val.strip()
-    if stripped.startswith("[") and stripped.endswith("]"):
-        stripped = stripped[1:-1]
-
-    return [float(x) if "." in x else int(x) for x in stripped.split(",") if x.strip()]+
+    return ast.literal_eval(val)