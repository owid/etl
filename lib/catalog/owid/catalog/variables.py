#
#  variables.py
#

import copy
import json
import os
from typing import Any, Dict, List, Literal, Optional, Union, cast, overload

import pandas as pd
import structlog
from pandas._typing import Scalar
from pandas.core.series import Series

from .meta import License, Source, VariableMeta
from .properties import metadata_property

log = structlog.get_logger()

SCHEMA = json.load(open(os.path.join(os.path.dirname(__file__), "schemas", "table.json")))
METADATA_FIELDS = list(SCHEMA["properties"])

# Defined operations.
OPERATION = Literal[
    "+",
    "-",
    "*",
    "/",
    "**",
    "//",
    "%",
    "fillna",
    "dropna",
    "load",
    "create",
    "save",
    "merge",
    "rename",
    "melt",
    "pivot",
    "concat",
    "sort",
]

# Environment variable such that, if True, the processing log will be updated, if False, the log will always be empty.
# If not defined, assume False.
PROCESSING_LOG = bool(os.getenv("PROCESSING_LOG", False))

# NOTE: The following issue seems to not be happening anymore. Consider deleting instances of UNNAMED_VARIABLE.
# When creating a new variable, might we need to pass a temporary name. For example, when doing tb["a"] + tb["b"]:
#  * If variable.name is None, a ValueError is raised.
#  * If variable.name = self.checked_name then the metadata of the first variable summed ("a") is modified.
#  * If variable.name is always a random string (that does not coincide with an existing variable) then
#    when replacing a variable (e.g. tb["a"] += 1) the original variable loses its metadata.
# For these reasons, we ensure that variable.name is always filled, even with a temporary name.
# In fact, if the new variable becomes a column in a table, its name gets overwritten by the column name (which is a
# nice feature). For example, when doing tb["c"] = tb["a"] + tb["b"], the variable name of "c" will be "c", even if we
# passed a temporary variable name. Therefore, this temporary name may be irrelevant in practice.
UNNAMED_VARIABLE = "**TEMPORARY UNNAMED VARIABLE**"


class Variable(pd.Series):
    _name: Optional[str] = None
    _fields: Dict[str, VariableMeta]

    def __init__(
        self,
        data: Any = None,
        index: Any = None,
        _fields: Optional[Dict[str, VariableMeta]] = None,
        **kwargs: Any,
    ) -> None:
        self._fields = _fields or {}

        # silence warning
        if data is None and not kwargs.get("dtype"):
            kwargs["dtype"] = "object"

        super().__init__(data=data, index=index, **kwargs)

    @property
    def name(self) -> Optional[str]:
        return self._name

    @name.setter
    def name(self, name: str) -> None:
        # None name does not modify _fields, it is usually triggered on pandas operations
        if name is not None:
            # move metadata when you rename a field
            if self._name and self._name in self._fields:
                self._fields[name] = self._fields.pop(self._name)

            # make sure there is always a placeholder metadata object
            if name not in self._fields:
                self._fields[name] = VariableMeta()

        self._name = name

    @property
    def checked_name(self) -> str:
        if not self.name:
            raise ValueError("variable must be named to have metadata")

        return self.name

    # which fields should pandas propagate on slicing, etc?
    _metadata = ["_fields", "_name"]

    @property
    def _constructor(self) -> type:
        return Variable

    @property
    def _constructor_expanddim(self) -> type:
        # XXX lazy circular import
        from . import tables

        return tables.Table

    @property
    def metadata(self) -> VariableMeta:
        vm = self._fields[self.checked_name]

        # pass this as a hidden attribute to the metadata object for display only
        vm._name = self.name  # type: ignore

        return vm

    @metadata.setter
    def metadata(self, meta: VariableMeta) -> None:
        self._fields[self.checked_name] = meta

    def astype(self, *args: Any, **kwargs: Any) -> "Variable":
        # To fix: https://github.com/owid/owid-catalog-py/issues/12
        v = super().astype(*args, **kwargs)
        v.name = self.name
        return cast(Variable, v)

<<<<<<< HEAD
    def __add__(self, other: Union[Scalar, Series, "Variable"]) -> "Variable":
        variable_name = self.name or UNNAMED_VARIABLE
        variable = Variable(super().__add__(other), name=variable_name)
        variable.metadata = combine_variables_metadata(variables=[self, other], operation="+", name=variable_name)
        return variable

    def __iadd__(self, other: Union[Scalar, Series, "Variable"]) -> "Variable":
        return self.__add__(other)

    def __sub__(self, other: Union[Scalar, Series, "Variable"]) -> "Variable":
        variable_name = self.name or UNNAMED_VARIABLE
        variable = Variable(super().__sub__(other), name=variable_name)
        variable.metadata = combine_variables_metadata(variables=[self, other], operation="-", name=variable_name)
        return variable

    def __isub__(self, other: Union[Scalar, Series, "Variable"]) -> "Variable":
        return self.__sub__(other)

    def __mul__(self, other: Union[Scalar, Series, "Variable"]) -> "Variable":
        variable_name = self.name or UNNAMED_VARIABLE
        variable = Variable(super().__mul__(other), name=variable_name)
        variable.metadata = combine_variables_metadata(variables=[self, other], operation="*", name=variable_name)
        return variable

    def __imul__(self, other: Union[Scalar, Series, "Variable"]) -> "Variable":
        return self.__mul__(other)

    def __truediv__(self, other: Union[Scalar, Series, "Variable"]) -> "Variable":
        variable_name = self.name or UNNAMED_VARIABLE
        variable = Variable(super().__truediv__(other), name=variable_name)
        variable.metadata = combine_variables_metadata(variables=[self, other], operation="/", name=variable_name)
        return variable

    def __itruediv__(self, other: Union[Scalar, Series, "Variable"]) -> "Variable":
        return self.__truediv__(other)

    def __floordiv__(self, other: Union[Scalar, Series, "Variable"]) -> "Variable":
        variable_name = self.name or UNNAMED_VARIABLE
        variable = Variable(super().__floordiv__(other), name=variable_name)
        variable.metadata = combine_variables_metadata(variables=[self, other], operation="//", name=variable_name)
        return variable

    def __ifloordiv__(self, other: Union[Scalar, Series, "Variable"]) -> "Variable":
        return self.__floordiv__(other)

    def __mod__(self, other: Union[Scalar, Series, "Variable"]) -> "Variable":
        variable_name = self.name or UNNAMED_VARIABLE
        variable = Variable(super().__mod__(other), name=variable_name)
        variable.metadata = combine_variables_metadata(variables=[self, other], operation="%", name=variable_name)
        return variable

    def __imod__(self, other: Union[Scalar, Series, "Variable"]) -> "Variable":
        return self.__mod__(other)

    def __pow__(self, other: Union[Scalar, Series, "Variable"]) -> "Variable":
        variable_name = self.name or UNNAMED_VARIABLE
        variable = Variable(super().__pow__(other), name=variable_name)
        variable.metadata = combine_variables_metadata(variables=[self, other], operation="**", name=variable_name)
        return variable

    def __ipow__(self, other: Union[Scalar, Series, "Variable"]) -> "Variable":
        return self.__pow__(other)

    def fillna(self, value=None, *args, **kwargs) -> "Variable":
        # NOTE: Argument "inplace" will modify the original variable's data, but not its metadata.
        #  But we should not use "inplace" anyway.
        if "inplace" in kwargs and kwargs["inplace"] is True:
            log.warning("Avoid using fillna(inplace=True), which may not handle metadata as expected.")
        variable_name = self.name or UNNAMED_VARIABLE
        variable = Variable(super().fillna(value, *args, **kwargs), name=variable_name)
        variable._fields = copy.deepcopy(self._fields)
        variable._fields[variable_name] = combine_variables_metadata(
            variables=[self, value], operation="fillna", name=variable_name
        )
        return variable

    def dropna(self, *args, **kwargs) -> "Variable":
        # NOTE: Argument "inplace" will modify the original variable's data, but not its metadata.
        #  But we should not use "inplace" anyway.
        if "inplace" in kwargs and kwargs["inplace"] is True:
            log.warning("Avoid using dropna(inplace=True), which may not handle metadata as expected.")
        variable_name = self.name or UNNAMED_VARIABLE
        variable = Variable(super().dropna(*args, **kwargs), name=variable_name)
        variable._fields = copy.deepcopy(self._fields)
        variable._fields[variable_name] = combine_variables_metadata(
            variables=[self], operation="dropna", name=variable_name
        )
        return variable

    def add(self, other: Union[Scalar, Series, "Variable"], *args, **kwargs) -> "Variable":
        if args or kwargs:
            raise NotImplementedError("This feature may exist in pandas, but not in owid.catalog.")
        return self.__add__(other=other)

    def sub(self, other: Union[Scalar, Series, "Variable"], *args, **kwargs) -> "Variable":
        if args or kwargs:
            raise NotImplementedError("This feature may exist in pandas, but not in owid.catalog.")
        return self.__sub__(other=other)

    def mul(self, other: Union[Scalar, Series, "Variable"], *args, **kwargs) -> "Variable":
        if args or kwargs:
            raise NotImplementedError("This feature may exist in pandas, but not in owid.catalog.")
        return self.__mul__(other=other)

    def truediv(self, other: Union[Scalar, Series, "Variable"], *args, **kwargs) -> "Variable":
        if args or kwargs:
            raise NotImplementedError("This feature may exist in pandas, but not in owid.catalog.")
        return self.__truediv__(other=other)

    def div(self, other: Union[Scalar, Series, "Variable"], *args, **kwargs) -> "Variable":
        return self.truediv(other=other, *args, **kwargs)

    def update_log(
        self,
        parents: List[Any],
        operation: str,
        variable_name: Optional[str] = None,
        comment: Optional[str] = None,
        inplace: bool = False,
    ) -> Optional["Variable"]:
        return update_log(
            variable=self,
            parents=parents,
            operation=operation,
            variable_name=variable_name,
            comment=comment,
            inplace=inplace,
        )

    def amend_log(
        self,
        variable_name: Optional[str] = None,
        parents: Optional[List[Any]] = None,
        operation: Optional[str] = None,
        comment: Optional[str] = None,
        entry_num: int = -1,
        inplace: bool = False,
    ) -> Optional["Variable"]:
        return amend_log(
            variable=self,
            variable_name=variable_name,
            parents=parents,
            operation=operation,
            comment=comment,
            entry_num=entry_num,
            inplace=inplace,
=======
    def _repr_html_(self):
        html = str(self)
        return """
             <h2 style="margin-bottom: 0em"><pre>{}</pre></h2>
             <p style="font-variant: small-caps; font-size: 1.5em; font-family: sans-serif; color: grey; margin-top: -0.2em; margin-bottom: 0.2em">variable</p>
             <pre>{}</pre>
        """.format(
            self.name, html
>>>>>>> ff01314e
        )


# dynamically add all metadata properties to the class
for k in VariableMeta.__dataclass_fields__:
    if hasattr(Variable, k):
        raise Exception(f'metadata field "{k}" would overwrite a Pandas built-in')

    setattr(Variable, k, metadata_property(k))


def _combine_variable_units_or_short_units(variables: List[Variable], operation, unit_or_short_unit) -> Optional[str]:
    # Gather units (or short units) of all variables.
    units_or_short_units = pd.unique([getattr(variable.metadata, unit_or_short_unit) for variable in variables])
    # Initialise the unit (or short unit) of the output variable.
    unit_or_short_unit_combined = None
    if operation in ["+", "-", "melt", "pivot", "concat"]:
        # If units (or short units) do not coincide among all variables, raise a warning and assign None.
        if len(units_or_short_units) != 1:
            log.warning(f"Different values of '{unit_or_short_unit}' detected among variables: {units_or_short_units}")
            unit_or_short_unit_combined = None
        else:
            # Otherwise, assign the common unit.
            unit_or_short_unit_combined = units_or_short_units[0]

    return unit_or_short_unit_combined


def combine_variables_units(variables: List[Variable], operation: OPERATION) -> Optional[str]:
    return _combine_variable_units_or_short_units(variables=variables, operation=operation, unit_or_short_unit="unit")


def combine_variables_short_units(variables: List[Variable], operation: OPERATION) -> Optional[str]:
    return _combine_variable_units_or_short_units(
        variables=variables, operation=operation, unit_or_short_unit="short_unit"
    )


def _combine_variables_titles_and_descriptions(
    variables: List[Variable], operation: OPERATION, title_or_description: str
) -> Optional[str]:
    # Keep the title only if all variables have exactly the same title.
    # Otherwise we assume that the variable has a different meaning, and its title should be manually handled.
    title_or_description_combined = None
    if operation in ["+", "-", "fillna", "dropna", "merge", "melt", "pivot", "concat"]:
        titles_or_descriptions = pd.unique([getattr(variable.metadata, title_or_description) for variable in variables])
        if len(titles_or_descriptions) == 1:
            title_or_description_combined = titles_or_descriptions[0]

    return title_or_description_combined


def combine_variables_titles(variables: List[Variable], operation: OPERATION) -> Optional[str]:
    return _combine_variables_titles_and_descriptions(
        variables=variables, operation=operation, title_or_description="title"
    )


def combine_variables_descriptions(variables: List[Variable], operation: OPERATION) -> Optional[str]:
    return _combine_variables_titles_and_descriptions(
        variables=variables, operation=operation, title_or_description="description"
    )


def get_unique_sources_from_variables(variables: List[Variable]) -> List[Source]:
    # Make a list of all sources of all variables.
    sources = sum([variable.metadata.sources for variable in variables], [])

    # Get unique array of tuples of source fields (respecting the order).
    unique_sources_array = pd.unique([tuple(source.to_dict().items()) for source in sources])

    # Make a list of sources.
    unique_sources = [Source.from_dict(dict(source)) for source in unique_sources_array]  # type: ignore

    return unique_sources


def get_unique_licenses_from_variables(variables: List[Variable]) -> List[License]:
    # Make a list of all licenses of all variables.
    licenses = sum([variable.metadata.licenses for variable in variables], [])

    # Get unique array of tuples of license fields (respecting the order).
    unique_licenses_array = pd.unique([tuple(license.to_dict().items()) for license in licenses])

    # Make a list of licenses.
    unique_licenses = [License.from_dict(dict(license)) for license in unique_licenses_array]

    return unique_licenses


def add_entry_to_processing_log(
    processing_log: List[Any],
    variable_name: str,
    parents: List[Any],
    operation: str,
    comment: Optional[str] = None,
) -> List[Any]:
    if not PROCESSING_LOG:
        # Avoid any processing and simply return the same input processing log.
        return processing_log

    # Consider using a deepcopy if any of the operations in this function alter mutable objects in processing_log.
    processing_log_updated = copy.deepcopy(processing_log)

    # Define new log entry.
    log_new_entry = {"variable": variable_name, "parents": parents, "operation": operation}
    if comment is not None:
        log_new_entry["comment"] = comment

    # Add new entry to log.
    processing_log_updated += [log_new_entry]

    return processing_log_updated


@overload
def update_log(
    variable: Variable,
    parents: List[Any],
    operation: str,
    variable_name: Optional[str] = None,
    comment: Optional[str] = None,
    inplace: bool = True,
) -> None:
    ...


@overload
def update_log(
    variable: Variable,
    parents: List[Any],
    operation: str,
    variable_name: Optional[str] = None,
    comment: Optional[str] = None,
    inplace: bool = False,
) -> Variable:
    ...


def update_log(
    variable: Variable,
    parents: List[Any],
    operation: str,
    variable_name: Optional[str] = None,
    comment: Optional[str] = None,
    inplace: bool = False,
) -> Optional[Variable]:

    if not inplace:
        variable = copy.deepcopy(variable)

    if variable_name is None:
        # If a variable name is not specified, take it from the variable, or otherwise use UNNAMED_VARIABLE.
        variable_name = variable.name or UNNAMED_VARIABLE

    # Add new entry to the variable's processing log.
    variable.metadata.processing_log = add_entry_to_processing_log(
        processing_log=variable.metadata.processing_log,
        variable_name=variable_name,
        parents=parents,
        operation=operation,
        comment=comment,
    )

    if not inplace:
        return variable


def amend_entry_in_processing_log(
    processing_log: List[Dict[str, Any]],
    parents: Optional[List[Any]],
    operation: Optional[str],
    variable_name: Optional[str] = None,
    comment: Optional[str] = None,
    entry_num: Optional[int] = -1,
) -> List[Any]:
    if not PROCESSING_LOG:
        # Avoid any processing and simply return the same input processing log.
        return processing_log

    # Consider using a deepcopy if any of the operations in this function alter mutable objects in processing_log.
    processing_log_updated = copy.deepcopy(processing_log)

    fields = {"variable": variable_name, "parents": parents, "operation": operation, "comment": comment}
    for field, value in fields.items():
        if value:
            processing_log_updated[entry_num][field] = value  # type: ignore

    return processing_log_updated


@overload
def amend_log(
    variable: Variable,
    variable_name: Optional[str] = None,
    parents: Optional[List[Any]] = None,
    operation: Optional[str] = None,
    comment: Optional[str] = None,
    entry_num: int = -1,
    inplace: bool = True,
) -> None:
    ...


@overload
def amend_log(
    variable: Variable,
    variable_name: Optional[str] = None,
    parents: Optional[List[Any]] = None,
    operation: Optional[str] = None,
    comment: Optional[str] = None,
    entry_num: int = -1,
    inplace: bool = False,
) -> Variable:
    ...


def amend_log(
    variable: Variable,
    variable_name: Optional[str] = None,
    parents: Optional[List[Any]] = None,
    operation: Optional[str] = None,
    comment: Optional[str] = None,
    entry_num: int = -1,
    inplace: bool = False,
) -> Optional[Variable]:
    if not inplace:
        variable = variable.copy()

    variable.metadata.processing_log = amend_entry_in_processing_log(
        processing_log=variable.metadata.processing_log,
        parents=parents,
        operation=operation,
        variable_name=variable_name,
        comment=comment,
        entry_num=entry_num,
    )

    if not inplace:
        return variable


def combine_variables_processing_logs(variables: List[Variable]) -> List[Dict[str, Any]]:
    # Make a list with all entries in the processing log of all variables.
    processing_log = sum(
        [
            variable.metadata.processing_log if variable.metadata.processing_log is not None else []
            for variable in variables
        ],
        [],
    )

    return processing_log


def combine_variables_metadata(
    variables: List[Any], operation: OPERATION, name: str = UNNAMED_VARIABLE
) -> VariableMeta:
    # Initialise an empty metadata.
    metadata = VariableMeta()

    # Skip other objects passed in variables that may not contain metadata (e.g. a scalar).
    variables_only = [variable for variable in variables if hasattr(variable, "metadata")]

    # Combine each metadata field using the logic of the specified operation.
    metadata.title = combine_variables_titles(variables=variables_only, operation=operation)
    metadata.description = combine_variables_descriptions(variables=variables_only, operation=operation)
    metadata.unit = combine_variables_units(variables=variables_only, operation=operation)
    metadata.short_unit = combine_variables_short_units(variables=variables_only, operation=operation)
    metadata.sources = get_unique_sources_from_variables(variables=variables_only)
    metadata.licenses = get_unique_licenses_from_variables(variables=variables_only)
    metadata.processing_log = combine_variables_processing_logs(variables=variables_only)

    # List names of variables and scalars (or other objects passed in variables).
    variables_and_scalars_names = [
        variable.name if hasattr(variable, "name") else str(variable) for variable in variables
    ]
    metadata.processing_log = add_entry_to_processing_log(
        processing_log=metadata.processing_log,
        variable_name=name,
        parents=variables_and_scalars_names,
        operation=operation,
    )

    return metadata


def update_variable_name(variable: Variable, name: str) -> None:
    """Update the name of an unnamed variable, as well as its processing log, to have a new name.

    Say you have a table tb with columns "a" and "b".
    If you create a new variable "c" as
    > variable_c = tb["a"] + tb["b"]
    the new variable will have UNNAMED_VARIABLE as name.
    Also, in the processing log, the variable will be cited as UNNAMED_VARIABLE.
    To change the variable name to something more meaningful (e.g. "c"), the current function can be used,
    > update_variable_name(variable=variable_c, name="c")
    This function will update the variable name (in place) and will replace all instances of UNNAMED_VARIABLE in the
    processing log to the new name.

    This function is already used when a variable is added to a table column, so that
    > tb["c"] = tb["a"] + tb["b"]
    will create a new variable with name "c" (which, in the processing log, will be referred to as "c").

    Parameters
    ----------
    variable : Variable
        Variable whose name is given by UNNAMED_VARIABLE.
    name : str
        New name to assign to the variable.
    """
    if hasattr(variable.metadata, "processing_log") and variable.metadata.processing_log is not None:
        variable.metadata.processing_log = json.loads(
            json.dumps(variable.metadata.processing_log).replace("**TEMPORARY UNNAMED VARIABLE**", name)
        )
    variable.name = name<|MERGE_RESOLUTION|>--- conflicted
+++ resolved
@@ -136,7 +136,16 @@
         v.name = self.name
         return cast(Variable, v)
 
-<<<<<<< HEAD
+    def _repr_html_(self):
+        html = str(self)
+        return """
+             <h2 style="margin-bottom: 0em"><pre>{}</pre></h2>
+             <p style="font-variant: small-caps; font-size: 1.5em; font-family: sans-serif; color: grey; margin-top: -0.2em; margin-bottom: 0.2em">variable</p>
+             <pre>{}</pre>
+        """.format(
+            self.name, html
+        )
+
     def __add__(self, other: Union[Scalar, Series, "Variable"]) -> "Variable":
         variable_name = self.name or UNNAMED_VARIABLE
         variable = Variable(super().__add__(other), name=variable_name)
@@ -283,16 +292,6 @@
             comment=comment,
             entry_num=entry_num,
             inplace=inplace,
-=======
-    def _repr_html_(self):
-        html = str(self)
-        return """
-             <h2 style="margin-bottom: 0em"><pre>{}</pre></h2>
-             <p style="font-variant: small-caps; font-size: 1.5em; font-family: sans-serif; color: grey; margin-top: -0.2em; margin-bottom: 0.2em">variable</p>
-             <pre>{}</pre>
-        """.format(
-            self.name, html
->>>>>>> ff01314e
         )
 
 
