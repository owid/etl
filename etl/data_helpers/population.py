--- conflicted
+++ resolved
@@ -109,12 +109,7 @@
             age_min = age_ranges[0] if age_ranges[0] is not None else -1
             age_max = age_ranges[1] if age_ranges[1] is not None else 1000
             # Keep ages in group - allows for selection of single years in group
-<<<<<<< HEAD
-            pop_g = pop[(pop["age"] >= age_min) & (pop["age"] <= age_max)].copy()
-=======
-            pop_g = pop[(pop["age"] >= age_min) & (pop["age"] < age_max)].copy()
->>>>>>> 29a5d0e7
-            # Group by dimensions, replace age group name
+            pop_g = pop[(pop["age"] >= age_min) & (pop["age"] <= age_max)].copy()            # Group by dimensions, replace age group name
             pop_g = (
                 pop_g.drop(columns=["age"])
                 .groupby(["location", "year", "sex"], as_index=False, observed=True)
