--- conflicted
+++ resolved
@@ -66,11 +66,7 @@
         Dataframe with extra column `population`.
     """
     if ds_un_wpp is None:
-<<<<<<< HEAD
-        ds_un_wpp_path = DATA_DIR / "garden" / "un" / "2022-07-11" / "un_wpp"
-=======
         ds_un_wpp_path = DATA_DIR / "garden/un/2022-07-11/un_wpp"
->>>>>>> 7df6c34c
         log.warning(f"Dataset {ds_un_wpp_path} is silently being loaded.")
         # Load granular population dataset
         ds_un_wpp = Dataset(ds_un_wpp_path)
