"""Utils related to geographical entities."""

import functools
import json
import warnings
from pathlib import Path
from typing import Any, Dict, List, Literal, Optional, Set, TypeVar, Union, cast

import numpy as np
import owid.catalog.processing as pr
import pandas as pd
from owid.catalog import Dataset, Table, Variable
from owid.datautils.common import ExceptionFromDocstring, warn_on_list_of_entities
from owid.datautils.dataframes import groupby_agg, map_series
from owid.datautils.io.json import load_json
from structlog import get_logger

from etl.paths import DATA_DIR, LATEST_REGIONS_DATASET_PATH

# Initialize logger.
log = get_logger()

TableOrDataFrame = TypeVar("TableOrDataFrame", pd.DataFrame, Table)

# Default regions when creating region aggregates.
REGIONS = {
    # Default continents.
    "Africa": {},
    "Asia": {},
    "Europe": {},
    "North America": {},
    "Oceania": {},
    "South America": {},
    # Income groups.
    "Low-income countries": {},
    "Upper-middle-income countries": {},
    "Lower-middle-income countries": {},
    "High-income countries": {},
    # Other special regions.
    "European Union (27)": {},
<<<<<<< HEAD
=======
    # TODO: Consider adding also the historical regions to EU (27) definition.
    # That could be done in the regions dataset, or here, by defining:
    # {"European Union (27)": {"additional_members": ["East Germany", "West Germany", "Czechoslovakia", ...]}}
>>>>>>> d2cfb51c
}

########################################################################################################################
# DEPRECATED: Default parameters when using "auto" mode when imposing a list of countries that must be informed, when
# creating region aggregates.
# When creating region aggregates for a certain variable in a certain year, some mandatory countries must be
# informed, otherwise the aggregate will be nan (since we consider that there is not enough information).
# A country will be considered mandatory if they exceed this minimum fraction of the total population of the region.
MIN_FRAC_INDIVIDUAL_POPULATION = 0.0
# A country will be considered mandatory if the sum of the population of all countries (sorted by decreasing
# population until reaching this country) exceeds the following fraction of the total population of the region.
MIN_FRAC_CUMULATIVE_POPULATION = 0.7
# Reference year to build the list of mandatory countries.
REFERENCE_YEAR = 2018
########################################################################################################################

########################################################################################################################
# DEPRECATED: Default paths when silently loading population and income groups datasets.
# Paths to datasets used in this module. Feel free to update the versions or paths whenever there is a
# new version of the datasets.
# DATASET_POPULATION = DATA_DIR / "garden" / "demography" / "2023-03-31" / "population"
DATASET_POPULATION = DATA_DIR / "garden" / "owid" / "latest" / "key_indicators"
TNAME_KEY_INDICATORS = "population"
# Path to Key Indicators dataset
DATASET_WB_INCOME = DATA_DIR / "garden" / "wb" / "2021-07-01" / "wb_income"
TNAME_WB_INCOME = "wb_income_group"
########################################################################################################################


@functools.lru_cache
def _load_population() -> Table:
    ####################################################################################################################
    # WARNING: This function is deprecated. All datasets should be loaded using PathFinder.
    ####################################################################################################################
    log.warning(f"Dataset {DATASET_POPULATION} is silently being loaded.")
    population = Dataset(DATASET_POPULATION)[TNAME_KEY_INDICATORS]
    return population.reset_index()


@functools.lru_cache
def _load_countries_regions() -> pd.DataFrame:
    ####################################################################################################################
    # WARNING: This function is deprecated. All datasets should be loaded using PathFinder.
    ####################################################################################################################
    log.warning(f"Dataset {LATEST_REGIONS_DATASET_PATH} is silently being loaded.")
    countries_regions = Dataset(LATEST_REGIONS_DATASET_PATH)["regions"]
    return cast(pd.DataFrame, countries_regions)


@functools.lru_cache
def _load_income_groups() -> pd.DataFrame:
    ####################################################################################################################
    # WARNING: This function is deprecated. All datasets should be loaded using PathFinder.
    ####################################################################################################################
    log.warning(f"Dataset {DATASET_WB_INCOME} is silently being loaded.")
    income_groups = Dataset(DATASET_WB_INCOME)[TNAME_WB_INCOME]
    return cast(pd.DataFrame, income_groups)


class RegionNotFound(ExceptionFromDocstring):
    """Region was not found in countries-regions dataset."""


def list_countries_in_region(
    region: str,
    countries_regions: Optional[pd.DataFrame] = None,
    income_groups: Optional[pd.DataFrame] = None,
) -> List[str]:
    """List countries that are members of a region.

    ####################################################################################################################
    WARNING: This function is deprecated, use list_members_of_region instead.
    ####################################################################################################################

    Parameters
    ----------
    region : str
        Name of the region (e.g. Europe).
    countries_regions : pd.DataFrame or None
        Countries-regions dataset, or None to load it from the catalog.
    income_groups : pd.DataFrame or None
        Income-groups dataset, or None, to load it from the catalog.

    Returns
    -------
    members : list
        Names of countries that are members of the region.

    """
    log.warning("This function is deprecated. Use list_members_of_region instead.")

    if countries_regions is None:
        countries_regions = _load_countries_regions()

    if income_groups is None:
        income_groups = _load_income_groups().reset_index()
    income_groups_names = income_groups["income_group"].dropna().unique().tolist()  # type: ignore

    if region in countries_regions["name"].tolist():
        # Find codes of member countries in this region.
        member_codes_str = countries_regions[countries_regions["name"] == region]["members"].item()
        if pd.isnull(member_codes_str):
            member_codes = []
        else:
            member_codes = json.loads(member_codes_str)
        # Get harmonized names of these countries.
        members = countries_regions.loc[member_codes]["name"].tolist()  # type: List[str]
    elif region in income_groups_names:
        members = income_groups[income_groups["income_group"] == region]["country"].unique().tolist()  # type: ignore
    else:
        raise RegionNotFound

    return members


def list_countries_in_region_that_must_have_data(
    region: str,
    reference_year: int = REFERENCE_YEAR,
    min_frac_individual_population: float = MIN_FRAC_INDIVIDUAL_POPULATION,
    min_frac_cumulative_population: float = MIN_FRAC_CUMULATIVE_POPULATION,
    countries_regions: Optional[pd.DataFrame] = None,
    income_groups: Optional[pd.DataFrame] = None,
    population: Optional[pd.DataFrame] = None,
    verbose: bool = False,
) -> List[str]:
    """List countries of a region that are expected to have the largest contribution to any variable.

    ####################################################################################################################
    WARNING: This function is deprecated. Currently no alternative is implemented.
    ####################################################################################################################

    The contribution of each country is based on their population relative to the region's total.

    Method to select countries:
    1. Select countries whose population is, on a certain reference year (reference_year), larger than a fraction of
    min_frac_individual_population with respect to the total population of the region.
    2. Among those, sort countries by descending population, and cut as soon as the cumulative population exceeds
    min_frac_cumulative_population.
    Note: It may not be possible to fulfil both conditions. In that case, a warning is raised.

    Parameters
    ----------
    region : str
        Name of the region.
    reference_year : int
        Reference year to consider when selecting countries.
    min_frac_individual_population : float
        Minimum fraction of the total population of the region that each of the listed countries must exceed.
    min_frac_cumulative_population : float
        Minimum fraction of the total population of the region that the sum of the listed countries must exceed.
    countries_regions : pd.DataFrame or None
        Countries-regions dataset, or None, to load it from owid catalog.
    income_groups : pd.DataFrame or None
        Income-groups dataset, or None, to load it from the catalog.
    population : pd.DataFrame or None
        Population dataset, or None, to load it from owid catalog.
    verbose : bool
        True to print the number of countries (and percentage of cumulative population) that must have data.

    Returns
    -------
    countries : list
        Countries that are expected to have the largest contribution.

    """

    log.warning("This function is deprecated. Currently no alternative is implemented.")

    if countries_regions is None:
        # NOTE: This should be avoided, and it will raise a warning if used.
        countries_regions = _load_countries_regions()

    if population is None:
        # NOTE: This should be avoided, and it will raise a warning if used.
        population = _load_population()

    if income_groups is None:
        # NOTE: This should be avoided, and it will raise a warning if used.
        income_groups = _load_income_groups().reset_index()

    # List all countries in the selected region.
    members = list_countries_in_region(region, countries_regions=countries_regions, income_groups=income_groups)

    # Select population data for reference year for all countries in the region.
    reference = (
        population[(population["country"].isin(members)) & (population["year"] == reference_year)]  # type: ignore
        .dropna(subset="population")
        .sort_values("population", ascending=False)
        .reset_index(drop=True)
    )

    # Calculate total population in the region, and the fractional contribution of each country.
    total_population = reference["population"].sum()
    reference["fraction"] = reference["population"] / total_population

    # Select countries that exceed a minimum individual fraction of the total population of the region.
    selected = reference[(reference["fraction"] > min_frac_individual_population)].reset_index(drop=True)

    # Among remaining countries, select countries that, combined, exceed a minimum fraction of the total population.
    selected["cumulative_fraction"] = selected["population"].cumsum() / total_population
    candidates_to_ignore = selected[selected["cumulative_fraction"] > min_frac_cumulative_population]
    if len(candidates_to_ignore) > 0:
        selected = selected.loc[0 : candidates_to_ignore.index[0]]

    if (min_frac_individual_population == 0) and (min_frac_cumulative_population == 0):
        selected = pd.DataFrame({"country": [], "fraction": []})
    elif (len(selected) == 0) or ((len(selected) == len(reference)) and (len(reference) > 1)):
        # This happens when the only way to fulfil the conditions is to include all countries.
        warnings.warn("Conditions are too strict to select countries that must be included in the data.")
        selected = reference.copy()

    if verbose:
        print(
            f"{len(selected)} countries must be informed for {region} (covering"
            f" {selected['fraction'].sum() * 100: .2f}% of the population; otherwise"
            " aggregate data will be nan."
        )
    countries = selected["country"].tolist()  # type: List[str]

    return countries


def add_region_aggregates(
    df: TableOrDataFrame,
    region: str,
    countries_in_region: Optional[List[str]] = None,
    countries_that_must_have_data: Optional[Union[List[str], Literal["auto"]]] = None,
    num_allowed_nans_per_year: Optional[int] = None,
    frac_allowed_nans_per_year: Optional[float] = None,
    min_num_values_per_year: Optional[int] = None,
    country_col: str = "country",
    year_col: str = "year",
    aggregations: Optional[Dict[str, Any]] = None,
    keep_original_region_with_suffix: Optional[str] = None,
    population: Optional[pd.DataFrame] = None,
) -> TableOrDataFrame:
    """Add aggregate data for a specific region (e.g. a continent or an income group) to a table.

    ####################################################################################################################
    WARNING: Consider using add_regions_to_table instead.
    This function is not deprecated, as it is used by add_regions_to_table, but it should not be used directly.
    ####################################################################################################################

    If data for a region already exists:
    * If keep_original_region_with_suffix is None, the original data for the region will be replaced by a new aggregate.
    * If keep_original_region_with_suffix is not None, the original data for the region will be kept, and the value of
      keep_original_region_with_suffix will be appended to the name of the region.

    When adding up the contribution from different countries (e.g. Spain, France, etc.) of a region (e.g. Europe), we
    want to avoid two problems:
    * Generating a series of nan, because one small country (with a negligible contribution) has nans.
    * Generating a series that underestimates the real one, because of treating missing values as zeros.

    To avoid these problems, we first define a list of "big countries" that must be present in the data, in order to
    safely do the aggregation. If any of these countries is not present for a particular variable and year, the
    aggregation will be nan for that variable and year. Otherwise, if all big countries are present, any other missing
    country will be assumed to have zero contribution to the variable.
    For example, when aggregating the electricity demand of North America, United States and Mexico cannot be missing,
    because otherwise the aggregation would significantly underestimate the true electricity demand of North America.

    Additionally, the aggregation of a particular variable for a particular year cannot have too many nans. If the
    number of nans exceeds num_allowed_nans_per_year, or if the fraction of nans exceeds frac_allowed_nans_per_year, the
    aggregation for that variable and year will be nan.

    Parameters
    ----------
    df : TableOrDataFrame
        Original table, which may already contain data for the region.
    region : str
        Region to add.
    countries_in_region : list or None
        List of countries that are members of this region. None to load them from countries-regions dataset.
    countries_that_must_have_data : list or None or str
        * If a list of countries is passed, those countries must have data for a particular variable and year. If any of
          those countries is not informed on a particular variable and year, the region will have nan for that particular
          variable and year.
        * If "auto", a list of countries that must have data is automatically generated, based on population. When
          choosing this option, explicitly pass population as an argument (otherwise it will be silently loaded).
          See function list_countries_in_region_that_must_have_data for more details.
        * If None, nothing happens: An aggregate is constructed even if important countries are missing.
    num_allowed_nans_per_year : int or None
        * If a number is passed, this is the maximum number of nans that can be present in a particular variable and
          year. If that number of nans is exceeded, the aggregate will be nan.
        * If None, nothing happens: An aggregate is constructed regardless of the number of nans.
    frac_allowed_nans_per_year : float or None
        * If a number is passed, this is the maximum fraction of nans that can be present in a particular variable and
          year. If that fraction of nans is exceeded, the aggregate will be nan.
        * If None, nothing happens: An aggregate is constructed regardless of the fraction of nans.
    min_num_values_per_year : int or None
        * If a number is passed, this is the minimum number of non-nan values that must be present in a particular
          variable and year. If that number of values is not reached, the aggregate will be nan.
        * If None, nothing happens: An aggregate is constructed regardless of the number of non-nan values.
    country_col : str
        Name of country column.
    year_col : str
        Name of year column.
    aggregations : dict or None
        Aggregations to execute for each variable. If None, the contribution to each variable from each country in the
        region will be summed. Otherwise, only the variables indicated in the dictionary will be affected. All remaining
        variables will be nan.
    keep_original_region_with_suffix : str or None
        * If not None, the original data for a region will be kept, with the same name, but having suffix
          keep_original_region_with_suffix appended to its name.
        * If None, the original data for a region will be replaced by aggregate data constructed by this function.
    population : pd.DataFrame or None
        Only relevant if countries_that_must_have_data is "auto", otherwise ignored.
        * If not None, it should be the main population table from the population dataset.
        * If None, the population table will be silently loaded.

    Returns
    -------
    df_updated : pd.DataFrame
        Original dataset after adding (or replacing) data for selected region.

    """
    if countries_in_region is None:
        # List countries in the region.
        countries_in_region = list_countries_in_region(
            region=region,
        )

    if countries_that_must_have_data is None:
        countries_that_must_have_data = []
    elif countries_that_must_have_data == "auto":
        # List countries that should present in the data (since they are expected to contribute the most).
        countries_that_must_have_data = list_countries_in_region_that_must_have_data(
            region=region,
            population=population,
        )

    # If aggregations are not defined for each variable, assume 'sum'.
    fixed_columns = [country_col, year_col]
    if aggregations is None:
        aggregations = {variable: "sum" for variable in df.columns if variable not in fixed_columns}
    variables = list(aggregations)

    # Initialise dataframe of added regions, and add variables one by one to it.
    # df_region = Table({country_col: [], year_col: []}).astype(dtype={country_col: "object", year_col: "int"})
    # Select data for countries in the region.
    df_countries = df[df[country_col].isin(countries_in_region)]

    df_region = groupby_agg(
        df=df_countries,
        groupby_columns=year_col,
        aggregations=dict(
            **aggregations,
            **{country_col: lambda x: set(countries_that_must_have_data).issubset(set(list(x)))},
        ),
        num_allowed_nans=num_allowed_nans_per_year,
        frac_allowed_nans=frac_allowed_nans_per_year,
        min_num_values=min_num_values_per_year,
    ).reset_index()

    # Create filter that detects rows where the most contributing countries are not present.
    mask_countries_present = ~df_region[country_col]
    if mask_countries_present.any():
        # Make nan all aggregates if the most contributing countries were not present.
        df_region.loc[mask_countries_present, variables] = np.nan
    # Replace the column that was used to check if most contributing countries were present by the region's name.
    df_region[country_col] = region

    if isinstance(keep_original_region_with_suffix, str):
        # Keep rows in the original dataframe containing rows for region (adding a suffix to the region name), and then
        # append new rows for region.
        rows_original_region = df[country_col] == region
        df_original_region = df[rows_original_region].reset_index(drop=True)
        # Append suffix at the end of the name of the original region.
        df_original_region[country_col] = region + cast(str, keep_original_region_with_suffix)
        df_updated = pd.concat(
            [df[~rows_original_region], df_original_region, df_region],
            ignore_index=True,
        )
    else:
        # Remove rows in the original table containing rows for region, and append new rows for region.
        df_updated = pd.concat([df[~(df[country_col] == region)], df_region], ignore_index=True)
        # WARNING: When an aggregate is added (e.g. "Europe") just for one of the columns (and no aggregation is
        # specified for the rest of columns) and there was already data for that region, the data for the rest of
        # columns is deleted for that particular region (in the following line).
        # This is an unusual scenario, because you would normally want to replace all data for a certain region, not
        # just certain columns. However, the expected behavior would be to just replace the region data for the
        # specified column.
        # For now, simply warn that the original data for the region for those columns was deleted.
        columns_without_aggregate = set(df.drop(columns=fixed_columns).columns) - set(aggregations)
        if (len(columns_without_aggregate) > 0) and (len(df[df[country_col] == region]) > 0):
            log.warning(
                f"Region {region} already has data for columns that do not have a defined aggregation method: "
                f"({columns_without_aggregate}). That data will become nan."
            )

    # Sort conveniently.
    df_updated = df_updated.sort_values([country_col, year_col]).reset_index(drop=True)

    # If the original was Table, copy metadata
    if isinstance(df, Table):
        return Table(df_updated).copy_metadata(df)
    else:
        return df_updated  # type: ignore


def harmonize_countries(
    df: TableOrDataFrame,
    countries_file: Union[Path, str],
    excluded_countries_file: Optional[Union[Path, str]] = None,
    country_col: str = "country",
    warn_on_missing_countries: bool = True,
    make_missing_countries_nan: bool = False,
    warn_on_unused_countries: bool = True,
    warn_on_unknown_excluded_countries: bool = True,
    show_full_warning: bool = True,
) -> TableOrDataFrame:
    """Harmonize country names in dataframe, following the mapping given in a file.

    Countries in dataframe that are not in mapping will left unchanged (or converted to nan, if
    make_missing_countries_nan is True). If excluded_countries_file is given, countries in that list will be removed
    from the output data.

    Parameters
    ----------
    df : pd.DataFrame
        Original dataframe that contains a column of non-harmonized country names.
    countries_file : str
        Path to json file containing a mapping from non-harmonized to harmonized country names.
    excluded_countries_file : str
        Path to json file containing a list of non-harmonized country names to be ignored (i.e. they will not be
        harmonized, and will therefore not be included in the output data).
    country_col : str
        Name of column in df containing non-harmonized country names.
    warn_on_missing_countries : bool
        True to warn about countries that appear in original table but not in countries file.
    make_missing_countries_nan : bool
        True to make nan any country that appears in original dataframe but not in countries file. False to keep their
        original (possibly non-harmonized) names.
    warn_on_unused_countries : bool
        True to warn about countries that appear in countries file but are useless (since they do not appear in original
        dataframe).
    warn_on_unknown_excluded_countries : bool
        True to warn about countries that appear in the list of non-harmonized countries to ignore, but are not found in
        the data.
    show_full_warning : bool
        True to display list of countries in warning messages.

    Returns
    -------
    df_harmonized : pd.DataFrame
        Original dataframe after standardizing the column of country names.

    """
    df_harmonized = df.copy(deep=False)

    # Load country mappings.
    countries = load_json(countries_file, warn_on_duplicated_keys=True)

    if excluded_countries_file is not None:
        # Load list of excluded countries.
        excluded_countries = load_json(excluded_countries_file, warn_on_duplicated_keys=True)

        # Check that all countries to be excluded exist in the data.
        unknown_excluded_countries = set(excluded_countries) - set(df[country_col])
        if warn_on_unknown_excluded_countries and (len(unknown_excluded_countries) > 0):
            warn_on_list_of_entities(
                list_of_entities=unknown_excluded_countries,
                warning_message="Unknown country names in excluded countries file:",
                show_list=show_full_warning,
            )

        # Remove rows corresponding to countries to be excluded.
        df_harmonized = df_harmonized[~df_harmonized[country_col].isin(excluded_countries)]

    # Harmonize all remaining country names.
    country_harmonized = map_series(
        series=df_harmonized[country_col],
        mapping=countries,
        make_unmapped_values_nan=make_missing_countries_nan,
        warn_on_missing_mappings=warn_on_missing_countries,
        warn_on_unused_mappings=warn_on_unused_countries,
        show_full_warning=show_full_warning,
    )

    # Put back metadata and add processing log.
    if isinstance(df_harmonized, Table):
        country_harmonized = Variable(
            country_harmonized, name=country_col, metadata=df_harmonized[country_col].metadata
        ).update_log(
            operation="harmonize",
        )

    df_harmonized[country_col] = country_harmonized

    return df_harmonized  # type: ignore


def add_population_to_dataframe(
    df: TableOrDataFrame,
    ds_population: Optional[Dataset] = None,
    country_col: str = "country",
    year_col: str = "year",
    population_col: str = "population",
    warn_on_missing_countries: bool = True,
    show_full_warning: bool = True,
    interpolate_missing_population: bool = False,
    expected_countries_without_population: Optional[List[str]] = None,
) -> TableOrDataFrame:
    """Add column of population to a dataframe.

    ####################################################################################################################
    WARNING: This function is deprecated. Use add_population_to_table instead.
    ####################################################################################################################

    Parameters
    ----------
    df : TableOrDataFrame
        Original dataframe that contains a column of country names and years.
    ds_population : Dataset or None
        Population dataset.
    country_col : str
        Name of column in original dataframe with country names.
    year_col : str
        Name of column in original dataframe with years.
    population_col : str
        Name of new column to be created with population values.
    warn_on_missing_countries : bool
        True to warn about countries that appear in original dataframe but not in population dataset.
    show_full_warning : bool
        True to display list of countries in warning messages.
    interpolate_missing_population : bool
        True to linearly interpolate population on years that are presented in df, but for which we do not have
        population data; otherwise False to keep missing population data as nans.
        For example, if interpolate_missing_population is True and df has data for all years between 1900 and 1910,
        but population is only given for 1900 and 1910, population will be linearly interpolated between those years.
    expected_countries_without_population : list
        Countries that are expected to not have population (that should be ignored if warnings are activated).

    Returns
    -------
    df_with_population : pd.DataFrame
        Original dataframe after adding a column with population values.

    """
    log.warning("This function is deprecated. Use add_population_to_table instead.")

    # Load population data.
    if ds_population is not None:
        population = ds_population["population"].reset_index()
    else:
        population = _load_population()
    population = population.rename(
        columns={
            "country": country_col,
            "year": year_col,
            "population": population_col,
        }
    )[[country_col, year_col, population_col]]

    # Check if there is any unexpected missing country.
    missing_countries = set(df[country_col]) - set(population[country_col])
    if expected_countries_without_population is not None:
        missing_countries = missing_countries - set(expected_countries_without_population)
    if (len(missing_countries) > 0) and warn_on_missing_countries:
        warn_on_list_of_entities(
            list_of_entities=missing_countries,
            warning_message=(
                f"{len(missing_countries)} countries not found in population"
                " dataset. They will remain in the dataset, but have nan"
                " population."
            ),
            show_list=show_full_warning,
        )

    if interpolate_missing_population:
        # For some countries we have population data only on certain years, e.g. 1900, 1910, etc.
        # Optionally fill missing years linearly.
        countries_in_data = df[country_col].unique()
        years_in_data = df[year_col].unique()

        population = population.set_index([country_col, year_col]).reindex(
            pd.MultiIndex.from_product([countries_in_data, years_in_data], names=[country_col, year_col])
        )

        population = population.groupby(country_col).transform(
            lambda x: x.interpolate(method="linear", limit_direction="both")
        )

    # Add population to original dataframe.
    merge = pr.merge if isinstance(df, Table) else pd.merge

    if population.index.names != [None]:
        # If population has a multiindex, we need to reset it before merging.
        population = population.reset_index()

    df_with_population = merge(df, population, on=[country_col, year_col], how="left")

    return cast(TableOrDataFrame, df_with_population)


def add_population_to_table(
    tb: Table,
    ds_population: Dataset,
    country_col: str = "country",
    year_col: str = "year",
    population_col: str = "population",
    warn_on_missing_countries: bool = True,
    show_full_warning: bool = True,
    interpolate_missing_population: bool = False,
    expected_countries_without_population: Optional[List[str]] = None,
) -> Table:
    """Add column of population to a table with metadata.

    Parameters
    ----------
    tb : Table
        Original table that contains a column of country names and years.
    ds_population : Dataset
        Population dataset.
    country_col : str
        Name of column in original table with country names.
    year_col : str
        Name of column in original table with years.
    population_col : str
        Name of new column to be created with population values.
    warn_on_missing_countries : bool
        True to warn about countries that appear in original table but not in the population dataset.
    show_full_warning : bool
        True to display list of countries in warning messages.
    interpolate_missing_population : bool
        True to linearly interpolate population on years that are presented in tb, but for which we do not have
        population data; otherwise False to keep missing population data as nans.
        For example, if interpolate_missing_population is True and tb has data for all years between 1900 and 1910,
        but population is only given for 1900 and 1910, population will be linearly interpolated between those years.
    expected_countries_without_population : list
        Countries that are expected to not have population (that should be ignored if warnings are activated).

    Returns
    -------
    tb_with_population : Table
        Original table after adding a column with population values.

    """
    # Create a dataframe with an additional population column.
    df_with_population = add_population_to_dataframe(
        df=tb,
        ds_population=ds_population,
        country_col=country_col,
        year_col=year_col,
        population_col=population_col,
        warn_on_missing_countries=warn_on_missing_countries,
        show_full_warning=show_full_warning,
        interpolate_missing_population=interpolate_missing_population,
        expected_countries_without_population=expected_countries_without_population,
    )

    # Convert the dataframe into a table, with the metadata of the original table.
    tb_with_population = Table(df_with_population).copy_metadata(tb)

    # Add metadata to the new population column.
    tb_with_population[population_col] = tb_with_population[population_col].copy_metadata(
        ds_population["population"]["population"]
    )

    return tb_with_population


def add_gdp_to_table(
    tb: Table, ds_gdp: Dataset, country_col: str = "country", year_col: str = "year", gdp_col: str = "gdp"
) -> Table:
    """Add column of GDP to a table with metadata.

    Parameters
    ----------
    tb : Table
        Original table that contains a column of country names and years.
    ds_gdp : Dataset
        Population dataset.
    country_col : str
        Name of column in original table with country names.
    year_col : str
        Name of column in original table with years.
    gdp_col : str
        Name of new column to be created with GDP values.

    Returns
    -------
    tb_with_gdo : Table
        Original table after adding a column with GDP values.

    """
    tb_with_gdp = tb.copy()

    # Read main table from GDP dataset.
    tb_gdp = ds_gdp["maddison_gdp"].reset_index()

    # Add metadata sources and licenses to the main GDP variable.
    tb_gdp["gdp"].metadata.sources = ds_gdp.metadata.sources
    tb_gdp["gdp"].metadata.licenses = ds_gdp.metadata.licenses

    gdp_columns = {
        "country": country_col,
        "year": year_col,
        "gdp": gdp_col,
    }
    tb_gdp = tb_gdp[list(gdp_columns)].rename(columns=gdp_columns)

    # Drop rows with missing values.
    tb_gdp = tb_gdp.dropna(how="any").reset_index(drop=True)

    # Add GDP column to original table.
    tb_with_gdp = tb_with_gdp.merge(tb_gdp, on=[country_col, year_col], how="left")

    return tb_with_gdp


def create_table_of_regions_and_subregions(ds_regions: Dataset, subregion_type: str = "members") -> Table:
    # Subregion type can be "members" or "successors" (or in principle also "related").
    # Get the main table from the regions dataset.
    tb_regions = ds_regions["regions"][["name", subregion_type]]

    # Get a mapping from code to region name.
    mapping = tb_regions["name"].to_dict()

    # Convert strings of lists of members into lists of aliases.
    tb_regions[subregion_type] = [
        json.loads(member) if pd.notnull(member) else [] for member in tb_regions[subregion_type]
    ]

    # Explode list of members to have one row per member.
    tb_regions = tb_regions.explode(subregion_type).dropna()

    # Map member codes to names.
    tb_regions[subregion_type] = map_series(
        series=tb_regions[subregion_type], mapping=mapping, warn_on_missing_mappings=True
    )

    # Create a column with the list of members in each region
    tb_countries_in_region = (
        tb_regions.rename(columns={"name": "region"})
        .groupby("region", as_index=True, observed=True)
        .agg({subregion_type: list})
    )

    return tb_countries_in_region


def list_members_of_region(
    region: str,
    ds_regions: Dataset,
    ds_income_groups: Optional[Dataset] = None,
    additional_regions: Optional[List[str]] = None,
    excluded_regions: Optional[List[str]] = None,
    additional_members: Optional[List[str]] = None,
    excluded_members: Optional[List[str]] = None,
    include_historical_regions_in_income_groups: bool = False,
) -> List[str]:
    """Get countries in a region, both for known regions (e.g. "Africa") and custom ones (e.g. "Europe (excl. EU-27)").

    Parameters
    ----------
    region : str
        Region name (e.g. "Africa", or "Europe (excl. EU-27)"). If the region is a known region in ds_regions, its
        members will be listed.
    ds_regions : Dataset
        Regions dataset.
    ds_income_groups : Dataset or None
        Income groups dataset. It must be given if region is an income group.
    additional_regions: list or None
        Additional regions whose members should be included in the list.
    excluded_regions: list or None
        Regions whose members should be excluded from the list.
    additional_members : list or None
        Additional individual members to include in the list.
    excluded_members : list
        Individual members to exclude from the list.
    include_historical_regions_in_income_groups : bool
        True to include historical regions in income groups.

    Returns
    -------
    countries : list
        List of countries in the specified region.

    """
    if additional_regions is None:
        additional_regions = []
    if excluded_regions is None:
        excluded_regions = []
    if additional_members is None:
        additional_members = []
    if excluded_members is None:
        excluded_members = []

    # Get the main table from the regions dataset and create a new table that has regions and members.
    tb_countries_in_region = create_table_of_regions_and_subregions(ds_regions=ds_regions, subregion_type="members")

    if ds_income_groups is not None:
        if "wb_income_group" in ds_income_groups.table_names:
            # TODO: Remove this block once the old income groups dataset has been archived.
            # Get the main table from the income groups dataset.
            tb_income = (
                ds_income_groups["wb_income_group"].reset_index().rename(columns={"income_group": "classification"})
            )
        elif "income_groups_latest" in ds_income_groups.table_names:
            # Get the table with the current definitions of income groups.
            tb_income = ds_income_groups["income_groups_latest"].reset_index()
        else:
            raise KeyError(
                "Table 'income_groups_latest' not found. "
                "You may not be using the right version of the income groups dataset ds_income_groups."
            )

        if include_historical_regions_in_income_groups:
            # Since "income_groups_latest" does not include historical regions, optionally we take their latest
            # classification from "income_groups" and add them to df_income.
            historical_regions = ds_income_groups["income_groups"].reset_index()
            # Keep only countries that are not in "income_groups_latest".
            # NOTE: This not only includes historical regions, but also countries that don't appear in
            # "income_groups_latest", like Venezuela.
            historical_regions = historical_regions[~historical_regions["country"].isin(tb_income["country"])]
            # Keep only the latest income group classification of each historical region.
            historical_regions = (
                historical_regions.sort_values(["country", "year"], ascending=True)
                .drop_duplicates(subset="country", keep="last")
                .drop(columns="year")
                .reset_index(drop=True)
            )
            # Append historical regions to latest income group classifications.
            tb_income = pd.concat([tb_income, historical_regions], ignore_index=True)

        # Create a dataframe of countries in each income group.
        tb_countries_in_income_group = (
            tb_income.rename(columns={"classification": "region", "country": "members"})  # type: ignore
            .groupby("region", as_index=True, observed=True)
            .agg({"members": list})
        )

        # Create a dataframe of members in regions, including income groups.
        tb_countries_in_region = pd.concat([tb_countries_in_region, tb_countries_in_income_group], ignore_index=False)

    # Get list of default members for the given region, if it's known.
    if region in tb_countries_in_region.index.tolist():
        countries_set = set(tb_countries_in_region.loc[region]["members"])
    else:
        # Initialise an empty set of members.
        countries_set = set()

    # List countries from the list of regions included.
    countries_set |= set(
        sum([tb_countries_in_region.loc[region_included]["members"] for region_included in additional_regions], [])
    )

    # Remove all countries from the list of regions excluded.
    countries_set -= set(
        sum([tb_countries_in_region.loc[region_excluded]["members"] for region_excluded in excluded_regions], [])
    )

    # Add the list of individual countries to be included.
    countries_set |= set(additional_members)

    # Remove the list of individual countries to be excluded.
    countries_set -= set(excluded_members)

    # Convert set of countries into a sorted list.
    countries = sorted(countries_set)

    return countries


def detect_overlapping_regions(
<<<<<<< HEAD
    df, index_columns, regions_and_members, country_col="country", year_col="year", ignore_overlaps_of_zeros=True
=======
    df: TableOrDataFrame,
    index_columns: List[str],
    regions_and_members: Dict[str, List[str]],
    country_col: str = "country",
    year_col: str = "year",
    ignore_overlaps_of_zeros: bool = True,
>>>>>>> d2cfb51c
):
    """Detect years on which the data for two regions overlap, e.g. a historical region and one of its successors.

    Parameters
    ----------
    df : TableOrDataFrame
        Data (with a dummy index).
    index_columns : list
        Names of index columns.
    regions_and_members : dict
        Regions to check for overlaps. Each region must have a dictionary "regions_included", listing the subregions
        contained. If the region is historical, "regions_included" would be the list of successor countries.
    country_col : str, optional
        Name of country column (usually "country").
    year_col : str, optional
        Name of year column (usually "year").
    ignore_overlaps_of_zeros : bool, optional
        True to ignore overlaps of zeros.

    Returns
    -------
    all_overlaps : dict
        All overlaps found.

    """
    # Sum over all columns to get the total sum of each column for each country-year.
    tb_total = (
        df.groupby([country_col, year_col])
        .agg({column: "sum" for column in df.columns if column not in index_columns})
        .reset_index()
    )
    # Create a list of values that will be ignored in overlaps (usually zero or nothing).
    if ignore_overlaps_of_zeros:
        overlapping_values_to_ignore = [0]
    else:
        overlapping_values_to_ignore = []
    # List all variables in data (ignoring index columns).
    variables = [column for column in df.columns if column not in index_columns]
    # List all country names found in data.
<<<<<<< HEAD
    countries_in_data = df[country_col].unique().tolist()
    # List all regions found in data.
=======
    countries_in_data = df[country_col].unique().tolist()  # type: ignore
    # List all regions found in data.
    # TODO: Possible overlaps in custom regions are not considered here. I think it would be simple enough to include
    #   here custom regions and check for overlaps.
>>>>>>> d2cfb51c
    regions = [country for country in list(regions_and_members) if country in countries_in_data]
    # Initialize a list that will store all overlaps found.
    all_overlaps = []
    for region in regions:
        # List members of current region.
        members = [member for member in regions_and_members[region] if member in countries_in_data]
        for member in members:
            # Select data for current region.
            region_values = (
                tb_total[tb_total[country_col] == region]
                .replace(overlapping_values_to_ignore, np.nan)
                .dropna(subset=variables, how="all")
            )
            # Select data for current member.
            member_values = (
                tb_total[tb_total[country_col] == member]
                .replace(overlapping_values_to_ignore, np.nan)
                .dropna(subset=variables, how="all")
            )
            # Concatenate both selections of data, and select duplicated rows.
            combined = pd.concat([region_values, member_values])
            # Option 1: Check if there is an overlap on the same year (even if not on the same variable).
            # overlaps = combined[combined.duplicated(subset=[year_col], keep=False)]  # type: ignore
            # Option 2: Check if there is an overlap on the same year and on the same variable.
            # Count how many non-nan values are present for each year, among the two countries considered.
            counts = combined.drop(columns=country_col).groupby(year_col, as_index=True, observed=True).count()
            overlaps = counts[counts.max(axis=1) > 1]
            if len(overlaps) > 0:
                # Define new overlap in a convenient format.
                new_overlap = {year: {region, member} for year in set(overlaps.index)}
                # Add the overlap found to the dictionary of all overlaps.
                if new_overlap not in all_overlaps:
                    all_overlaps.append(new_overlap)

    return all_overlaps


def add_regions_to_table(
    tb: TableOrDataFrame,
    ds_regions: Dataset,
    ds_income_groups: Optional[Dataset] = None,
    regions: Optional[Union[List[str], Dict[str, Any]]] = None,
    aggregations: Optional[Dict[str, str]] = None,
    num_allowed_nans_per_year: Optional[int] = None,
    frac_allowed_nans_per_year: Optional[float] = None,
    min_num_values_per_year: Optional[int] = None,
    country_col: str = "country",
    year_col: str = "year",
    keep_original_region_with_suffix: Optional[str] = None,
    check_for_region_overlaps: bool = True,
    accepted_overlaps: Optional[List[Dict[int, Set[str]]]] = None,
    ignore_overlaps_of_zeros: bool = False,
    subregion_type: str = "successors",
    countries_that_must_have_data: Optional[Dict[str, List[str]]] = None,
) -> Table:
    """Add one or more region aggregates to a table (or dataframe).

    This should be the default function to use when adding data for regions to a table (or dataframe).
    This function respects the metadata of the incoming data.

    If the original data for a region already exists:
    * If keep_original_region_with_suffix is None, the original data for the region will be replaced by a new aggregate.
    * If keep_original_region_with_suffix is not None, the original data for the region will be kept, and the value of
      keep_original_region_with_suffix will be appended to the name of the region.

    Parameters
    ----------
    tb : TableOrDataFrame
        Original data, which may or may not contain data for regions.
    ds_regions : Dataset
        Regions dataset.
    ds_income_groups : Optional[Dataset], default: None
        World Bank income groups dataset.
        * If given, aggregates for income groups may be added to the data.
        * If None, no aggregates for income groups will be added.
    regions : Optional[Union[List[str], Dict[str, Any]]], default: None
        Regions to be added.
        * If it is a list, it must contain region names of default regions or income groups.
          Example: ["Africa", "Europe", "High-income countries"]
        * If it is a dictionary, each key must be the name of a default, or custom region, and the value is another
          dictionary, that can contain any of the following keys:
          * "additional_regions": Additional regions whose members should be included in the region.
          * "excluded_regions": Regions whose members should be excluded from the region.
          * "additional_members": Additional individual members (countries) to include in the region.
          * "excluded_members": Individual members to exclude from the region.
          Example: {
            "Asia": {},  # No need to define anything, since it is a default region.
            "Asia excluding China": {  # Custom region that must be defined based on other known regions and countries.
                "additional_regions": ["Asia"],
                "excluded_members": ["China"],
                },
            }
        * If None, the default regions will be added (defined as REGIONS in etl.data_helpers.geo).
    aggregations : Optional[Dict[str, str]], default: None
        Aggregation to implement for each variable.
        * If a dictionary is given, the keys must be columns of the input data, and the values must be valid operations.
          Only the variables indicated in the dictionary will be affected. All remaining variables will have an
          aggregate value for the new regions of nan.
          Example: {"column_1": "sum", "column_2": "mean", "column_3": lambda x: some_function(x)}
          If there is a "column_4" in the data, for which no aggregation is defined, then the e.g. "Europe" will have
          only nans for "column_4".
        * If None, "sum" will be assumed to all variables.
    num_allowed_nans_per_year : Optional[int], default: None
        * If a number is passed, this is the maximum number of nans that can be present in a particular variable and
          year. If that number of nans is exceeded, the aggregate will be nan.
        * If None, an aggregate is constructed regardless of the number of nans.
    frac_allowed_nans_per_year : Optional[float], default: None
        * If a number is passed, this is the maximum fraction of nans that can be present in a particular variable and
          year. If that fraction of nans is exceeded, the aggregate will be nan.
        * If None, an aggregate is constructed regardless of the fraction of nans.
    min_num_values_per_year : Optional[int], default: None
        * If a number is passed, this is the minimum number of valid (not-nan) values that must be present in a
          particular variable and year grouped. If that number of values is not reached, the aggregate will be nan.
          However, if all values in the group are valid, the aggregate will also be valid, even if the number of values
          in the group is smaller than min_num_values_per_year.
        * If None, an aggregate is constructed regardless of the number of non-nan values.
    country_col : Optional[str], default: "country"
        Name of country column.
    year_col : Optional[str], default: "year"
        Name of year column.
    keep_original_region_with_suffix : Optional[str], default: None
        * If not None, the original data for a region will be kept, with the same name, but having suffix
          keep_original_region_with_suffix appended to its name.
          Example: If keep_original_region_with_suffix is " (WB)", then there will be rows for, e.g. "Europe (WB)", with
          the original data, and rows for "Europe", with the new aggregate data.
        * If None, the original data for a region will be replaced by new aggregate data constructed by this function.
    check_for_region_overlaps : bool, default: True
        * If True, a warning is raised if a historical region has data on the same year as any of its successors.
          TODO: For now, this function simply warns about overlaps, but does nothing else about them.
            Consider adding the option to remove the data for the historical region, or the data for the successor, at
            the moment the aggregate is created.
        * If False, any possible overlap is ignored.
    accepted_overlaps : Optional[List[Dict[int, Set[str]]]], default: None
        Only relevant if check_for_region_overlaps is True.
        * If a dictionary is passed, it must contain years as keys, and sets of overlapping countries as values.
          This is used to avoid warnings when there are known overlaps in the data that are accepted.
          Note that, if the overlaps passed here are not present in the data, a warning is also raised.
          Example: [{1991: {"Georgia", "USSR"}}, {2000: {"Some region", "Some overlapping region"}}]
        * If None, any possible overlap in the data will raise a warning.
    ignore_overlaps_of_zeros : bool, default: False
        Only relevant if check_for_region_overlaps is True.
        * If True, overlaps of values of zero are ignored. In other words, if a region and one of its successors have
          both data on the same year, and that data is zero for both, no warning is raised.
        * If False, overlaps of values of zero are not ignored.
    subregion_type : str, default: "successors"
        Only relevant if check_for_region_overlaps is True.
        * If "successors", the function will look for overlaps between historical regions and their successors.
        * If "related", the function will look for overlaps between regions and their possibly related members (e.g.
          overseas territories).
    countries_that_must_have_data : Optional[Dict[str, List[str]]], default: None
        * If a dictionary is passed, each key must be a valid region, and the value should be a list of countries that
          must have data for that region. If any of those countries is not informed on a particular variable and year,
          that region will have nan for that particular variable and year.
        * If None, an aggregate is constructed regardless of the countries missing.

    Returns
    -------
    TableOrDataFrame
        Original table (or dataframe) after adding (or replacing) aggregate data for regions.

    """
    df_with_regions = pd.DataFrame(tb).copy()

    if check_for_region_overlaps:
        # Find overlaps between regions and its members.

        if accepted_overlaps is None:
            accepted_overlaps = []

        # Create a dictionary of regions and its members.
        df_regions_and_members = create_table_of_regions_and_subregions(
            ds_regions=ds_regions, subregion_type=subregion_type
        )
        regions_and_members = df_regions_and_members[subregion_type].to_dict()

        # Assume incoming table has a dummy index (the whole function may not work otherwise).
        # Example of region_and_members:
        # {"Czechoslovakia": ["Czechia", "Slovakia"]}
        all_overlaps = detect_overlapping_regions(
            df=df_with_regions,
            regions_and_members=regions_and_members,
            country_col=country_col,
            year_col=year_col,
            index_columns=[country_col, year_col],
            ignore_overlaps_of_zeros=ignore_overlaps_of_zeros,
        )
        # Example of accepted_overlaps:
        # [{1991: {"Georgia", "USSR"}}, {2000: {"Some region", "Some overlapping region"}}]
        # Check whether all accepted overlaps are found in the data, and that there are no new unknown overlaps.
        all_overlaps_sorted = sorted(all_overlaps, key=lambda d: str(d))
        accepted_overlaps_sorted = sorted(accepted_overlaps, key=lambda d: str(d))
        if all_overlaps_sorted != accepted_overlaps_sorted:
            log.warning(
                "Either the list of accepted overlaps is not found in the data or there are unknown overlaps. "
                f"Accepted overlaps: {accepted_overlaps_sorted}.\nFound overlaps: {all_overlaps_sorted}."
            )

    if aggregations is None:
        # Create region aggregates for all columns (with a simple sum) except for index columns.
        aggregations = {column: "sum" for column in df_with_regions.columns if column not in [country_col, year_col]}

    if regions is None:
        regions = REGIONS
    elif isinstance(regions, list):
        # Assume they are known regions and they have no modifications.
        regions = {region: {} for region in regions}

    if countries_that_must_have_data:
        # If countries_that_must_have_data is neither None or [], it must be a dictionary with regions as keys.
        # Check that the dictionary has the right format.
        error = "Argument countries_that_must_have_data must be a dictionary with regions as keys."
        assert set(countries_that_must_have_data) <= set(regions), error
        # Fill missing regions with an empty list.
        countries_that_must_have_data = {
            region: countries_that_must_have_data.get(region, []) for region in list(regions)
        }
    else:
        countries_that_must_have_data = {region: [] for region in list(regions)}

    # Add region aggregates.
    for region in regions:
        # Check that the content of the region dictionary is as expected.
        expected_items = {"additional_regions", "excluded_regions", "additional_members", "excluded_members"}
        unknown_items = set(regions[region]) - expected_items
        if len(unknown_items) > 0:
            log.warning(
                f"Unknown items in dictionary of regions {region}: {unknown_items}. Expected: {expected_items}."
            )

        # List members of the region.
        members = list_members_of_region(
            region=region,
            ds_regions=ds_regions,
            ds_income_groups=ds_income_groups,
            additional_regions=regions[region].get("additional_regions"),
            excluded_regions=regions[region].get("excluded_regions"),
            additional_members=regions[region].get("additional_members"),
            excluded_members=regions[region].get("excluded_members"),
            # By default, include historical regions in income groups.
            include_historical_regions_in_income_groups=True,
        )
        # TODO: Here we could optionally define _df_with_regions, which is passed to add_region_aggregates, and is
        #   identical to df_with_regions, but overlaps in accepted_overlaps are solved (e.g. the data for the historical
        #   or parent region is made nan).

        # Add aggregate data for current region.
        df_with_regions = add_region_aggregates(
            df=df_with_regions,
            region=region,
            aggregations=aggregations,
            countries_in_region=members,
            countries_that_must_have_data=countries_that_must_have_data[region],
            num_allowed_nans_per_year=num_allowed_nans_per_year,
            frac_allowed_nans_per_year=frac_allowed_nans_per_year,
            min_num_values_per_year=min_num_values_per_year,
            country_col=country_col,
            year_col=year_col,
            keep_original_region_with_suffix=keep_original_region_with_suffix,
        )

    # If the original object was a Table, copy metadata
    if isinstance(tb, Table):
        # TODO: Add entry to processing log.
        return Table(df_with_regions).copy_metadata(tb)
    else:
        return df_with_regions  # type: ignore<|MERGE_RESOLUTION|>--- conflicted
+++ resolved
@@ -38,12 +38,9 @@
     "High-income countries": {},
     # Other special regions.
     "European Union (27)": {},
-<<<<<<< HEAD
-=======
     # TODO: Consider adding also the historical regions to EU (27) definition.
     # That could be done in the regions dataset, or here, by defining:
     # {"European Union (27)": {"additional_members": ["East Germany", "West Germany", "Czechoslovakia", ...]}}
->>>>>>> d2cfb51c
 }
 
 ########################################################################################################################
@@ -909,16 +906,12 @@
 
 
 def detect_overlapping_regions(
-<<<<<<< HEAD
-    df, index_columns, regions_and_members, country_col="country", year_col="year", ignore_overlaps_of_zeros=True
-=======
     df: TableOrDataFrame,
     index_columns: List[str],
     regions_and_members: Dict[str, List[str]],
     country_col: str = "country",
     year_col: str = "year",
     ignore_overlaps_of_zeros: bool = True,
->>>>>>> d2cfb51c
 ):
     """Detect years on which the data for two regions overlap, e.g. a historical region and one of its successors.
 
@@ -958,15 +951,10 @@
     # List all variables in data (ignoring index columns).
     variables = [column for column in df.columns if column not in index_columns]
     # List all country names found in data.
-<<<<<<< HEAD
-    countries_in_data = df[country_col].unique().tolist()
-    # List all regions found in data.
-=======
     countries_in_data = df[country_col].unique().tolist()  # type: ignore
     # List all regions found in data.
     # TODO: Possible overlaps in custom regions are not considered here. I think it would be simple enough to include
     #   here custom regions and check for overlaps.
->>>>>>> d2cfb51c
     regions = [country for country in list(regions_and_members) if country in countries_in_data]
     # Initialize a list that will store all overlaps found.
     all_overlaps = []
