--- conflicted
+++ resolved
@@ -747,20 +747,12 @@
     tb_with_gdp = tb.copy()
 
     # Read main table from GDP dataset.
-<<<<<<< HEAD
-    tb_gdp = ds_gdp["maddison_project_database"].reset_index()
-
-    # Add metadata sources and licenses to the main GDP variable.
-    tb_gdp["gdp"].metadata.sources = ds_gdp.metadata.sources
-    tb_gdp["gdp"].metadata.licenses = ds_gdp.metadata.licenses
-=======
     error = (
         "GDP dataset is expected to have a table called either 'maddison_gdp' (old dataset) or "
         "'maddison_project_database' (new dataset)."
     )
     assert (ds_gdp.table_names == ["maddison_gdp"]) or (ds_gdp.table_names == ["maddison_project_database"]), error
     tb_gdp = ds_gdp[ds_gdp.table_names[0]].reset_index()
->>>>>>> d29e6f9d
 
     # Adapt GDP table to the column naming of the original table.
     gdp_columns = {
