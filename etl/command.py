#!/usr/bin/env python
#
#  etl.py
#

import difflib
import itertools
import re
import resource
import sys
import time
from concurrent.futures import FIRST_COMPLETED, Future, ProcessPoolExecutor, ThreadPoolExecutor, wait
from contextlib import contextmanager
from graphlib import TopologicalSorter
from os import environ
from pathlib import Path
from typing import Any, Callable, Dict, Iterator, List, Optional, Set

import rich_click as click
import structlog
from ipdb import launch_ipdb_on_exception

from etl import config, files, paths
from etl.snapshot import snapshot_catalog
from etl.steps import (
    DAG,
    DataStep,
    GrapherStep,
    Step,
    compile_steps,
    load_dag,
    parse_step,
    select_dirty_steps,
)

config.enable_bugsnag()

# if the number of open files allowed is less than this, increase it
LIMIT_NOFILE = 4096

log = structlog.get_logger()


@click.command()
@click.option(
    "--dry-run",
    is_flag=True,
    help="Preview the steps without actually running them.",
)
@click.option(
    "--force",
    "-f",
    is_flag=True,
    help="Re-run the steps even if they appear done and up-to-date",
)
@click.option(
    "--private",
    "-p",
    is_flag=True,
    help="Run private steps.",
)
# TODO: once grapher channel stops using the grapher db, remove this flag
@click.option(
    "--grapher-channel/--no-grapher-channel",
    default=True,
    type=bool,
    help="Include grapher channel datasets _(OWID staff only, DB access required)_.",
)
@click.option(
    "--grapher/--no-grapher",
    "-g/-ng",
    default=False,
    type=bool,
    help="Upsert datasets from grapher channel to DB _(OWID staff only, DB access required)_",
)
@click.option(
    "--ipdb",
    is_flag=True,
    help="Run the debugger on uncaught exceptions.",
)
@click.option(
    "--backport",
    "-b",
    is_flag=True,
    help="Add steps for backporting OWID datasets.",
)
@click.option(
    "--downstream",
    "-d",
    is_flag=True,
    help="Include downstream dependencies (steps that depend on the included steps).",
)
@click.option(
    "--only",
    "-o",
    is_flag=True,
    help="Only run the selected step (no upstream or downstream dependencies). Overrides `--downstream` option.",
)
@click.option(
    "--exclude",
    "-e",
    help="Comma-separated patterns to exclude",
)
@click.option(
    "--dag-path",
    type=click.Path(exists=True),
    help="Path to DAG yaml file",
    default=paths.DEFAULT_DAG_FILE,
)
@click.option(
    "--workers",
    "-w",
    type=int,
    help=f"Parallelize execution of steps. [{config.RUN_STEPS_WORKERS}]",
    default=config.RUN_STEPS_WORKERS,
)
@click.option(
    "--use-threads/--no-threads",
    "-t/-nt",
    type=bool,
    help="Use threads when checking dirty steps and upserting to MySQL. Turn off when debugging.",
    default=True,
)
@click.option(
    "--strict/--no-strict",
    "-s/-ns",
    is_flag=True,
    help="Force strict or lax validation on DAG steps (e.g. checks for primary keys in data steps).",
    default=None,
)
@click.option(
    "--watch",
    "-w",
    is_flag=True,
    help="Run ETL infinitely and update changed files.",
)
@click.argument(
    "steps",
    nargs=-1,
    type=str,
)
def main_cli(
    steps: List[str],
    dry_run: bool = False,
    force: bool = False,
    private: bool = False,
    grapher_channel: bool = True,
    grapher: bool = False,
    backport: bool = False,
    ipdb: bool = False,
    downstream: bool = False,
    only: bool = False,
    exclude: Optional[str] = None,
    dag_path: Path = paths.DEFAULT_DAG_FILE,
    workers: int = config.RUN_STEPS_WORKERS,
    use_threads: bool = True,
    strict: Optional[bool] = None,
    watch: bool = False,
) -> None:
    """Generate datasets by running their corresponding ETL steps.

    # Description
    Run all ETL steps in the DAG matching the value of `STEPS`. A match is a dataset with an uri that contains the value of any of the words in `STEPS`.

    ## Examples
    **Example 1**: Run steps matching "mars" in the DAG file:

    ```
    $ etlcli run mars
    ```

    **Example 2**: Preview those steps that match "mars" or "prio" (i.e. don't run them):

    ```
    $ etlcli run mars prio
    ```

    **Example 3**: If you only want to preview what would be executed, use the `--dry-run` flag:

    ```
    $ etlcli run mars prio --dry-run
    ```

    # Reference
    """
<<<<<<< HEAD

=======
>>>>>>> 0141bffb
    _update_open_file_limit()

    # enable grapher channel when called with --grapher
    grapher_channel = grapher_channel or grapher

    # make everything single threaded, useful for debugging
    if not use_threads:
        config.GRAPHER_INSERT_WORKERS = 1
        config.DIRTY_STEPS_WORKERS = 1
        config.RUN_STEPS_WORKERS = 1
        workers = 1

    kwargs = dict(
        steps=steps,
        dry_run=dry_run,
        force=force,
        private=private,
        grapher_channel=grapher_channel,
        grapher=grapher,
        backport=backport,
        downstream=downstream,
        only=only,
        exclude=exclude,
        dag_path=dag_path,
        workers=workers,
        strict=strict,
    )

    if watch:
        runs = itertools.chain([None], files.watch_folder(paths.STEP_DIR))
    else:
        runs = [None]

    for _ in runs:
        if ipdb:
            config.IPDB_ENABLED = True
            config.GRAPHER_INSERT_WORKERS = 1
            config.DIRTY_STEPS_WORKERS = 1
            config.RUN_STEPS_WORKERS = 1
            kwargs["workers"] = 1
            with launch_ipdb_on_exception():
                main(**kwargs)  # type: ignore
        else:
            main(**kwargs)  # type: ignore


def main(
    steps: List[str],
    dry_run: bool = False,
    force: bool = False,
    private: bool = False,
    grapher_channel: bool = True,
    grapher: bool = False,
    backport: bool = False,
    downstream: bool = False,
    only: bool = False,
    exclude: Optional[str] = None,
    dag_path: Path = paths.DEFAULT_DAG_FILE,
    workers: int = config.RUN_STEPS_WORKERS,
    strict: Optional[bool] = None,
) -> None:
    """
    Execute all ETL steps listed in dag file.
    """
    if grapher:
        sanity_check_db_settings()

    dag = construct_dag(dag_path, backport=backport, private=private, grapher=grapher)

    excludes = exclude.split(",") if exclude else []

    # Run the steps we have selected, and everything downstream of them
    run_dag(
        dag,
        steps,
        dry_run=dry_run,
        force=force,
        private=private,
        include_grapher_channel=grapher_channel,
        downstream=downstream,
        only=only,
        excludes=excludes,
        workers=workers,
        strict=strict,
    )


def sanity_check_db_settings() -> None:
    """
    Give a nice error if the DB has not been configured.
    """
    if config.GRAPHER_USER_ID is None:
        click.echo("ERROR: No grapher user id has been set in the environment.")
        click.echo("       Did you configure the MySQL connection in .env?")
        sys.exit(1)


def construct_dag(dag_path: Path, backport: bool, private: bool, grapher: bool) -> DAG:
    """Construct full DAG."""

    # Load our graph of steps and the things they depend on
    dag = load_dag(dag_path)

    # If backport is set, add all backport steps. Otherwise add only those used in DAG
    if backport:
        filter_steps = None
    else:
        # Get all backported datasets that are used in the DAG
        filter_steps = {dep for deps in dag.values() for dep in deps if dep.startswith("backport://")}

    backporting_dag = _backporting_steps(private, filter_steps=filter_steps)

    dag.update(backporting_dag)

    # If --grapher is set, add steps for upserting to DB
    if grapher:
        dag.update(_grapher_steps(dag, private))

    return dag


def run_dag(
    dag: DAG,
    includes: Optional[List[str]] = None,
    dry_run: bool = False,
    force: bool = False,
    private: bool = False,
    include_grapher_channel: bool = False,
    downstream: bool = False,
    only: bool = False,
    excludes: Optional[List[str]] = None,
    workers: int = config.RUN_STEPS_WORKERS,
    strict: Optional[bool] = None,
) -> None:
    """
    Run the selected steps, and anything that needs updating based on them. An empty
    selection means "run all steps".

    By default, data steps do not re-run if they appear to be up-to-date already by
    looking at their checksum.
    """
    excludes = excludes or []
    if not include_grapher_channel:
        # exclude grapher channel
        excludes.append("data://grapher")

    _validate_private_steps(dag)

    if not private:
        excludes.append("-private://")

    steps = compile_steps(dag, includes, excludes, downstream=downstream, only=only)

    if not steps:
        # If no steps are found, the most likely case is that the step passed as argument was misspelled.
        # Print a short error message, show a list of the closest matches, and exit.
        includes_str = " ".join(includes or [])
        print(f"No steps matched `{includes_str}`. Closest matches:")
        # NOTE: We could use a better edit distance to find the closest matches.
        for match in difflib.get_close_matches(includes_str, list(dag), n=5, cutoff=0.0):
            print(match)
        sys.exit(1)

    # do not run dependencies if `only` is set by setting them to non-dirty
    if only:
        for step in steps:
            _set_dependencies_to_nondirty(step)

    if not force:
        print("--- Detecting which steps need rebuilding...")
        start_time = time.time()
        steps = select_dirty_steps(steps, workers=config.DIRTY_STEPS_WORKERS)
        click.echo(f"{click.style('OK', fg='blue')} ({time.time() - start_time:.1f}s)")

    if not steps:
        print("--- All datasets up to date!")
        return

    if dry_run:
        print(f"--- Running {len(steps)} steps:")
        return enumerate_steps(steps)
    elif workers == 1:
        print(f"--- Running {len(steps)} steps:")
        return exec_steps(steps, strict=strict)
    else:
        print(f"--- Running {len(steps)} steps with {workers} processes:")
        return exec_steps_parallel(steps, workers, dag=dag, strict=strict)


def exec_steps(steps: List[Step], strict: Optional[bool] = None) -> None:
    for i, step in enumerate(steps, 1):
        print(f"--- {i}. {step}...")
        strict = _detect_strictness_level(step, strict)
        with strictness_level(strict):
            time_taken = timed_run(lambda: step.run())
            click.echo(f"{click.style('OK', fg='blue')} ({time_taken:.1f}s)")
            print()


def _steps_sort_key(step: Step) -> int:
    """Sort steps by channel, so that grapher steps are executed first, then garden, then meadow, then snapshots."""
    str_step = str(step)
    if "grapher://" in str_step:
        return 0
    elif "garden://" in str_step:
        return 1
    elif "meadow://" in str_step:
        return 2
    elif "snapshot://" in str_step:
        return 3
    else:
        return 4


def exec_steps_parallel(steps: List[Step], workers: int, dag: DAG, strict: Optional[bool] = None) -> None:
    # put grapher steps in front of the queue to process them as soon as possible and lessen
    # the load on MySQL
    steps = sorted(steps, key=_steps_sort_key)

    # create execution graph from steps
    exec_graph = {}
    steps_str = {str(step) for step in steps}
    for step in steps:
        # only add dependencies that are in the list of steps (i.e. are dirty)
        # NOTE: we have to compare their string versions, the actual objects might have
        # different attributes
        exec_graph[str(step)] = {str(dep) for dep in step.dependencies if str(dep) in steps_str}

    exec_graph_parallel(exec_graph, _exec_step_job, workers, dag=dag, strict=strict)


def exec_graph_parallel(
    exec_graph: Dict[str, Any], func: Callable[[str], None], workers: int, use_threads=False, **kwargs
) -> None:
    """
    Execute a graph of tasks in parallel using multiple workers. TopologicalSorter orders nodes in the
    graph in a way that no node depends on a node that comes after it, i.e. all dependencies are
    guaranteed to be completed.
    :param exec_graph: A dictionary representing the execution graph of tasks.
    :param func: The function to be executed for each task.
    :param workers: The number of workers to use for parallel execution.
    :param use_threads: Flag indicating whether to use threads instead of processes for parallel execution.
    :param kwargs: Additional keyword arguments to be passed to the function.
    """
    topological_sorter = TopologicalSorter(exec_graph)
    topological_sorter.prepare()

    pool_factory = ThreadPoolExecutor if use_threads else ProcessPoolExecutor
    with pool_factory(max_workers=workers) as executor:
        # Dictionary to keep track of future tasks
        future_to_task: Dict[Future, str] = {}

        while topological_sorter.is_active():
            # Submit tasks that are ready to the executor
            for task in topological_sorter.get_ready():
                future = executor.submit(func, task, **kwargs)
                future_to_task[future] = task

            # Wait for at least one future to complete
            done, _ = wait(future_to_task.keys(), return_when=FIRST_COMPLETED)

            # Mark completed tasks as done
            for future in done:
                task = future_to_task.pop(future)
                future.result()
                topological_sorter.done(task)


def _exec_step_job(step_name: str, dag: Optional[DAG] = None, strict: Optional[bool] = None) -> None:
    """
    Executes a step.

    :param step_name: The name of the step to execute.
    :param dag: The original DAG used to create Step object. This must be the same DAG as given to ETL.
    :param strict: The strictness level for the step execution.
    """
    print(f"--- Starting {step_name}", flush=True)
    assert dag
    step = parse_step(step_name, dag)
    strict = _detect_strictness_level(step, strict)
    with strictness_level(strict):
        time_taken = timed_run(lambda: step.run())

    print(f"--- Finished {step_name} ({time_taken:.0f}s)", flush=True)


def enumerate_steps(steps: List[Step]) -> None:
    for i, step in enumerate(steps, 1):
        print(f"{i}. {step}")


def _detect_strictness_level(step: Step, strict: Optional[bool] = None) -> bool:
    # honour the command-line argument over anything else
    if strict is not None:
        return strict

    # only data steps can be strict, and only after meadow
    if not isinstance(step, DataStep) or step.channel in ("meadow", "open_numbers"):
        return False

    # now it depends on the version
    # TODO fix the "latest" cases as well
    return step.version != "latest" and step.version >= config.STRICT_AFTER


@contextmanager
def strictness_level(strict: bool) -> Iterator[None]:
    # start from a clean slate
    if "OWID_STRICT" in environ:
        del environ["OWID_STRICT"]

    if strict:
        # enable strict mode
        environ["OWID_STRICT"] = "true"

    yield

    # no need to clean up


def timed_run(f: Callable[[], Any]) -> float:
    start_time = time.time()
    f()
    return time.time() - start_time


def _validate_private_steps(dag: DAG) -> None:
    """Make sure there are no public steps that have private steps as dependency."""
    for step_name, step_dependencies in dag.items():
        # does not apply for private and grapher steps
        if _is_private_step(step_name) or step_name.startswith("grapher://"):
            continue
        for dependency in step_dependencies:
            if _is_private_step(dependency):
                raise ValueError(f"Public step {step_name} has a dependency on private {dependency}")


def _is_private_step(step_name: str) -> bool:
    return bool(re.findall(r".*?-private://", step_name))


def _backporting_steps(private: bool, filter_steps: Optional[Set[str]] = None) -> DAG:
    """Return a DAG of steps for backporting datasets."""
    dag: DAG = {}

    # get all backports, this takes a long time
    if filter_steps is None:
        match = "backport/.*"
    else:
        match = "|".join([step.split("/")[-1] for step in filter_steps])

    # load all backported snapshots
    for snap in snapshot_catalog(match):
        # skip private backported steps
        if not private and not snap.metadata.is_public:
            continue

        # two files are generated for each dataset, skip one
        if snap.metadata.short_name.endswith("_config"):
            # skip archived backported datasets
            if "(archived)" in snap.metadata.name:  # type: ignore
                continue

            short_name = snap.metadata.short_name.removesuffix("_config")

            private_suffix = "" if snap.metadata.is_public else "-private"

            dag[f"backport{private_suffix}://backport/owid/latest/{short_name}"] = {
                f"snapshot{private_suffix}://backport/latest/{short_name}_values.feather",
                f"snapshot{private_suffix}://backport/latest/{short_name}_config.json",
            }

    return dag


def _grapher_steps(dag: DAG, private: bool) -> DAG:
    # dynamically generate a grapher:// step for every grapher data step
    new_dag = {}
    for step in list(dag.keys()):
        # match regex with prefix data or data-private (only if we run it with --private)
        if re.match(r"^data://grapher/", step) or (private and re.match(r"^data-private://grapher/", step)):
            new_dag[re.sub(r"^(data|data-private)://", "grapher://", step)] = {step}

    return new_dag


def _update_open_file_limit() -> None:
    # avoid errors due to not enough allowed open files
    soft_limit, hard_limit = resource.getrlimit(resource.RLIMIT_NOFILE)
    if soft_limit < LIMIT_NOFILE:
        resource.setrlimit(resource.RLIMIT_NOFILE, (min(LIMIT_NOFILE, hard_limit), hard_limit))


def _set_dependencies_to_nondirty(step: Step) -> None:
    """Set all dependencies of a step to non-dirty."""
    if isinstance(step, DataStep):
        for step_dep in step.dependencies:
            step_dep.is_dirty = lambda: False
    if isinstance(step, GrapherStep):
        for step_dep in step.data_step.dependencies:
            step.data_step.is_dirty = lambda: False


if __name__ == "__main__":
    main_cli()<|MERGE_RESOLUTION|>--- conflicted
+++ resolved
@@ -183,10 +183,6 @@
 
     # Reference
     """
-<<<<<<< HEAD
-
-=======
->>>>>>> 0141bffb
     _update_open_file_limit()
 
     # enable grapher channel when called with --grapher
