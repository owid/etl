--- conflicted
+++ resolved
@@ -161,34 +161,6 @@
     return source_id
 
 
-<<<<<<< HEAD
-def _update_variables_metadata(table: catalog.Table) -> None:
-    """Update variables metadata.
-
-    TODO: should this be moved to `.render` method?
-    """
-    for col in table.columns:
-        meta = table[col].metadata
-
-        # Grapher uses units from field `display` instead of fields `unit` and `short_unit`
-        # before we fix grapher data model, copy them to `display`.
-        meta.display = meta.display or {}
-        if meta.short_unit:
-            meta.display.setdefault("shortUnit", meta.short_unit)
-        if meta.unit:
-            meta.display.setdefault("unit", meta.unit)
-
-        # Templates can make numDecimalPlaces string, convert it to int
-        if meta.display and isinstance(meta.display.get("numDecimalPlaces"), str):
-            meta.display["numDecimalPlaces"] = int(meta.display["numDecimalPlaces"])
-
-        # Prune empty fields from description_key
-        if meta.description_key:
-            meta.description_key = [k for k in meta.description_key if k.strip()]
-
-
-=======
->>>>>>> 0338978e
 def check_table(table: Table) -> None:
     assert set(table.index.names) >= {"year", "entityId", "entityCode", "entityName"}, (
         "Table to be upserted must have those 4 indices: year, entityId, entityCode, entityName. Instead"
