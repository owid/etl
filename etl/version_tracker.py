import re
from datetime import datetime, timedelta
from pathlib import Path
from typing import Any, Dict, List, Optional, Set

import click
import numpy as np
import pandas as pd
import structlog
import yaml
from rich_click.rich_command import RichCommand

from etl import paths
from etl.config import ADMIN_HOST
from etl.db import can_connect, get_info_for_etl_datasets
from etl.steps import extract_step_attributes, load_dag, reverse_graph

log = structlog.get_logger()

# Define the temporary step that will depend on newly created snapshots before they are used by any active steps.
DAG_TEMP_STEP = "data-private://meadow/temp/latest/step"

# Define the base URL for the grapher datasets (which will be different depending on the environment).
GRAPHER_DATASET_BASE_URL = f"{ADMIN_HOST}/admin/datasets/"

# Get current date (used to estimate the number of days until the next update of each step).
TODAY = datetime.now().strftime("%Y-%m-%d")


def list_all_steps_in_dag(dag: Dict[str, Any]) -> List[str]:
    """List all steps in a dag.

    Parameters
    ----------
    dag : Dict[str, Any]
        Dag.

    Returns
    -------
    all_steps : List[str]
        List of steps in dag.

    """
    all_steps = sorted(set([step for step in dag] + sum([list(dag[step]) for step in dag], [])))

    return all_steps


def get_direct_step_dependencies(dag: Dict[str, Any], step: str) -> List[str]:
    """Get direct dependencies of a given step in a dag.

    Direct dependencies of a step are those datasets that are listed in the dag as the step's dependencies.

    Parameters
    ----------
    dag : Dict[str, Any]
        Dag.
    step : str
        Step (as it appears in the dag).

    Returns
    -------
    dependencies : List[str]
        Direct dependencies of a step in a dag.

    """
    if step in dag:
        # If step is in the dag, return its dependencies.
        dependencies = sorted(dag[step])
    else:
        # If step is not in the dag, return an empty list.
        dependencies = []

    return dependencies


def get_direct_step_usages(dag: Dict[str, Any], step: str) -> List[str]:
    """Get direct usages of a given step in a dag.

    Direct usages of a step are those datasets that have the current step listed in the dag as one of the dependencies.

    Parameters
    ----------
    dag : Dict[str, Any]
        Dag.
    step : str
        Step (as it appears in the dag).

    Returns
    -------
    dependencies : List[str]
        Direct usages of a step in a dag.

    """

    used_by = sorted(set([_step for _step in dag if step in dag[_step]]))

    return used_by


def get_all_step_dependencies(dag: Dict[str, Any], step: str) -> List[str]:
    """Get all dependencies for a given step in a dag.

    This function returns all dependencies of a step, as well as their direct dependencies, and so on. In the end, the
    result contains all datasets that the given step depends on, directly or indirectly.

    Parameters
    ----------
    dag : Dict[str, Any]
        Dag.
    step : str
        Step (as it appears in the dag).

    Returns
    -------
    dependencies : List[str]
        All dependencies of a given step in a dag.
    """
    dependencies = sorted(_recursive_get_all_step_dependencies(dag=dag, step=step))

    return dependencies


def get_all_step_usages(dag_reverse: Dict[str, Any], step: str) -> List[str]:
    """Get all dependencies for a given step in a dag.

    This function returns all datasets for which a given step is a dependency, as well as those datasets for which they
    are also dependencies, and so on. In the end, the result contains all datasets that use, directly or indirectly, the
    given step.

    Parameters
    ----------
    dag_reverse : Dict[str, Any]
        Dag reversed (a dictionary where each item is step: set of usages).
    step : str
        Step (as it appears in the dag).

    Returns
    -------
    dependencies : List[str]
        All usages of a given step in a dag.

    """
    # A simple solution is to simply reverse the graph, and apply the already existing function that finds all
    # dependencies.
    dependencies = get_all_step_dependencies(dag=dag_reverse, step=step)

    return dependencies


def _recursive_get_all_archivable_steps(steps_df: pd.DataFrame, unused_steps: Set[str] = set()) -> Set[str]:
    # Find active meadow/garden steps for which there is a newer version.
    new_unused_steps = set(
        steps_df[
            (~steps_df["step"].isin(unused_steps) & steps_df["n_newer_versions"] > 0)
            & (steps_df["state"] == "active")
            & (steps_df["role"] == "usage")
            & (steps_df["channel"].isin(["meadow", "garden"]))
        ]["step"]
    )
    # Of those, remove the ones that are active dependencies of other steps (excluding the steps in unused_steps).
    new_unused_steps = {
        step
        for step in new_unused_steps
        if (set(steps_df[steps_df["step"] == step]["all_active_usages"].item()) - unused_steps) == set()
    }

    # Add them to the set of unused steps.
    unused_steps = unused_steps | new_unused_steps

    if new_unused_steps == set():
        # If no new unused step has been detected, return the set of unused steps.
        return unused_steps
    else:
        # Otherwise, repeat the process to keep finding new archivable steps.
        return _recursive_get_all_archivable_steps(steps_df=steps_df, unused_steps=unused_steps)


def load_steps_for_each_dag_file() -> Dict[str, Dict[str, List[str]]]:
    """Return a dictionary of all ETL (active and archive) dag files, and the steps they contain.

    Returns
    -------
    dag_file_steps : Dict[str, Dict[str, List[str]]]
        Dictionary with items {"active": {step_1: dag_file_name_1, step_2: dag_file_name_2, ...}, "archive": {...}}.
    """
    # Create a temporary dictionary with the path to the folder of active and archive dag files.
    dag_file_paths = {"active": paths.DAG_DIR.glob("*.yml"), "archive": paths.DAG_DIR.glob("archive/*.yml")}
    # Create a dictionary that will contain the content of the active dag files and the archive dag files.
    dag_file_steps = {"active": {}, "archive": {}}
    for dag_file_path in dag_file_paths:
        for dag_file in dag_file_paths[dag_file_path]:
            # Open the current dag file and read its steps.
            with open(dag_file, "r") as f:
                content = yaml.load(f, Loader=yaml.Loader)["steps"]
                if content:
                    # Add an entry to the dictionary, with the name of the dag file, and the set of steps it contains.
                    dag_file_steps[dag_file_path][dag_file.stem] = content

    return dag_file_steps


def load_dag_file_for_each_step() -> Dict[str, str]:
    """Return a dictionary of all ETL (active and archive) steps and name of their dag file.

    Returns
    -------
    dag_file_steps_reverse : Dict[str, str]
        Dictionary with items {step_1: dag_file_name_1, step_2: dag_file_name_2, ...}.
    """
    dag_file_steps = load_steps_for_each_dag_file()
    # Reverse active dictionary of dag files.
    active_dag_files = reverse_graph(dag_file_steps["active"])  # type: ignore
    dag_file_steps_reverse = {
        step: list(active_dag_files[step])[0] for step in active_dag_files if len(active_dag_files[step]) > 0
    }
    # Add the reverse of the archive dictionary of dag files.
    archive_dag_files = reverse_graph(dag_file_steps["archive"])  # type: ignore
    dag_file_steps_reverse.update(
        {step: list(archive_dag_files[step])[0] for step in archive_dag_files if len(archive_dag_files[step]) > 0}
    )

    return dag_file_steps_reverse


def _recursive_get_all_step_dependencies(dag: Dict[str, Any], step: str, dependencies: Set[str] = set()) -> Set[str]:
    if step in dag:
        # If step is in the dag, gather all its substeps.
        substeps = dag[step]
        # Add substeps to the set of dependencies (union of sets, to avoid repetitions).
        dependencies = dependencies | set(substeps)
        for substep in substeps:
            # For each of the substeps, repeat the process.
            dependencies = dependencies | _recursive_get_all_step_dependencies(
                dag, step=substep, dependencies=dependencies
            )
    else:
        # If step is not in the dag, return the default dependencies (which is an empty set).
        pass

    return dependencies


class VersionTracker:
    """Helper object that loads the dag, provides useful functions to check for versions and dataset dependencies, and
    checks for inconsistencies.

    """

    # List of steps known to be archivable, for which we don't want to see warnings.
    # We keep them in the active dag for technical reasons.
    KNOWN_ARCHIVABLE_STEPS = [
        DAG_TEMP_STEP,
        "data://explorers/dummy/2020-01-01/dummy",
        "data://garden/dummy/2020-01-01/dummy",
        "data://garden/dummy/2020-01-01/dummy_full",
        "data://garden/dummy/2023-10-12/dummy_monster",
        "data://grapher/dummy/2020-01-01/dummy",
        "data://grapher/dummy/2020-01-01/dummy_full",
        "data://grapher/dummy/2023-10-12/dummy_monster",
        "data://meadow/dummy/2020-01-01/dummy",
        "data://meadow/dummy/2020-01-01/dummy_full",
        "snapshot://dummy/2020-01-01/dummy.csv",
        "snapshot://dummy/2020-01-01/dummy_full.csv",
    ]

    def __init__(self, connect_to_db: bool = True, warn_on_archivable: bool = True):
        # Load dag of active and archive steps (a dictionary where each item is step: set of dependencies).
        self.dag_all = load_dag(paths.DAG_ARCHIVE_FILE)
        # Create a reverse dag (a dictionary where each item is step: set of usages).
        self.dag_all_reverse = reverse_graph(graph=self.dag_all)
        # Load dag of active steps.
        self.dag_active = load_dag(paths.DAG_FILE)
        # Create a reverse dag (a dictionary where each item is step: set of usages) of active steps.
        self.dag_active_reverse = reverse_graph(graph=self.dag_active)
        # Generate the dag of only archive steps.
        self.dag_archive = {step: self.dag_all[step] for step in self.dag_all if step not in self.dag_active}
        # List all unique steps that exist in the dag.
        self.all_steps = list_all_steps_in_dag(self.dag_all)
        # List all unique active steps.
        self.all_active_steps = list_all_steps_in_dag(self.dag_active)
        # List all active steps usages (i.e. list of steps in the dag that should be executable by ETL).
        self.all_active_usages = set(self.dag_active)
        # List all steps that are dependencies of active steps.
        self.all_active_dependencies = self.get_all_dependencies_of_active_steps()
        # Create a dictionary of dag files for each step.
        self.dag_file_for_each_step = load_dag_file_for_each_step()

        # If connect_to_db is True, attempt to connect to DB to extract additional info about charts.
        self.connect_to_db = connect_to_db
        if self.connect_to_db and not can_connect():
            log.warning("Unable to connect to DB. Some checks will be skipped and charts info will not be available.")
            self.connect_to_db = False

        # Warn about archivable steps.
        self.warn_on_archivable = warn_on_archivable

        # Initialize a dataframe of steps that have a grapher dataset (with or without charts) but does not exist in the
        # dag (active or archive) anymore.
        self.unknown_steps_with_grapher_dataset_df = None

        # Dataframe of step attributes will only be initialized once it's called.
        # This dataframe will have one row per existing step.
        self._step_attributes_df = None
        # Dataframe of steps will only be initialized once it's called.
        # This dataframe will have as many rows as entries in the dag.
        self._steps_df = None

    def get_direct_step_dependencies(self, step: str) -> List[str]:
        """Get direct dependencies of a given step in the dag."""
        dependencies = get_direct_step_dependencies(dag=self.dag_all, step=step)

        return dependencies

    def get_direct_step_usages(self, step: str) -> List[str]:
        """Get direct usages of a given step in the dag."""
        dependencies = get_direct_step_usages(dag=self.dag_all, step=step)

        return dependencies

    def get_all_step_dependencies(self, step: str, only_active: bool = False) -> List[str]:
        """Get all dependencies for a given step in the dag (including dependencies of dependencies)."""
        if only_active:
            dependencies = get_all_step_dependencies(dag=self.dag_active, step=step)
        else:
            dependencies = get_all_step_dependencies(dag=self.dag_all, step=step)

        return dependencies

    def get_all_step_usages(self, step: str, only_active: bool = False) -> List[str]:
        """Get all usages for a given step in the dag (including usages of usages)."""
        if only_active:
            dependencies = get_all_step_usages(dag_reverse=self.dag_active_reverse, step=step)
        else:
            dependencies = get_all_step_usages(dag_reverse=self.dag_all_reverse, step=step)

        return dependencies

    def get_all_step_versions(self, step: str) -> List[str]:
        """Get all versions of a given step in the dag."""
        return self.steps_df[self.steps_df["step"] == step]["same_steps_all"].item()

    def get_forward_step_versions(self, step: str) -> List[str]:
        """Get all forward versions of a given step in the dag."""
        return self.steps_df[self.steps_df["step"] == step]["same_steps_forward"].item()

    def get_backward_step_versions(self, step: str) -> List[str]:
        """Get all backward versions of a given step in the dag."""
        return self.steps_df[self.steps_df["step"] == step]["same_steps_backward"].item()

    def get_all_dependencies_of_active_steps(self) -> List[str]:
        """Get all dependencies of active steps in the dag."""
        # Gather all dependencies of active steps in the dag.
        active_dependencies = set()
        for step in self.dag_active:
            active_dependencies = active_dependencies | set(self.get_all_step_dependencies(step=step))

        return sorted(active_dependencies)

    def get_all_archivable_steps(self) -> List[str]:
        """Get all steps in the dag that can safely be moved to the archive.

        NOTE: This function currently doesn't take into account whether a dataset is used in an explorer, or an external
        repos (like energy-data, co2-data, poverty-data, or covid-19-data). Currently, there is no easy way to check for
        those usages.

        If we have access to DB, a step is archivable is:
        * It is active.
        * It has no charts (including all indirect charts).
        * It has a date version and it is older than a certain number of days (n_days_before_archiving).
        * It is not listed in the KNOWN_ARCHIVABLE_STEPS.

        Otherwise, without access to DB, a step is archivable if:
        * It is active.
        * There is a newer version of the same step in the active dag.
        * It is either in channel meadow or garden.
        * It is not an active dependency.
        * It is not listed in the KNOWN_ARCHIVABLE_STEPS.

        """
        if self.connect_to_db:
            # Number of days that an ETL active step is allowed to exist without charts, before we warn about archiving it.
            n_days_before_archiving = 7
            # Calculate the earliest date that a step can have without having charts, before we warn about archiving it.
            earliest_date = (datetime.now() - timedelta(days=n_days_before_archiving)).strftime("%Y-%m-%d")
            archivable_steps = sorted(
                set(self.steps_df[(self.steps_df["state"] == "active") & (self.steps_df["n_charts"] == 0)]["step"])
            )
            # Remove steps that are very recent (since maybe charts have not yet been created).
            archivable_steps = [
                step
                for step in archivable_steps
                if ((re.findall(r"\d{4}-\d{2}-\d{2}", step) or ["9999"])[0] < earliest_date)
            ]
        else:
            archivable_steps = sorted(_recursive_get_all_archivable_steps(steps_df=self.steps_df))

        # Remove steps that are already known to be archivable.
        archivable_steps = [step for step in archivable_steps if step not in self.KNOWN_ARCHIVABLE_STEPS]

        return archivable_steps

    def get_dag_file_for_step(self, step: str) -> str:
        """Get the name of the dag file for a given step."""
        if step in self.dag_file_for_each_step:
            dag_file_name = self.dag_file_for_each_step[step]
        else:
            dag_file_name = ""

        return dag_file_name

    def get_path_to_script(self, step: str, omit_base_dir: bool = False) -> Optional[Path]:
        """Get the path to the script of a given step."""
        # Get step attributes.
        _, _, channel, namespace, version, name, _ = extract_step_attributes(step=step).values()
        state = "active" if step in self.all_active_steps else "archive"

        # Create a dictionary that contains the path to a script for a given step.
        # This dictionary has to keys, namely "active" and "archive".
        # Active steps should have a script in the active directory.
        # But steps that are in the archive dag can be either in the active or the archive directory.
        path_to_script = {"active": None, "archive": None}
        if channel == "snapshot":
            path_to_script["active"] = paths.SNAPSHOTS_DIR / namespace / version / name  # type: ignore
            path_to_script["archive"] = paths.SNAPSHOTS_DIR_ARCHIVE / namespace / version / name  # type: ignore
        elif channel in ["meadow", "garden", "grapher", "explorers", "open_numbers", "examples"]:
            path_to_script["active"] = paths.STEP_DIR / "data" / channel / namespace / version / name  # type: ignore
            path_to_script["archive"] = paths.STEP_DIR_ARCHIVE / channel / namespace / version / name  # type: ignore
        elif channel == "walden":
            path_to_script["active"] = paths.BASE_DIR / "lib" / "walden" / "ingests" / namespace / version / name  # type: ignore
            path_to_script["archive"] = paths.BASE_DIR / "lib" / "walden" / "ingests" / namespace / version / name  # type: ignore
        elif channel in ["backport", "etag"]:
            # Ignore these channels, for which there is never a script.
            return None
        else:
            log.error(f"Unknown channel {channel} for step {step}.")

        if state == "active":
            # Steps in the active dag should only have a script in the active directory.
            del path_to_script["archive"]

        path_to_script_detected = None
        for state in path_to_script:
            # A step script can exist either as a .py file, as a .ipynb file, or a __init__.py file inside a folder.
            # In the case of snapshots, there may or may not be a .py file, but there definitely needs to be a dvc file.
            # In that case, the corresponding script is not trivial to find, but at least we can return the dvc file.
            for path_to_script_candidate in [
                path_to_script[state].with_suffix(".py"),  # type: ignore
                path_to_script[state].with_suffix(".ipynb"),  # type: ignore
                path_to_script[state] / "__init__.py",  # type: ignore
                path_to_script[state].with_name(path_to_script[state].name + ".dvc"),  # type: ignore
            ]:
                if path_to_script_candidate.exists():
                    path_to_script_detected = path_to_script_candidate
                    break
        if path_to_script_detected is None:
            if state == "active":
                log.error(f"Script for step {step} not found.")
            else:
                log.warning(f"Script for archive step {step} not found.")

        if omit_base_dir and path_to_script_detected is not None:
            # Return the path relative to the base directory (omitting the local path to the ETL repos).
            path_to_script_detected = path_to_script_detected.relative_to(paths.BASE_DIR)

        return path_to_script_detected

    def _create_step_attributes(self) -> pd.DataFrame:
        # Extract all attributes of each unique active/archive/dependency step.
        step_attributes = pd.DataFrame(
            [extract_step_attributes(step).values() for step in self.all_steps],
            columns=["step", "kind", "channel", "namespace", "version", "name", "identifier"],
        )

        # Add list of all existing versions for each step.
        versions = (
            step_attributes.groupby("identifier", as_index=False)
            .agg({"version": lambda x: sorted(list(x))})
            .rename(columns={"version": "versions"})
        )
        step_attributes = pd.merge(step_attributes, versions, on="identifier", how="left")

        # Count number of versions for each step.
        step_attributes["n_versions"] = step_attributes["versions"].apply(len)

        # Find the latest version of each step.
        step_attributes["latest_version"] = step_attributes["versions"].apply(lambda x: x[-1])

        # Find how many newer versions exist for each step.
        step_attributes["n_newer_versions"] = [
            row["n_versions"] - row["versions"].index(row["version"]) - 1
            for _, row in step_attributes[["n_versions", "versions", "version"]].iterrows()
        ]

        return step_attributes

    @staticmethod
    def _add_columns_with_different_step_versions(steps_df: pd.DataFrame) -> pd.DataFrame:
        steps_df = steps_df.copy()
        # Create a dataframe with one row per unique step.
        df = steps_df.drop_duplicates(subset="step")[["step", "identifier", "version"]].reset_index(drop=True)
        # For each step, find all alternative versions.
        # New columns will contain forward versions, backward versions, all versions, and latest version.
        other_versions_forward = []
        other_versions_backward = []
        other_versions_all = []
        latest_version = []
        for _, row in df.iterrows():
            # Create a mask that selects all steps with the same identifier.
            select_same_identifier = df["identifier"] == row["identifier"]
            # Find all forward versions of the current step.
            versions_forward = sorted(set(df[select_same_identifier & (df["version"] > row["version"])]["step"]))
            other_versions_forward.append(versions_forward)
            # Find all backward versions of the current step.
            other_versions_backward.append(
                sorted(set(df[select_same_identifier & (df["version"] < row["version"])]["step"]))
            )
            # Find all versions of the current step.
            other_versions_all.append(sorted(set(df[select_same_identifier]["step"])))
            # Find latest version of the current step.
            latest_version.append(versions_forward[-1] if len(versions_forward) > 0 else row["step"])
        # Add columns to the dataframe.
        df["same_steps_forward"] = other_versions_forward
        df["same_steps_backward"] = other_versions_backward
        df["same_steps_all"] = other_versions_all
        df["same_steps_latest"] = latest_version
        # Add new columns to the original steps dataframe.
        steps_df = pd.merge(steps_df, df.drop(columns=["identifier", "version"]), on="step", how="left")

        return steps_df

    def _add_info_from_db(self, steps_df: pd.DataFrame) -> pd.DataFrame:
        steps_df = steps_df.copy()
        # Fetch all info about datasets from the DB.
        info_df = get_info_for_etl_datasets().rename(
            columns={
                "dataset_id": "db_dataset_id",
                "dataset_name": "db_dataset_name",
                "is_private": "db_private",
                "is_archived": "db_archived",
                "update_period_days": "update_period_days",
<<<<<<< HEAD
=======
                "views_7d": "charts_views_7d",
                "views_365d": "charts_views_365d",
>>>>>>> 3c3943cb
            },
            errors="raise",
        )
        # NOTE: This dataframe may have more steps than steps_df, for different reasons:
        #  * A grapher dataset was created by ETL, but the ETL step has been removed from the dag, while the
        #    grapher dataset still exists. This shouldn't happen, but it does happen (mostly for fasttrack drafts).
        #  * A grapher dataset (in production) has been created by ETL in a branch which is not yet merged. This,
        #    again, should not happen, but it does happen every now and then, exceptionally.
        # Identify these steps (and ignore archive DB datasets).
        self.unknown_steps_with_grapher_dataset_df = info_df[
            (~info_df["step"].isin(steps_df["step"])) & (~info_df["db_archived"])
        ].reset_index(drop=True)
        # Add info from db to steps dataframe.
        steps_df = pd.merge(
            steps_df,
            info_df[
                [
                    "step",
                    "chart_ids",
<<<<<<< HEAD
=======
                    "chart_slugs",
                    "charts_views_7d",
                    "charts_views_365d",
>>>>>>> 3c3943cb
                    "db_dataset_id",
                    "db_dataset_name",
                    "db_private",
                    "db_archived",
                    "update_period_days",
                ]
            ],
            on="step",
            how="left",
        )
        # Fill missing values (e.g. "chart_ids" for steps that are not grapher steps).
        for column in ["chart_ids", "chart_slugs", "charts_views_7d", "charts_views_365d", "all_usages"]:
            steps_df[column] = [row if isinstance(row, list) else [] for row in steps_df[column]]
        for column in ["db_dataset_id", "db_dataset_name"]:
            steps_df.loc[steps_df[column].isnull(), column] = None
        for column in ["db_private", "db_archived"]:
            steps_df[column] = steps_df[column].fillna(False)
        # Create a dictionary mapping steps to chart ids,
        # e.g. {"step_1": [123, 456], "step_2": [789, 1011], ...}.
        step_to_chart_ids = steps_df[["step", "chart_ids"]].set_index("step").to_dict()["chart_ids"]
        # Create a dictionary mapping steps to chart slugs,
        # e.g. {"step_1": [(123, "slug_1"), (456, "slug_2")], "step_2": [], "step_3": ...}.
        step_to_chart_slugs = steps_df[["step", "chart_slugs"]].set_index("step").to_dict()["chart_slugs"]
        # Create a dictionary mapping steps to chart views,
        # e.g. {"step_1": [(123, 1000), (456, 2000)], "step_2": [], "step_3": ...}.
        step_to_chart_views = {}
        for metric in ["views_7d", "views_365d"]:
            step_to_chart_views[metric] = (
                steps_df[["step", f"charts_{metric}"]].set_index("step").to_dict()[f"charts_{metric}"]
            )
        # NOTE: Instead of this approach, an alternative would be to add grapher db datasets as steps of a different
        #   channel (e.g. "db").
        # Create a column with all chart ids of all dependencies of each step.
        # To achieve that, for each step, sum the list of chart ids from all its usages to the list of chart ids of
        # the step itself. Then create a sorted list of the set of all those chart ids.
        steps_df["all_chart_ids"] = [
            sorted(set(sum([step_to_chart_ids[usage] for usage in row["all_usages"]], step_to_chart_ids[row["step"]])))  # type: ignore
            for _, row in steps_df.iterrows()
        ]
        # Create a column with charts slugs, i.e. for each step, [(123, "some_chart"), (456, "some_other_chart"), ...].
        steps_df["all_chart_slugs"] = [
            sorted(
                set(sum([step_to_chart_slugs[usage] for usage in row["all_usages"]], step_to_chart_slugs[row["step"]]))  # type: ignore
            )
            for _, row in steps_df.iterrows()
        ]
        # Create a column with the number of charts affected (in any way possible) by each step.
        steps_df["n_charts"] = [len(charts_ids) for charts_ids in steps_df["all_chart_ids"]]
        # Add analytics for all charts.
        for metric in ["views_7d", "views_365d"]:
            # Create a column with the number of chart views, i.e. for each step, [(123, 1000), (456, 2000), ...].
            steps_df[f"all_chart_{metric}"] = [
                sorted(
                    set(
                        sum(
                            [step_to_chart_views[metric][usage] for usage in row["all_usages"]],  # type: ignore
                            step_to_chart_views[metric][row["step"]],
                        )
                    )
                )
                for _, row in steps_df.iterrows()
            ]
            # Create a column with the total number of views of all charts affected by each step.
            steps_df[f"n_charts_{metric}"] = [
                sum([chart_views[1] for chart_views in charts_views])
                for charts_views in steps_df[f"all_chart_{metric}"]
            ]

        # Remove all those rows that correspond to DB datasets which:
        # * Are archived.
        # * Have no charts.
        # * Have no ETL steps (they may have already been deleted).
        steps_df = steps_df.drop(
            steps_df[(steps_df["db_archived"]) & (steps_df["n_charts"] == 0) & (steps_df["kind"].isnull())].index
        ).reset_index(drop=True)

        return steps_df

    def _create_steps_df(self) -> pd.DataFrame:
        # Create a dataframe where each row correspond to one step.
        steps_df = pd.DataFrame({"step": self.all_steps.copy()})
        # Add relevant information about each step.
        steps_df["direct_dependencies"] = [self.get_direct_step_dependencies(step=step) for step in self.all_steps]
        steps_df["direct_usages"] = [self.get_direct_step_usages(step=step) for step in self.all_steps]
        steps_df["all_active_dependencies"] = [
            self.get_all_step_dependencies(step=step, only_active=True) for step in self.all_steps
        ]
        steps_df["all_dependencies"] = [self.get_all_step_dependencies(step=step) for step in self.all_steps]
        steps_df["all_active_usages"] = [
            self.get_all_step_usages(step=step, only_active=True) for step in self.all_steps
        ]
        steps_df["all_usages"] = [self.get_all_step_usages(step=step) for step in self.all_steps]
        steps_df["state"] = ["active" if step in self.all_active_steps else "archive" for step in self.all_steps]
        steps_df["role"] = ["usage" if step in self.dag_all else "dependency" for step in self.all_steps]
        steps_df["dag_file_name"] = [self.get_dag_file_for_step(step=step) for step in self.all_steps]
        steps_df["path_to_script"] = [self.get_path_to_script(step=step, omit_base_dir=True) for step in self.all_steps]

        # Add column for the total number of all dependencies and usges.
        steps_df["n_all_dependencies"] = [len(dependencies) for dependencies in steps_df["all_dependencies"]]
        steps_df["n_all_usages"] = [len(usages) for usages in steps_df["all_usages"]]

        # Add attributes to steps.
        steps_df = pd.merge(steps_df, self.step_attributes_df, on="step", how="left")

        if self.connect_to_db:
            # Add info from DB.
            steps_df = self._add_info_from_db(steps_df=steps_df)

            # Add columns with the date and the number of days until the next update.
            steps_df = add_days_to_update_columns(steps_df=steps_df)
        else:
            # Add empty columns.
            for column in [
                "chart_ids",
                "chart_slugs",
                "charts_views_7d",
                "charts_views_365d",
                "db_dataset_id",
                "db_dataset_name",
                "db_private",
                "db_archived",
                "update_period_days",
                "date_of_next_update",
                "days_to_update",
                "all_chart_ids",
                "all_chart_slugs",
                "n_charts",
                "n_charts_views_7d",
                "n_charts_views_365d",
            ]:
                steps_df[column] = None

        # Add columns with the list of forward and backwards versions for each step.
        steps_df = self._add_columns_with_different_step_versions(steps_df=steps_df)

        # For convenience, add full local path to dag files to steps dataframe.
        steps_df["dag_file_path"] = [
            (paths.DAG_DIR / dag_file_name).with_suffix(".yml") if dag_file_name else None
            for dag_file_name in steps_df["dag_file_name"].fillna("")
        ]
        # For convenience, add full local path to script files.
        steps_df["full_path_to_script"] = [
            paths.BASE_DIR / script_file_name if script_file_name else None
            for script_file_name in steps_df["path_to_script"].fillna("")
        ]

        # Add column that is true if the step is the latest version.
        steps_df["is_latest"] = False
        steps_df.loc[steps_df["version"] == steps_df["latest_version"], "is_latest"] = True

        return steps_df

    @property
    def step_attributes_df(self) -> pd.DataFrame:
        if self._step_attributes_df is None:
            self._step_attributes_df = self._create_step_attributes()

        return self._step_attributes_df

    @property
    def steps_df(self) -> pd.DataFrame:
        """Dataframe where each row corresponds to a unique step that appears in the (active or archive) dag.

        Returns
        -------
        steps_df : pd.DataFrame
            Steps dataframe.
        """
        if self._steps_df is None:
            self._steps_df = self._create_steps_df()

        return self._steps_df

    @staticmethod
    def _log_warnings_and_errors(message, list_affected, warning_or_error, additional_info=None):
        error_message = message
        if len(list_affected) > 0:
            for i, affected in enumerate(list_affected):
                error_message += f"\n    {affected}"
                if additional_info:
                    error_message += f" - {additional_info[i]}"
            if warning_or_error == "error":
                log.error(error_message)
            elif warning_or_error == "warning":
                log.warning(error_message)

    def _generate_error_for_missing_dependencies(self, missing_steps: Set[str]) -> str:
        error_message = "Missing dependencies in the dag:"
        for missing_step in missing_steps:
            error_message += f"\n* Missing step \n    {missing_step}\n  is a dependency of the following active steps:"
            direct_usages = self.get_direct_step_usages(step=missing_step)
            for usage in direct_usages:
                error_message += f"\n    {usage}"

        return error_message

    def check_that_active_dependencies_are_defined(self) -> None:
        """Check that all active dependencies are defined in the dag; if not, raise an informative error."""
        # Gather all steps that appear in the dag only as dependencies, but not as executable steps.
        missing_steps = set(self.all_active_dependencies) - set(self.all_active_usages)

        # Remove those special steps that are expected to not appear in the dag as executable steps (e.g. snapshots).
        channels_to_ignore = ("snapshot", "backport", "etag", "github", "walden")
        missing_steps = set([step for step in missing_steps if not step.startswith(channels_to_ignore)])

        if len(missing_steps) > 0:
            error_message = self._generate_error_for_missing_dependencies(missing_steps=missing_steps)
            log.error(f"{error_message}\n\nSolution: Check if you may have accidentally deleted those missing steps.")

    def check_that_active_dependencies_are_not_archived(self) -> None:
        """Check that all active dependencies are not archived; if they are, raise an informative error."""
        # Find any archive steps that are dependencies of active steps, and should therefore not be archive steps.
        missing_steps = set(self.dag_archive) & set(self.all_active_dependencies)

        if len(missing_steps) > 0:
            error_message = self._generate_error_for_missing_dependencies(missing_steps=missing_steps)
            log.error(f"{error_message}\n\nSolution: Either archive the active steps or un-archive the archive steps.")

    def check_that_all_active_steps_are_necessary(self) -> None:
        """Check that all active steps are needed in the dag; if not, raise an informative warning."""
        if self.warn_on_archivable:
            # Find all active steps that can safely be archived.
            unused_data_steps = self.get_all_archivable_steps()
            self._log_warnings_and_errors(
                message="Some active steps are not used and can safely be archived:",
                list_affected=unused_data_steps,
                warning_or_error="warning",
            )

    def check_that_all_steps_have_a_script(self) -> None:
        """Check that all steps have code.

        If the step is active and there is no code, raise an error.
        If the step is archived and there is no code, raise a warning.
        For snapshots, the code can either be the script to generate the snapshot, or a metadata dvc file.
        """
        [self.get_path_to_script(step) for step in self.all_steps]

    def check_that_db_datasets_with_charts_are_not_archived(self) -> None:
        """Check that DB datasets with public charts are not archived (though they may be private).

        This check can only be performed if we have access to the DB.
        """
        archived_db_datasets = sorted(
            set(self.steps_df[(self.steps_df["n_charts"] > 0) & (self.steps_df["db_archived"])]["step"])
        )
        self._log_warnings_and_errors(
            message="Some DB datasets are archived even though they have public charts. They should be public:",
            list_affected=archived_db_datasets,
            warning_or_error="error",
        )

    def check_that_db_datasets_with_charts_have_active_etl_steps(self) -> None:
        """Check that DB datasets with public charts have active ETL steps.

        This check can only be performed if we have access to the DB.
        """
        missing_etl_steps = sorted(
            set(
                self.steps_df[
                    (self.steps_df["db_dataset_id"].notnull())
                    & (self.steps_df["n_charts"] > 0)
                    & (self.steps_df["state"].isin([np.nan, "archive"]))
                ]["step"]
            )
        )
        self._log_warnings_and_errors(
            message="Some DB datasets with public charts have no active ETL steps:",
            list_affected=missing_etl_steps,
            warning_or_error="error",
        )

    def check_that_db_datasets_exist_in_etl(self) -> None:
        """Check that all active DB datasets (with or without charts) exist in the ETL dag (active or archive).

        This check can only be performed if we have access to the DB.
        """
        if self.connect_to_db:
            # Ensure steps_df is calculated.
            _ = self.steps_df

        if self.unknown_steps_with_grapher_dataset_df is not None:
            missing_df = self.unknown_steps_with_grapher_dataset_df.sort_values("db_dataset_name").reset_index(
                drop=True
            )
            dataset_names = missing_df["db_dataset_name"].tolist()
            dataset_urls = [
                f"{GRAPHER_DATASET_BASE_URL}{int(dataset_id)}" for dataset_id in missing_df["db_dataset_id"]
            ]
            self._log_warnings_and_errors(
                message="Some DB datasets do not exist in the ETL:",
                list_affected=dataset_names,
                warning_or_error="warning",
                additional_info=dataset_urls,
            )

    def apply_sanity_checks(self) -> None:
        """Apply all sanity checks."""
        self.check_that_active_dependencies_are_defined()
        self.check_that_active_dependencies_are_not_archived()
        self.check_that_all_steps_have_a_script()
        if self.connect_to_db:
            self.check_that_db_datasets_with_charts_are_not_archived()
            self.check_that_db_datasets_with_charts_have_active_etl_steps()
            self.check_that_db_datasets_exist_in_etl()
        # The following check will warn of archivable steps (if warn_on_archivable is True).
        # Depending on whether connect_to_db is True or False, the criterion will be different.
        # When False, the criterion is rather a proxy; True uses a more meaningful criterion.
        self.check_that_all_active_steps_are_necessary()

    def get_backported_db_dataset_ids(self) -> List[int]:
        """Get list of ids of DB datasets that are used as backported datasets in active steps of ETL.

        Returns
        -------
        backported_dataset_ids : List[int]
            Grapher DB dataset ids that are used in ETL backported datasets.
        """
        backported_dataset_names = [step for step in self.all_active_dependencies if step.startswith("backport://")]
        backported_dataset_ids = sorted(
            set([int(step.split("dataset_")[1].split("_")[0]) for step in backported_dataset_names])
        )

        return backported_dataset_ids


@click.command(name="version-tracker", cls=RichCommand)
@click.option(
    "--skip-db",
    is_flag=True,
    default=False,
    help="True to skip connecting to the database of the current environment. False to try to connect to DB, to get a better informed picture of what steps may be missing or archivable. If not connected, all checks will be based purely on the content of the ETL dag.",
)
@click.option(
    "--warn-on-archivable",
    is_flag=True,
    default=False,
    help="True to warn about archivable steps. By default this is False, because we currently have many archivable steps.",
)
def run_version_tracker_checks(skip_db: bool = False, warn_on_archivable: bool = False) -> None:
    """Check that all DAG dependencies (e.g. make sure no step is missing).

    Run all version tracker sanity checks.
    """
    VersionTracker(connect_to_db=not skip_db, warn_on_archivable=warn_on_archivable).apply_sanity_checks()


def add_days_to_update_columns(steps_df):
    """Add columns to steps dataframe with the date of next update and the number of days until the next update.

    We currently don't have a clear way to calculate the expected date of update of a dataset.
    For now, we simply add update_period_days to the step's version.
    But a dataset may have had a minor update since the main release (while the origins are still the same).

    Alternatively, we could add update_period_days to the date_published of its snapshots.
    However, if there are multiple snapshots, it is not clear which one to use as a reference.
    For example, if a dataset uses the income groups dataset, that would have a date_published that is irrelevant.
    We would need some way to decide which snapshot(s) is (are) the main one(s).

    For now, one option is that, on a minor update, we manually edit update_period_days.
    For example, if a dataset is expected to be updated every 365 days, but had a minor update after 1 month, we could
    modify update_period_days to be 335.

    Parameters
    ----------
    steps_df : pd.DataFrame
        Steps dataframe.

    Returns
    -------
    df : pd.DataFrame
        Steps dataframe with the new columns "date_of_next_update" and "days_to_update".
    """
    df = steps_df.copy()

    # Extract version from steps data frame, and make it a string.
    version = df["version"].copy().astype(str)
    # Assume first of January to those versions that are only given as years.
    filter_years = (version.str.len() == 4) & (version.str.isdigit())
    version[filter_years] = version[filter_years] + "-01-01"
    # Convert version to datetime where possible, setting "latest" to NaT.
    version_date = pd.to_datetime(version, errors="coerce", format="%Y-%m-%d")

    # Extract update_period_days from steps dataframe, ensuring it is numeric, or NaT where it was None.
    update_period_days = pd.to_numeric(df["update_period_days"], errors="coerce")

    # Create a column with the date of next update where possible.
    df["date_of_next_update"] = None
    filter_dates = (version_date.notnull()) & (update_period_days > 0)
    df.loc[filter_dates, "date_of_next_update"] = (
        version_date[filter_dates] + pd.to_timedelta(update_period_days[filter_dates], unit="D")
    ).dt.strftime("%Y-%m-%d")

    # Create a column with the number of days until the next update.
    df["days_to_update"] = None
    df.loc[filter_dates, "days_to_update"] = (
        pd.to_datetime(df.loc[filter_dates, "date_of_next_update"]) - pd.to_datetime(TODAY)
    ).dt.days

    return df<|MERGE_RESOLUTION|>--- conflicted
+++ resolved
@@ -539,11 +539,8 @@
                 "is_private": "db_private",
                 "is_archived": "db_archived",
                 "update_period_days": "update_period_days",
-<<<<<<< HEAD
-=======
                 "views_7d": "charts_views_7d",
                 "views_365d": "charts_views_365d",
->>>>>>> 3c3943cb
             },
             errors="raise",
         )
@@ -563,12 +560,9 @@
                 [
                     "step",
                     "chart_ids",
-<<<<<<< HEAD
-=======
                     "chart_slugs",
                     "charts_views_7d",
                     "charts_views_365d",
->>>>>>> 3c3943cb
                     "db_dataset_id",
                     "db_dataset_name",
                     "db_private",
