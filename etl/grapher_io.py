"""Functions to interact with our Grapher data. This includes accessing our database and our API.

TODO: This file contains some code that needs some revision:

- Code dealing with entity codes and names:
    - There are different ways that we are getting code-to-name mappings. We should standardize this.
- Code using db_conn (pymysql.Connection objects). We should instead use sessions, or engines (or OWIDEnv)

"""
import concurrent.futures
import io
import warnings
from http.client import RemoteDisconnected
from typing import Any, Dict, List, Optional, cast
from urllib.error import HTTPError, URLError

import pandas as pd
import pymysql
import requests
import structlog
import validators
from deprecated import deprecated
from sqlalchemy.engine import Engine
from sqlalchemy.orm import Session
from tenacity import Retrying
from tenacity.retry import retry_if_exception_type
from tenacity.stop import stop_after_attempt
from tenacity.wait import wait_fixed

from etl import config
from etl.config import OWID_ENV, OWIDEnv
from etl.db import get_connection, read_sql
<<<<<<< HEAD
from etl.grapher_model import Dataset, Variable
from etl.paths import CACHE_DIR
=======
from etl.grapher_model import Dataset, Entity, Variable
>>>>>>> 4ed14b36

log = structlog.get_logger()


##############################################################################################
# Load from DB
##############################################################################################


def load_dataset_uris(
    owid_env: OWIDEnv = OWID_ENV,
) -> List[str]:
    """Get list of dataset URIs from the database."""
    with Session(owid_env.engine) as session:
        datasets = Dataset.load_datasets_uri(session)

    return list(datasets["dataset_uri"])


def load_variables_in_dataset(
    dataset_uri: List[str],
    owid_env: OWIDEnv = OWID_ENV,
) -> List[Variable]:
    """Load Variable objects that belong to a dataset with URI `dataset_uri`."""
    with Session(owid_env.engine) as session:
        indicators = Variable.load_variables_in_datasets(session, dataset_uri)

    return indicators


# Load variable object
def load_variable(
    id_or_path: str | int,
    owid_env: OWIDEnv = OWID_ENV,
) -> Variable:
    """Load variable.

    If id_or_path is str, it'll be used as catalog path.
    """
    if not isinstance(id_or_path, str):
        try:
            id_or_path = int(id_or_path)
        except Exception:
            pass

    with Session(owid_env.engine) as session:
        variable = Variable.from_id_or_path(
            session=session,
            id_or_path=id_or_path,
        )

    return variable


##############################################################################################
# Load data/metadata (API)
##############################################################################################


# SINGLE INDICATOR
# Load variable metadata
def load_variable_metadata(
    catalog_path: Optional[str] = None,
    variable_id: Optional[int] = None,
    variable: Optional[Variable] = None,
    owid_env: OWIDEnv = OWID_ENV,
) -> Dict[str, Any]:
    """Get metadata for an indicator based on its catalog path or variable id.

    Parameters
    ----------
    catalog_path : str, optional
        The path to the indicator in the catalog.
    variable_id : int, optional
        The ID of the indicator.
    variable : Variable, optional
        The indicator object.
    """
    # Get variable
    variable = ensure_load_variable(catalog_path, variable_id, variable, owid_env)

    # Get metadata
    metadata = variable.get_metadata()

    return metadata


def load_variable_data(
    catalog_path: Optional[str] = None,
    variable_id: Optional[int] = None,
    variable: Optional[Variable] = None,
    owid_env: OWIDEnv = OWID_ENV,
    set_entity_names: bool = True,
) -> pd.DataFrame:
    """Get data for an indicator based on its catalog path or variable id.

    Parameters
    ----------
    cataslog_path : str, optional
        The path to the indicator in the catalog.
    variable_id : int, optional
        The ID of the indicator.
    variable : Variable, optional
        The indicator object.

    """

    # Get variable
    variable = ensure_load_variable(catalog_path, variable_id, variable, owid_env)

    if set_entity_names:
        # Get data
        with Session(owid_env.engine) as session:
            df = variable.get_data(session=session)
    else:
        df = variable.get_data()

    return df


def ensure_load_variable(
    catalog_path: Optional[str] = None,
    variable_id: Optional[int] = None,
    variable: Optional[Variable] = None,
    owid_env: OWIDEnv = OWID_ENV,
) -> Variable:
    if variable is None:
        if catalog_path is not None:
            variable = load_variable(id_or_path=catalog_path, owid_env=owid_env)
        elif variable_id is not None:
            variable = load_variable(id_or_path=variable_id, owid_env=owid_env)
        else:
            raise ValueError("Either catalog_path, variable_id or variable must be provided")
    return variable


##############################################################################################
# More optimized API access
# Most useful for bulk operations
# from apps.backport.datasync.data_metadata
##############################################################################################


def load_variables_data(
    catalog_paths: Optional[List[str]] = None,
    variable_ids: Optional[List[int]] = None,
    variables: Optional[List[Variable]] = None,
    owid_env: OWIDEnv = OWID_ENV,
    workers: int = 1,
    value_as_str: bool = True,
) -> pd.DataFrame:
    """Get data for a list of indicators based on their catalog path or variable id.

    Priority: catalog_paths > variable_ids > variables

    Parameters
    ----------
    cataslog_path : str, optional
        The path to the indicator in the catalog.
    variable_id : int, optional
        The ID of the indicator.
    variable : Variable, optional
        The indicator object.

    """
    # Get variable IDs
    variable_ids = _ensure_variable_ids(owid_env.engine, catalog_paths, variable_ids, variables)

    # Get variable
    df = variable_data_df_from_s3(
        owid_env.engine,
        variable_ids=variable_ids,
        workers=workers,
        value_as_str=value_as_str,
    )

    return df


def load_variables_metadata(
    catalog_paths: Optional[List[str]] = None,
    variable_ids: Optional[List[int]] = None,
    variables: Optional[List[Variable]] = None,
    owid_env: OWIDEnv = OWID_ENV,
    workers: int = 1,
) -> List[Dict[str, Any]]:
    """Get metadata for a list of indicators based on their catalog path or variable id.

    Priority: catalog_paths > variable_ids > variables

    Parameters
    ----------
    catalog_path : str, optional
        The path to the indicator in the catalog.
    variable_id : int, optional
        The ID of the indicator.
    variable : Variable, optional
        The indicator object.
    """

    # Get variable IDs
    variable_ids = _ensure_variable_ids(owid_env.engine, catalog_paths, variable_ids, variables)

    metadata = variable_metadata_df_from_s3(
        variable_ids=variable_ids,
        workers=workers,
        env=owid_env,
    )

    return metadata


def _ensure_variable_ids(
    engine: Engine,
    catalog_paths: Optional[List[str]] = None,
    variable_ids: Optional[List[int]] = None,
    variables: Optional[List[Variable]] = None,
) -> List[int]:
    if catalog_paths is not None:
        with Session(engine) as session:
            mapping = Variable.catalog_paths_to_variable_ids(session, catalog_paths=catalog_paths)
        variable_ids = [int(i) for i in mapping.values()]
    elif (variable_ids is None) and (variables is not None):
        variable_ids = [variable.id for variable in variables]

    if variable_ids is None:
        raise ValueError("Either catalog_paths, variable_ids or variables must be provided")

    return variable_ids


def variable_data_df_from_s3(
    engine: Engine,
    variable_ids: List[int] = [],
    workers: int = 1,
    value_as_str: bool = True,
) -> pd.DataFrame:
    """Fetch data from S3 and add entity code and name from DB."""
    with concurrent.futures.ThreadPoolExecutor(max_workers=workers) as executor:
        results = list(executor.map(_fetch_data_df_from_s3, variable_ids))

    if isinstance(results, list) and all(isinstance(df, pd.DataFrame) for df in results):
        df = pd.concat(cast(List[pd.DataFrame], results))
    else:
        raise TypeError(f"results must be a list of pd.DataFrame, got {type(results)}")

    # we work with strings and convert to specific types later
    if value_as_str:
        df["value"] = df["value"].astype("string")

    with Session(engine) as session:
        res = add_entity_code_and_name(session, df)
        return res


def _fetch_response(method: str, url: str):
    """Helper function to perform HTTP requests with retries and centralized exception handling."""
    try:
        for attempt in Retrying(
            wait=wait_fixed(2),
            stop=stop_after_attempt(3),
            retry=retry_if_exception_type((URLError, RemoteDisconnected, requests.exceptions.RequestException)),
        ):
            with attempt:
                response = requests.request(method, url)
                response.raise_for_status()
                return response
    except HTTPError as e:
        # No data on S3
        if e.response.status_code == 404:
            return None
        else:
            raise
    except (URLError, RemoteDisconnected, requests.exceptions.RequestException):
        raise


def _fetch_data_df_from_s3(variable_id: int):
    cache_dir = CACHE_DIR / "variable_data"
    cache_dir.mkdir(parents=True, exist_ok=True)
    cache_filename = cache_dir / f"{variable_id}.json"
    etag_filename = cache_dir / f"{variable_id}.etag"

    url = config.variable_data_url(variable_id)

    # Check if cached data exists
    if cache_filename.exists() and etag_filename.exists():
        # Read stored ETag
        stored_etag = etag_filename.read_text()
    else:
        stored_etag = None

    # Get current ETag from server
    response = _fetch_response("HEAD", url)
    if response is None:
        return pd.DataFrame(columns=["variableId", "entityId", "year", "value"])
    current_etag = response.headers.get("ETag")

    # Compare ETags
    if stored_etag and current_etag and stored_etag == current_etag:
        # ETag matches, load from cache
        data_df = pd.read_json(cache_filename)
    else:
        # Fetch new data
        response = _fetch_response("GET", url)
        if response is None:
            return pd.DataFrame(columns=["variableId", "entityId", "year", "value"])
        # Save response text to cache
        cache_filename.write_text(response.text, encoding="utf-8")
        # Save new ETag
        if current_etag:
            etag_filename.write_text(current_etag)
        elif etag_filename.exists():
            etag_filename.unlink()
        data_df = pd.read_json(io.StringIO(response.text))

    # Process DataFrame
    data_df = data_df.rename(
        columns={
            "entities": "entityId",
            "values": "value",
            "years": "year",
        }
    ).assign(variableId=variable_id)
    return data_df


def add_entity_code_and_name(session: Session, df: pd.DataFrame) -> pd.DataFrame:
    if df.empty:
        df["entityName"] = []
        df["entityCode"] = []
        return df

    unique_entities = df["entityId"].unique()

    entities = _fetch_entities(session, list(unique_entities))

    if set(unique_entities) - set(entities.entityId):
        missing_entities = set(unique_entities) - set(entities.entityId)
        raise ValueError(f"Missing entities in the database: {missing_entities}")

    return pd.merge(df, entities.astype({"entityName": "category", "entityCode": "category"}), on="entityId")


def _fetch_entities(session: Session, entity_ids: List[int]) -> pd.DataFrame:
    # Query entities from the database
    q = """
    SELECT
        id AS entityId,
        name AS entityName,
        code AS entityCode
    FROM entities
    WHERE id in %(entity_ids)s
    """
    return read_sql(q, session, params={"entity_ids": entity_ids})


def variable_metadata_df_from_s3(
    variable_ids: List[int] = [],
    workers: int = 1,
    env: OWIDEnv | None = None,
) -> List[Dict[str, Any]]:
    """Fetch data from S3 and add entity code and name from DB."""
    args = [variable_ids]
    if env:
        args += [[env for _ in range(len(variable_ids))]]

    with concurrent.futures.ThreadPoolExecutor(max_workers=workers) as executor:
        results = list(executor.map(_fetch_metadata_from_s3, *args))

    if not (isinstance(results, list) and all(isinstance(res, dict) for res in results)):
        raise TypeError(f"results must be a list of dictionaries, got {type(results)}")

    return results  # type: ignore


def _fetch_metadata_from_s3(variable_id: int, env: OWIDEnv | None = None) -> Dict[str, Any]:
    if env is not None:
        url = env.indicator_metadata_url(variable_id)
    else:
        url = config.variable_metadata_url(variable_id)

    response = _fetch_response("GET", url)
    if response is None:
        return {}
    else:
        return response.json()


def load_entity_mapping(entity_ids: List[int], owid_env: OWIDEnv = OWID_ENV) -> Dict[int, str]:
    # Fetch the mapping of entity ids to names.
    with Session(owid_env.engine) as session:
        entity_id_to_name = Entity.load_entity_mapping(session=session, entity_ids=entity_ids)

    return entity_id_to_name


#######################################################################################################

# TO BE REVIEWED:
# This is code that could be deprecated / removed?
# TODO: replace usage of db_conn (pymysql.Connection) with engine (sqlalchemy.engine.Engine) or OWIDEnv
#######################################################################################################


def get_dataset_id(
    dataset_name: str, db_conn: Optional[pymysql.Connection] = None, version: Optional[str] = None
) -> Any:
    """Get the dataset ID of a specific dataset name from database.

    If more than one dataset is found for the same name, or if no dataset is found, an error is raised.

    Parameters
    ----------
    dataset_name : str
        Dataset name.
    db_conn : pymysql.Connection
        Connection to database. Defaults to None, in which case a default connection is created (uses etl.config).
    version : str
        ETL version of the dataset. This is necessary when multiple datasets have the same title. In such a case, if
        version is not given, the function will raise an error.

    Returns
    -------
    dataset_id : int
        Dataset ID.

    """
    if db_conn is None:
        db_conn = get_connection()

    query = f"""
        SELECT id
        FROM datasets
        WHERE name = '{dataset_name}'
    """

    if version:
        query += f" AND version = '{version}'"

    with db_conn.cursor() as cursor:
        cursor.execute(query)
        result = cursor.fetchall()

    assert len(result) == 1, f"Ambiguous or unknown dataset name '{dataset_name}'"
    dataset_id = result[0][0]
    return dataset_id


@deprecated("This function is deprecated. Its logic will be soon moved to etl.grapher_model.Dataset.")
def get_variables_in_dataset(
    dataset_id: int, only_used_in_charts: bool = False, db_conn: Optional[pymysql.Connection] = None
) -> Any:
    """Get all variables data for a specific dataset ID from database.

    Parameters
    ----------
    dataset_id : int
        Dataset ID.
    only_used_in_charts : bool
        True to select variables only if they have been used in at least one chart. False to select all variables.
    db_conn : pymysql.Connection
        Connection to database. Defaults to None, in which case a default connection is created (uses etl.config).

    Returns
    -------
    variables_data : pd.DataFrame
        Variables data for considered dataset.

    """
    if db_conn is None:
        db_conn = get_connection()

    query = f"""
        SELECT *
        FROM variables
        WHERE datasetId = {dataset_id}
    """
    if only_used_in_charts:
        query += """
            AND id IN (
                SELECT DISTINCT variableId
                FROM chart_dimensions
            )
        """
    with warnings.catch_warnings():
        warnings.simplefilter("ignore", UserWarning)
        variables_data = pd.read_sql(query, con=db_conn)
    return variables_data


def get_all_datasets(archived: bool = True, db_conn: Optional[pymysql.Connection] = None) -> pd.DataFrame:
    """Get all datasets in database.

    Parameters
    ----------
    db_conn : pymysql.connections.Connection
        Connection to database. Defaults to None, in which case a default connection is created (uses etl.config).

    Returns
    -------
    datasets : pd.DataFrame
        All datasets in database. Table with three columns: dataset ID, dataset name, dataset namespace.
    """
    if db_conn is None:
        db_conn = get_connection()

    query = " SELECT namespace, name, id, updatedAt, isArchived FROM datasets"
    if not archived:
        query += " WHERE isArchived = 0"
    datasets = pd.read_sql(query, con=db_conn)
    return datasets.sort_values(["name", "namespace"])


def get_info_for_etl_datasets(db_conn: Optional[pymysql.Connection] = None) -> pd.DataFrame:
    """Get information for datasets that have variables with an ETL path.

    This function returns a dataframe with the following columns:
    - dataset_id: ID of the dataset.
    - dataset_name: Name of the dataset.
    - etl_path: ETL path of the dataset.
    - is_archived: Whether the dataset is archived.
    - is_private: Whether the dataset is private.
    - chart_ids: List of chart ids that use variables from the dataset.
    - chart_slugs: List of tuples (chart_id, chart_slug) that use variables from the dataset.
    - views_7d: List of tuples (chart_id, views_7d) for the last 7 days.
    - views_14d: List of tuples (chart_id, views_14d) for the last 14 days.
    - views_365d: List of tuples (chart_id, views_365d) for the last 365 days.
    - update_period_days: Update period of the dataset.
    """
    if db_conn is None:
        db_conn = get_connection()

    # First, increase the GROUP_CONCAT limit, to avoid the list of chart ids to be truncated.
    GROUP_CONCAT_MAX_LEN = 4096
    cursor = db_conn.cursor()
    cursor.execute(f"SET SESSION group_concat_max_len = {GROUP_CONCAT_MAX_LEN};")
    db_conn.commit()

    query = """\
    SELECT
        q1.datasetId AS dataset_id,
        d.name AS dataset_name,
        q1.etlPath AS etl_path,
        d.isArchived AS is_archived,
        d.isPrivate AS is_private,
        q2.chartIds AS chart_ids,
        q2.updatePeriodDays AS update_period_days
    FROM
        (SELECT
            datasetId,
            MIN(catalogPath) AS etlPath
        FROM
            variables
        WHERE
            catalogPath IS NOT NULL
        GROUP BY
            datasetId) q1
    LEFT JOIN
        (SELECT
            d.id AS datasetId,
            d.isArchived,
            d.isPrivate,
            d.updatePeriodDays,
            GROUP_CONCAT(DISTINCT c.id) AS chartIds
        FROM
            datasets d
            JOIN variables v ON v.datasetId = d.id
            JOIN chart_dimensions cd ON cd.variableId = v.id
            JOIN charts c ON c.id = cd.chartId
            JOIN chart_configs cc ON c.configId = cc.id
        WHERE
            json_extract(cc.full, "$.isPublished") = TRUE
        GROUP BY
            d.id) q2
        ON q1.datasetId = q2.datasetId
    JOIN
        datasets d ON q1.datasetId = d.id
    ORDER BY
        q1.datasetId ASC;

    """

    with warnings.catch_warnings():
        warnings.simplefilter("ignore", UserWarning)
        df = pd.read_sql(query, con=db_conn)

    if max([len(row) for row in df["chart_ids"] if row is not None]) == GROUP_CONCAT_MAX_LEN:
        log.error(
            f"The value of group_concat_max_len (set to {GROUP_CONCAT_MAX_LEN}) has been exceeded."
            "This means that the list of chart ids will be incomplete in some cases. Consider increasing it."
        )

    # Get mapping of chart ids to slugs.
    chart_id_to_slug = get_charts_slugs(db_conn=db_conn).set_index("chart_id")["chart_slug"].to_dict()

    # Instead of having a string of chart ids, make chart_ids a column with lists of integers.
    df["chart_ids"] = [
        [int(chart_id) for chart_id in chart_ids.split(",")] if chart_ids else [] for chart_ids in df["chart_ids"]
    ]
    # Add a column with lists of chart slugs.
    # For each row, it will be a list of tuples (chart_id, chart_slug),
    # e.g. [(123, "chart-slug"), (234, "another-chart-slug"), ...].
    df["chart_slugs"] = [
        [(chart_id, chart_id_to_slug[chart_id]) for chart_id in chart_ids] if chart_ids else []
        for chart_ids in df["chart_ids"]
    ]

    # Add chart analytics.
    views_df = get_charts_views(db_conn=db_conn).set_index("slug")
    # Create a column for each of the views metrics.
    # For each row, it will be a list of tuples (chart_id, views),
    # e.g. [(123, 1000), (234, 2000), ...].
    for metric in views_df.columns:
        df[metric] = [
            [
                (chart_id, views_df[metric][chart_id_to_slug[chart_id]])
                for chart_id in chart_ids
                if chart_id_to_slug[chart_id] in views_df.index
            ]
            if chart_ids
            else []
            for chart_ids in df["chart_ids"]
        ]

    # Make is_archived and is_private boolean columns.
    df["is_archived"] = df["is_archived"].astype(bool)
    df["is_private"] = df["is_private"].astype(bool)

    # Sanity check.
    unknown_channels = set([etl_path.split("/")[0] for etl_path in set(df["etl_path"])]) - {"grapher"}
    if len(unknown_channels) > 0:
        log.error(
            "Variables in grapher DB are expected to come only from ETL grapher channel, "
            f"but other channels were found: {unknown_channels}"
        )

    return df


def get_charts_slugs(db_conn: Optional[pymysql.Connection] = None) -> pd.DataFrame:
    if db_conn is None:
        db_conn = get_connection()

    # Get a dataframe chart_id,char_slug, for all charts that have variables with an ETL path.
    query = """\
    SELECT
        c.id AS chart_id,
        cc.slug AS chart_slug
    FROM charts c
    JOIN chart_configs cc ON c.configId = cc.id
    LEFT JOIN chart_dimensions cd ON c.id = cd.chartId
    LEFT JOIN variables v ON cd.variableId = v.id
    WHERE
        v.catalogPath IS NOT NULL
    ORDER BY
        c.id ASC;
    """

    with warnings.catch_warnings():
        warnings.simplefilter("ignore", UserWarning)
        df = pd.read_sql(query, con=db_conn)

    # Remove duplicated rows.
    df = df.drop_duplicates().reset_index(drop=True)

    if len(df[df.duplicated(subset="chart_id")]) > 0:
        log.warning("There are duplicated chart ids in the chart_ids and slugs table.")

    return df


def get_charts_views(db_conn: Optional[pymysql.Connection] = None) -> pd.DataFrame:
    if db_conn is None:
        db_conn = get_connection()

    # Assumed base url for all charts.
    base_url = "https://ourworldindata.org/grapher/"

    # Note that for now we extract data for all dates.
    # It seems that the table only has data for the last day.
    query = f"""\
    SELECT
        url,
        views_7d,
        views_14d,
        views_365d
    FROM
        analytics_pageviews
    WHERE
        url LIKE '{base_url}%';
    """
    with warnings.catch_warnings():
        warnings.simplefilter("ignore", UserWarning)
        df = pd.read_sql(query, con=db_conn)

    # For some reason, there are spurious urls, clean some of them.
    # Note that validators.url() returns a ValidationError object (instead of False) when the url has spaces.
    is_url_invalid = [(validators.url(url) is False) or (" " in url) for url in df["url"]]
    df = df.drop(df[is_url_invalid].index).reset_index(drop=True)

    # Note that some of the returned urls may still be invalid, for example "https://ourworldindata.org/grapher/132".

    # Add chart slug.
    df["slug"] = [url.replace(base_url, "") for url in df["url"]]

    # Remove url.
    df = df.drop(columns=["url"], errors="raise")

    if len(df[df.duplicated(subset="slug")]) > 0:
        log.warning("There are duplicated slugs in the chart analytics table.")

    return df


def get_dataset_charts(dataset_ids: List[str], db_conn: Optional[pymysql.Connection] = None) -> pd.DataFrame:
    if db_conn is None:
        db_conn = get_connection()

    dataset_ids_str = ", ".join(map(str, dataset_ids))

    query = f"""
    SELECT
        d.id AS dataset_id,
        d.name AS dataset_name,
        q2.chartIds AS chart_ids
    FROM
        (SELECT
            d.id,
            d.name
        FROM
            datasets d
        WHERE
            d.id IN ({dataset_ids_str})) d
    LEFT JOIN
        (SELECT
            v.datasetId,
            GROUP_CONCAT(DISTINCT c.id) AS chartIds
        FROM
            variables v
            JOIN chart_dimensions cd ON cd.variableId = v.id
            JOIN charts c ON c.id = cd.chartId
        WHERE
            v.datasetId IN ({dataset_ids_str})
        GROUP BY
            v.datasetId) q2
        ON d.id = q2.datasetId
    ORDER BY
        d.id ASC;
    """

    # First, increase the GROUP_CONCAT limit, to avoid the list of chart ids to be truncated.
    with db_conn.cursor() as cursor:
        cursor.execute("SET SESSION group_concat_max_len = 10000;")

    if len(dataset_ids) == 0:
        return pd.DataFrame({"dataset_id": [], "dataset_name": [], "chart_ids": []})

    with warnings.catch_warnings():
        warnings.simplefilter("ignore", UserWarning)
        df = pd.read_sql(query, con=db_conn)

    # Instead of having a string of chart ids, make chart_ids a column with lists of integers.
    df["chart_ids"] = [
        [int(chart_id) for chart_id in chart_ids.split(",")] if chart_ids else [] for chart_ids in df["chart_ids"]
    ]

    return df


def get_variables_data(
    filter: Optional[Dict[str, Any]] = None,
    condition: Optional[str] = "OR",
    db_conn: Optional[pymysql.Connection] = None,
) -> pd.DataFrame:
    """Get data from variables table, given a certain condition.

    Parameters
    ----------
    filter : Optional[Dict[str, Any]], optional
        Filter to apply to the data, which must contain a field name and a list of field values,
        e.g. {"id": [123456, 234567, 345678]}.
        In principle, multiple filters can be given.
    condition : Optional[str], optional
        In case multiple filters are given, this parameter specifies whether the output filters should be the union
        ("OR") or the intersection ("AND").
    db_conn : pymysql.Connection
        Connection to database. Defaults to None, in which case a default connection is created (uses etl.config).

    Returns
    -------
    df : pd.DataFrame
        Variables data.

    """
    # NOTE: This function should be optimized. Instead of fetching data for each filter, their conditions should be
    # combined with OR or AND before executing the query.

    # Initialize an empty dataframe.
    if filter is not None:
        df = pd.DataFrame({"id": []}).astype({"id": int})
        for field_name, field_values in filter.items():
            _df = _get_variables_data_with_filter(field_name=field_name, field_values=field_values, db_conn=db_conn)
            if condition == "OR":
                df = pd.concat([df, _df], axis=0)
            elif condition == "AND":
                df = pd.merge(df, _df, on="id", how="inner")
            else:
                raise ValueError(f"Invalid condition: {condition}")
    else:
        # Fetch data for all variables.
        df = _get_variables_data_with_filter(db_conn=db_conn)

    return df


def _get_variables_data_with_filter(
    field_name: Optional[str] = None,
    field_values: Optional[List[Any]] = None,
    db_conn: Optional[pymysql.Connection] = None,
) -> Any:
    if db_conn is None:
        db_conn = get_connection()

    if field_values is None:
        field_values = []

    # Construct the SQL query with a placeholder for each value in the list.
    query = "SELECT * FROM variables"

    if (field_name is not None) and (len(field_values) > 0):
        query += f"\nWHERE {field_name} IN ({', '.join(['%s'] * len(field_values))});"

    # Execute the query.
    with warnings.catch_warnings():
        warnings.simplefilter("ignore", UserWarning)
        variables_data = pd.read_sql(query, con=db_conn, params=field_values)

    assert set(variables_data[field_name]) <= set(field_values), f"Unexpected values for {field_name}."

    # Warn about values that were not found.
    missing_values = set(field_values) - set(variables_data[field_name])
    if len(missing_values) > 0:
        log.warning(f"Values of {field_name} not found in database: {missing_values}")

    return variables_data<|MERGE_RESOLUTION|>--- conflicted
+++ resolved
@@ -30,12 +30,8 @@
 from etl import config
 from etl.config import OWID_ENV, OWIDEnv
 from etl.db import get_connection, read_sql
-<<<<<<< HEAD
-from etl.grapher_model import Dataset, Variable
+from etl.grapher_model import Dataset, Entity, Variable
 from etl.paths import CACHE_DIR
-=======
-from etl.grapher_model import Dataset, Entity, Variable
->>>>>>> 4ed14b36
 
 log = structlog.get_logger()
 
