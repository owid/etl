"""Functions to interact with our Grapher data. This includes accessing our database and our API.

TODO: This file contains some code that needs some revision:

- Code dealing with entity codes and names:
    - There are different ways that we are getting code-to-name mappings. We should standardize this.
- Code using db_conn (pymysql.Connection objects). We should instead use sessions, or engines (or OWIDEnv)

"""
import concurrent.futures
import warnings
from http.client import RemoteDisconnected
from typing import Any, Dict, List, Optional, cast
from urllib.error import HTTPError, URLError

import pandas as pd
import pymysql
import requests
import structlog
import validators
from deprecated import deprecated
from sqlalchemy.engine import Engine
from sqlalchemy.orm import Session
from tenacity import Retrying
from tenacity.retry import retry_if_exception_type
from tenacity.stop import stop_after_attempt
from tenacity.wait import wait_fixed

from etl import config
from etl.config import OWID_ENV, OWIDEnv
from etl.db import get_connection, read_sql
from etl.grapher_model import Dataset, Entity, Variable

log = structlog.get_logger()


##############################################################################################
# Load from DB
##############################################################################################


def load_dataset_uris(
    owid_env: OWIDEnv = OWID_ENV,
) -> List[str]:
    """Get list of dataset URIs from the database."""
    with Session(owid_env.engine) as session:
        datasets = Dataset.load_datasets_uri(session)

    return list(datasets["dataset_uri"])


def load_variables_in_dataset(
    dataset_uri: List[str],
    owid_env: OWIDEnv = OWID_ENV,
) -> List[Variable]:
    """Load Variable objects that belong to a dataset with URI `dataset_uri`."""
    with Session(owid_env.engine) as session:
        indicators = Variable.load_variables_in_datasets(session, dataset_uri)

    return indicators


# Load variable object
def load_variable(
    id_or_path: str | int,
    owid_env: OWIDEnv = OWID_ENV,
) -> Variable:
    """Load variable.

    If id_or_path is str, it'll be used as catalog path.
    """
    if not isinstance(id_or_path, str):
        try:
            id_or_path = int(id_or_path)
        except Exception:
            pass

    with Session(owid_env.engine) as session:
        variable = Variable.from_id_or_path(
            session=session,
            id_or_path=id_or_path,
        )

    return variable


##############################################################################################
# Load data/metadata (API)
##############################################################################################


# SINGLE INDICATOR
# Load variable metadata
def load_variable_metadata(
    catalog_path: Optional[str] = None,
    variable_id: Optional[int] = None,
    variable: Optional[Variable] = None,
    owid_env: OWIDEnv = OWID_ENV,
) -> Dict[str, Any]:
    """Get metadata for an indicator based on its catalog path or variable id.

    Parameters
    ----------
    catalog_path : str, optional
        The path to the indicator in the catalog.
    variable_id : int, optional
        The ID of the indicator.
    variable : Variable, optional
        The indicator object.
    """
    # Get variable
    variable = ensure_load_variable(catalog_path, variable_id, variable, owid_env)

    # Get metadata
    metadata = variable.get_metadata()

    return metadata


def load_variable_data(
    catalog_path: Optional[str] = None,
    variable_id: Optional[int] = None,
    variable: Optional[Variable] = None,
    owid_env: OWIDEnv = OWID_ENV,
    set_entity_names: bool = True,
) -> pd.DataFrame:
    """Get data for an indicator based on its catalog path or variable id.

    Parameters
    ----------
    cataslog_path : str, optional
        The path to the indicator in the catalog.
    variable_id : int, optional
        The ID of the indicator.
    variable : Variable, optional
        The indicator object.

    """

    # Get variable
    variable = ensure_load_variable(catalog_path, variable_id, variable, owid_env)

    if set_entity_names:
        # Get data
        with Session(owid_env.engine) as session:
            df = variable.get_data(session=session)
    else:
        df = variable.get_data()

    return df


def ensure_load_variable(
    catalog_path: Optional[str] = None,
    variable_id: Optional[int] = None,
    variable: Optional[Variable] = None,
    owid_env: OWIDEnv = OWID_ENV,
) -> Variable:
    if variable is None:
        if catalog_path is not None:
            variable = load_variable(id_or_path=catalog_path, owid_env=owid_env)
        elif variable_id is not None:
            variable = load_variable(id_or_path=variable_id, owid_env=owid_env)
        else:
            raise ValueError("Either catalog_path, variable_id or variable must be provided")
    return variable


##############################################################################################
# More optimized API access
# Most useful for bulk operations
# from apps.backport.datasync.data_metadata
##############################################################################################


def load_variables_data(
    catalog_paths: Optional[List[str]] = None,
    variable_ids: Optional[List[int]] = None,
    variables: Optional[List[Variable]] = None,
    owid_env: OWIDEnv = OWID_ENV,
    workers: int = 1,
    value_as_str: bool = True,
) -> pd.DataFrame:
    """Get data for a list of indicators based on their catalog path or variable id.

    Priority: catalog_paths > variable_ids > variables

    Parameters
    ----------
    cataslog_path : str, optional
        The path to the indicator in the catalog.
    variable_id : int, optional
        The ID of the indicator.
    variable : Variable, optional
        The indicator object.

    """
    # Get variable IDs
    variable_ids = _ensure_variable_ids(owid_env.engine, catalog_paths, variable_ids, variables)

    # Get variable
    df = variable_data_df_from_s3(
        owid_env.engine,
        variable_ids=variable_ids,
        workers=workers,
        value_as_str=value_as_str,
    )

    return df


def load_variables_metadata(
    catalog_paths: Optional[List[str]] = None,
    variable_ids: Optional[List[int]] = None,
    variables: Optional[List[Variable]] = None,
    owid_env: OWIDEnv = OWID_ENV,
    workers: int = 1,
) -> List[Dict[str, Any]]:
    """Get metadata for a list of indicators based on their catalog path or variable id.

    Priority: catalog_paths > variable_ids > variables

    Parameters
    ----------
    catalog_path : str, optional
        The path to the indicator in the catalog.
    variable_id : int, optional
        The ID of the indicator.
    variable : Variable, optional
        The indicator object.
    """

    # Get variable IDs
    variable_ids = _ensure_variable_ids(owid_env.engine, catalog_paths, variable_ids, variables)

    metadata = variable_metadata_df_from_s3(
        variable_ids=variable_ids,
        workers=workers,
        env=owid_env,
    )

    return metadata


def _ensure_variable_ids(
    engine: Engine,
    catalog_paths: Optional[List[str]] = None,
    variable_ids: Optional[List[int]] = None,
    variables: Optional[List[Variable]] = None,
) -> List[int]:
    if catalog_paths is not None:
        with Session(engine) as session:
            mapping = Variable.catalog_paths_to_variable_ids(session, catalog_paths=catalog_paths)
        variable_ids = [int(i) for i in mapping.values()]
    elif (variable_ids is None) and (variables is not None):
        variable_ids = [variable.id for variable in variables]

    if variable_ids is None:
        raise ValueError("Either catalog_paths, variable_ids or variables must be provided")

    return variable_ids


def variable_data_df_from_s3(
    engine: Engine,
    variable_ids: List[int] = [],
    workers: int = 1,
    value_as_str: bool = True,
) -> pd.DataFrame:
    """Fetch data from S3 and add entity code and name from DB."""
    with concurrent.futures.ThreadPoolExecutor(max_workers=workers) as executor:
        results = list(executor.map(_fetch_data_df_from_s3, variable_ids))

    if isinstance(results, list) and all(isinstance(df, pd.DataFrame) for df in results):
        df = pd.concat(cast(List[pd.DataFrame], results))
    else:
        raise TypeError(f"results must be a list of pd.DataFrame, got {type(results)}")

    # we work with strings and convert to specific types later
    if value_as_str:
        df["value"] = df["value"].astype("string")

    with Session(engine) as session:
        res = add_entity_code_and_name(session, df)
        return res


def _fetch_data_df_from_s3(variable_id: int):
    try:
        # Cloudflare limits us to 600 requests per minute, retry in case we hit the limit
        # NOTE: increase wait time or attempts if we hit the limit too often
        for attempt in Retrying(
            wait=wait_fixed(2),
            stop=stop_after_attempt(3),
            retry=retry_if_exception_type((URLError, RemoteDisconnected)),
        ):
            with attempt:
                return (
                    pd.read_json(config.variable_data_url(variable_id))
                    .rename(
                        columns={
                            "entities": "entityId",
                            "values": "value",
                            "years": "year",
                        }
                    )
                    .assign(variableId=variable_id)
                )
    # no data on S3
    except HTTPError:
        return pd.DataFrame(columns=["variableId", "entityId", "year", "value"])


def add_entity_code_and_name(session: Session, df: pd.DataFrame) -> pd.DataFrame:
    if df.empty:
        df["entityName"] = []
        df["entityCode"] = []
        return df

    unique_entities = df["entityId"].unique()

    entities = _fetch_entities(session, list(unique_entities))

    if set(unique_entities) - set(entities.entityId):
        missing_entities = set(unique_entities) - set(entities.entityId)
        raise ValueError(f"Missing entities in the database: {missing_entities}")

    return pd.merge(df, entities.astype({"entityName": "category", "entityCode": "category"}), on="entityId")


def _fetch_entities(session: Session, entity_ids: List[int]) -> pd.DataFrame:
    # Query entities from the database
    q = """
    SELECT
        id AS entityId,
        name AS entityName,
        code AS entityCode
    FROM entities
    WHERE id in %(entity_ids)s
    """
    return read_sql(q, session, params={"entity_ids": entity_ids})


def variable_metadata_df_from_s3(
    variable_ids: List[int] = [],
    workers: int = 1,
    env: OWIDEnv | None = None,
) -> List[Dict[str, Any]]:
    """Fetch data from S3 and add entity code and name from DB."""
    args = [variable_ids]
    if env:
        args += [[env for _ in range(len(variable_ids))]]

    with concurrent.futures.ThreadPoolExecutor(max_workers=workers) as executor:
        results = list(executor.map(_fetch_metadata_from_s3, *args))

    if not (isinstance(results, list) and all(isinstance(res, dict) for res in results)):
        raise TypeError(f"results must be a list of dictionaries, got {type(results)}")

    return results  # type: ignore


def _fetch_metadata_from_s3(variable_id: int, env: OWIDEnv | None = None) -> Dict[str, Any] | None:
    try:
        # Cloudflare limits us to 600 requests per minute, retry in case we hit the limit
        # NOTE: increase wait time or attempts if we hit the limit too often
        for attempt in Retrying(
            wait=wait_fixed(2),
            stop=stop_after_attempt(3),
            retry=retry_if_exception_type((URLError, RemoteDisconnected)),
        ):
            with attempt:
                if env is not None:
                    url = env.indicator_metadata_url(variable_id)
                else:
                    url = config.variable_metadata_url(variable_id)
                return requests.get(url).json()
    # no data on S3
    except HTTPError:
        return {}


<<<<<<< HEAD
def load_entity_mapping(entity_ids: List[int], owid_env: OWIDEnv = OWID_ENV) -> Dict[int, str]:
    # Fetch the mapping of entity ids to names.
    with Session(owid_env.engine) as session:
        entity_id_to_name = Entity.load_entity_mapping(session=session, entity_ids=entity_ids)

    return entity_id_to_name


##############################################################################################
=======
#######################################################################################################
>>>>>>> c224fb7e
# TO BE REVIEWED:
# This is code that could be deprecated / removed?
# TODO: replace usage of db_conn (pymysql.Connection) with engine (sqlalchemy.engine.Engine) or OWIDEnv
#######################################################################################################


def get_dataset_id(
    dataset_name: str, db_conn: Optional[pymysql.Connection] = None, version: Optional[str] = None
) -> Any:
    """Get the dataset ID of a specific dataset name from database.

    If more than one dataset is found for the same name, or if no dataset is found, an error is raised.

    Parameters
    ----------
    dataset_name : str
        Dataset name.
    db_conn : pymysql.Connection
        Connection to database. Defaults to None, in which case a default connection is created (uses etl.config).
    version : str
        ETL version of the dataset. This is necessary when multiple datasets have the same title. In such a case, if
        version is not given, the function will raise an error.

    Returns
    -------
    dataset_id : int
        Dataset ID.

    """
    if db_conn is None:
        db_conn = get_connection()

    query = f"""
        SELECT id
        FROM datasets
        WHERE name = '{dataset_name}'
    """

    if version:
        query += f" AND version = '{version}'"

    with db_conn.cursor() as cursor:
        cursor.execute(query)
        result = cursor.fetchall()

    assert len(result) == 1, f"Ambiguous or unknown dataset name '{dataset_name}'"
    dataset_id = result[0][0]
    return dataset_id


@deprecated("This function is deprecated. Its logic will be soon moved to etl.grapher_model.Dataset.")
def get_variables_in_dataset(
    dataset_id: int, only_used_in_charts: bool = False, db_conn: Optional[pymysql.Connection] = None
) -> Any:
    """Get all variables data for a specific dataset ID from database.

    Parameters
    ----------
    dataset_id : int
        Dataset ID.
    only_used_in_charts : bool
        True to select variables only if they have been used in at least one chart. False to select all variables.
    db_conn : pymysql.Connection
        Connection to database. Defaults to None, in which case a default connection is created (uses etl.config).

    Returns
    -------
    variables_data : pd.DataFrame
        Variables data for considered dataset.

    """
    if db_conn is None:
        db_conn = get_connection()

    query = f"""
        SELECT *
        FROM variables
        WHERE datasetId = {dataset_id}
    """
    if only_used_in_charts:
        query += """
            AND id IN (
                SELECT DISTINCT variableId
                FROM chart_dimensions
            )
        """
    with warnings.catch_warnings():
        warnings.simplefilter("ignore", UserWarning)
        variables_data = pd.read_sql(query, con=db_conn)
    return variables_data


def get_all_datasets(archived: bool = True, db_conn: Optional[pymysql.Connection] = None) -> pd.DataFrame:
    """Get all datasets in database.

    Parameters
    ----------
    db_conn : pymysql.connections.Connection
        Connection to database. Defaults to None, in which case a default connection is created (uses etl.config).

    Returns
    -------
    datasets : pd.DataFrame
        All datasets in database. Table with three columns: dataset ID, dataset name, dataset namespace.
    """
    if db_conn is None:
        db_conn = get_connection()

    query = " SELECT namespace, name, id, updatedAt, isArchived FROM datasets"
    if not archived:
        query += " WHERE isArchived = 0"
    datasets = pd.read_sql(query, con=db_conn)
    return datasets.sort_values(["name", "namespace"])


def get_info_for_etl_datasets(db_conn: Optional[pymysql.Connection] = None) -> pd.DataFrame:
    """Get information for datasets that have variables with an ETL path.

    This function returns a dataframe with the following columns:
    - dataset_id: ID of the dataset.
    - dataset_name: Name of the dataset.
    - etl_path: ETL path of the dataset.
    - is_archived: Whether the dataset is archived.
    - is_private: Whether the dataset is private.
    - chart_ids: List of chart ids that use variables from the dataset.
    - chart_slugs: List of tuples (chart_id, chart_slug) that use variables from the dataset.
    - views_7d: List of tuples (chart_id, views_7d) for the last 7 days.
    - views_14d: List of tuples (chart_id, views_14d) for the last 14 days.
    - views_365d: List of tuples (chart_id, views_365d) for the last 365 days.
    - update_period_days: Update period of the dataset.
    """
    if db_conn is None:
        db_conn = get_connection()

    # First, increase the GROUP_CONCAT limit, to avoid the list of chart ids to be truncated.
    GROUP_CONCAT_MAX_LEN = 4096
    cursor = db_conn.cursor()
    cursor.execute(f"SET SESSION group_concat_max_len = {GROUP_CONCAT_MAX_LEN};")
    db_conn.commit()

    query = """\
    SELECT
        q1.datasetId AS dataset_id,
        d.name AS dataset_name,
        q1.etlPath AS etl_path,
        d.isArchived AS is_archived,
        d.isPrivate AS is_private,
        q2.chartIds AS chart_ids,
        q2.updatePeriodDays AS update_period_days
    FROM
        (SELECT
            datasetId,
            MIN(catalogPath) AS etlPath
        FROM
            variables
        WHERE
            catalogPath IS NOT NULL
        GROUP BY
            datasetId) q1
    LEFT JOIN
        (SELECT
            d.id AS datasetId,
            d.isArchived,
            d.isPrivate,
            d.updatePeriodDays,
            GROUP_CONCAT(DISTINCT c.id) AS chartIds
        FROM
            datasets d
            JOIN variables v ON v.datasetId = d.id
            JOIN chart_dimensions cd ON cd.variableId = v.id
            JOIN charts c ON c.id = cd.chartId
            JOIN chart_configs cc ON c.configId = cc.id
        WHERE
            json_extract(cc.full, "$.isPublished") = TRUE
        GROUP BY
            d.id) q2
        ON q1.datasetId = q2.datasetId
    JOIN
        datasets d ON q1.datasetId = d.id
    ORDER BY
        q1.datasetId ASC;

    """

    with warnings.catch_warnings():
        warnings.simplefilter("ignore", UserWarning)
        df = pd.read_sql(query, con=db_conn)

    if max([len(row) for row in df["chart_ids"] if row is not None]) == GROUP_CONCAT_MAX_LEN:
        log.error(
            f"The value of group_concat_max_len (set to {GROUP_CONCAT_MAX_LEN}) has been exceeded."
            "This means that the list of chart ids will be incomplete in some cases. Consider increasing it."
        )

    # Get mapping of chart ids to slugs.
    chart_id_to_slug = get_charts_slugs(db_conn=db_conn).set_index("chart_id")["chart_slug"].to_dict()

    # Instead of having a string of chart ids, make chart_ids a column with lists of integers.
    df["chart_ids"] = [
        [int(chart_id) for chart_id in chart_ids.split(",")] if chart_ids else [] for chart_ids in df["chart_ids"]
    ]
    # Add a column with lists of chart slugs.
    # For each row, it will be a list of tuples (chart_id, chart_slug),
    # e.g. [(123, "chart-slug"), (234, "another-chart-slug"), ...].
    df["chart_slugs"] = [
        [(chart_id, chart_id_to_slug[chart_id]) for chart_id in chart_ids] if chart_ids else []
        for chart_ids in df["chart_ids"]
    ]

    # Add chart analytics.
    views_df = get_charts_views(db_conn=db_conn).set_index("slug")
    # Create a column for each of the views metrics.
    # For each row, it will be a list of tuples (chart_id, views),
    # e.g. [(123, 1000), (234, 2000), ...].
    for metric in views_df.columns:
        df[metric] = [
            [
                (chart_id, views_df[metric][chart_id_to_slug[chart_id]])
                for chart_id in chart_ids
                if chart_id_to_slug[chart_id] in views_df.index
            ]
            if chart_ids
            else []
            for chart_ids in df["chart_ids"]
        ]

    # Make is_archived and is_private boolean columns.
    df["is_archived"] = df["is_archived"].astype(bool)
    df["is_private"] = df["is_private"].astype(bool)

    # Sanity check.
    unknown_channels = set([etl_path.split("/")[0] for etl_path in set(df["etl_path"])]) - {"grapher"}
    if len(unknown_channels) > 0:
        log.error(
            "Variables in grapher DB are expected to come only from ETL grapher channel, "
            f"but other channels were found: {unknown_channels}"
        )

    return df


def get_charts_slugs(db_conn: Optional[pymysql.Connection] = None) -> pd.DataFrame:
    if db_conn is None:
        db_conn = get_connection()

    # Get a dataframe chart_id,char_slug, for all charts that have variables with an ETL path.
    query = """\
    SELECT
        c.id AS chart_id,
        cc.slug AS chart_slug
    FROM charts c
    JOIN chart_configs cc ON c.configId = cc.id
    LEFT JOIN chart_dimensions cd ON c.id = cd.chartId
    LEFT JOIN variables v ON cd.variableId = v.id
    WHERE
        v.catalogPath IS NOT NULL
    ORDER BY
        c.id ASC;
    """

    with warnings.catch_warnings():
        warnings.simplefilter("ignore", UserWarning)
        df = pd.read_sql(query, con=db_conn)

    # Remove duplicated rows.
    df = df.drop_duplicates().reset_index(drop=True)

    if len(df[df.duplicated(subset="chart_id")]) > 0:
        log.warning("There are duplicated chart ids in the chart_ids and slugs table.")

    return df


def get_charts_views(db_conn: Optional[pymysql.Connection] = None) -> pd.DataFrame:
    if db_conn is None:
        db_conn = get_connection()

    # Assumed base url for all charts.
    base_url = "https://ourworldindata.org/grapher/"

    # Note that for now we extract data for all dates.
    # It seems that the table only has data for the last day.
    query = f"""\
    SELECT
        url,
        views_7d,
        views_14d,
        views_365d
    FROM
        analytics_pageviews
    WHERE
        url LIKE '{base_url}%';
    """
    with warnings.catch_warnings():
        warnings.simplefilter("ignore", UserWarning)
        df = pd.read_sql(query, con=db_conn)

    # For some reason, there are spurious urls, clean some of them.
    # Note that validators.url() returns a ValidationError object (instead of False) when the url has spaces.
    is_url_invalid = [(validators.url(url) is False) or (" " in url) for url in df["url"]]
    df = df.drop(df[is_url_invalid].index).reset_index(drop=True)

    # Note that some of the returned urls may still be invalid, for example "https://ourworldindata.org/grapher/132".

    # Add chart slug.
    df["slug"] = [url.replace(base_url, "") for url in df["url"]]

    # Remove url.
    df = df.drop(columns=["url"], errors="raise")

    if len(df[df.duplicated(subset="slug")]) > 0:
        log.warning("There are duplicated slugs in the chart analytics table.")

    return df


def get_dataset_charts(dataset_ids: List[str], db_conn: Optional[pymysql.Connection] = None) -> pd.DataFrame:
    if db_conn is None:
        db_conn = get_connection()

    dataset_ids_str = ", ".join(map(str, dataset_ids))

    query = f"""
    SELECT
        d.id AS dataset_id,
        d.name AS dataset_name,
        q2.chartIds AS chart_ids
    FROM
        (SELECT
            d.id,
            d.name
        FROM
            datasets d
        WHERE
            d.id IN ({dataset_ids_str})) d
    LEFT JOIN
        (SELECT
            v.datasetId,
            GROUP_CONCAT(DISTINCT c.id) AS chartIds
        FROM
            variables v
            JOIN chart_dimensions cd ON cd.variableId = v.id
            JOIN charts c ON c.id = cd.chartId
        WHERE
            v.datasetId IN ({dataset_ids_str})
        GROUP BY
            v.datasetId) q2
        ON d.id = q2.datasetId
    ORDER BY
        d.id ASC;
    """

    # First, increase the GROUP_CONCAT limit, to avoid the list of chart ids to be truncated.
    with db_conn.cursor() as cursor:
        cursor.execute("SET SESSION group_concat_max_len = 10000;")

    if len(dataset_ids) == 0:
        return pd.DataFrame({"dataset_id": [], "dataset_name": [], "chart_ids": []})

    with warnings.catch_warnings():
        warnings.simplefilter("ignore", UserWarning)
        df = pd.read_sql(query, con=db_conn)

    # Instead of having a string of chart ids, make chart_ids a column with lists of integers.
    df["chart_ids"] = [
        [int(chart_id) for chart_id in chart_ids.split(",")] if chart_ids else [] for chart_ids in df["chart_ids"]
    ]

    return df


def get_variables_data(
    filter: Optional[Dict[str, Any]] = None,
    condition: Optional[str] = "OR",
    db_conn: Optional[pymysql.Connection] = None,
) -> pd.DataFrame:
    """Get data from variables table, given a certain condition.

    Parameters
    ----------
    filter : Optional[Dict[str, Any]], optional
        Filter to apply to the data, which must contain a field name and a list of field values,
        e.g. {"id": [123456, 234567, 345678]}.
        In principle, multiple filters can be given.
    condition : Optional[str], optional
        In case multiple filters are given, this parameter specifies whether the output filters should be the union
        ("OR") or the intersection ("AND").
    db_conn : pymysql.Connection
        Connection to database. Defaults to None, in which case a default connection is created (uses etl.config).

    Returns
    -------
    df : pd.DataFrame
        Variables data.

    """
    # NOTE: This function should be optimized. Instead of fetching data for each filter, their conditions should be
    # combined with OR or AND before executing the query.

    # Initialize an empty dataframe.
    if filter is not None:
        df = pd.DataFrame({"id": []}).astype({"id": int})
        for field_name, field_values in filter.items():
            _df = _get_variables_data_with_filter(field_name=field_name, field_values=field_values, db_conn=db_conn)
            if condition == "OR":
                df = pd.concat([df, _df], axis=0)
            elif condition == "AND":
                df = pd.merge(df, _df, on="id", how="inner")
            else:
                raise ValueError(f"Invalid condition: {condition}")
    else:
        # Fetch data for all variables.
        df = _get_variables_data_with_filter(db_conn=db_conn)

    return df


def _get_variables_data_with_filter(
    field_name: Optional[str] = None,
    field_values: Optional[List[Any]] = None,
    db_conn: Optional[pymysql.Connection] = None,
) -> Any:
    if db_conn is None:
        db_conn = get_connection()

    if field_values is None:
        field_values = []

    # Construct the SQL query with a placeholder for each value in the list.
    query = "SELECT * FROM variables"

    if (field_name is not None) and (len(field_values) > 0):
        query += f"\nWHERE {field_name} IN ({', '.join(['%s'] * len(field_values))});"

    # Execute the query.
    with warnings.catch_warnings():
        warnings.simplefilter("ignore", UserWarning)
        variables_data = pd.read_sql(query, con=db_conn, params=field_values)

    assert set(variables_data[field_name]) <= set(field_values), f"Unexpected values for {field_name}."

    # Warn about values that were not found.
    missing_values = set(field_values) - set(variables_data[field_name])
    if len(missing_values) > 0:
        log.warning(f"Values of {field_name} not found in database: {missing_values}")

    return variables_data<|MERGE_RESOLUTION|>--- conflicted
+++ resolved
@@ -380,7 +380,6 @@
         return {}
 
 
-<<<<<<< HEAD
 def load_entity_mapping(entity_ids: List[int], owid_env: OWIDEnv = OWID_ENV) -> Dict[int, str]:
     # Fetch the mapping of entity ids to names.
     with Session(owid_env.engine) as session:
@@ -389,10 +388,8 @@
     return entity_id_to_name
 
 
-##############################################################################################
-=======
 #######################################################################################################
->>>>>>> c224fb7e
+
 # TO BE REVIEWED:
 # This is code that could be deprecated / removed?
 # TODO: replace usage of db_conn (pymysql.Connection) with engine (sqlalchemy.engine.Engine) or OWIDEnv
