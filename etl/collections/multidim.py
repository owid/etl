"""TODO:

- Structure MDIM config and related objects in a more pythonic way (e.g. dataclass).
- Need to be able to quickly validate the configs against schemas.
- We should try to keep explorers in mind, and see this tooling as something we may want to use for them, too.
"""

from copy import deepcopy
from dataclasses import dataclass
from typing import Any, Dict, List, Optional, Set, Union

import pandas as pd
from owid.catalog import Table
from structlog import get_logger

from apps.chart_sync.admin_api import AdminAPI
from etl.collections.common import map_indicator_path_to_id
from etl.collections.model import Collection, Definitions, MDIMView, pruned_json
from etl.collections.utils import (
    camelize,
    get_tables_by_name_mapping,
    records_to_dictionary,
    validate_indicators_in_db,
)
from etl.config import OWID_ENV, OWIDEnv
from etl.paths import SCHEMAS_DIR

# Initialize logger.
log = get_logger()
# Dimensions: These are the expected possible dimensions
CHART_DIMENSIONS = ["y", "x", "size", "color"]
# Base
INDICATORS_SLUG = "indicator"


# mdim = Multidim.load_yaml("/home/lucas/repos/etl/etl/steps/export/multidim/covid/latest/covid.models.yml")
@pruned_json
@dataclass
class Multidim(Collection):
    """Model for MDIM configuration."""

    views: List[MDIMView]
    title: Dict[str, str]
    defaultSelection: List[str]
    topicTags: Optional[List[str]] = None
    definitions: Optional[Definitions] = None

    # Internal use. For save() method.
    _catalog_path: Optional[str] = None

    @property
    def catalog_path(self) -> Optional[str]:
        return self._catalog_path

    @catalog_path.setter
    def catalog_path(self, value: Optional[str]) -> None:
        self._catalog_path = value

    def save(self, owid_env: Optional[OWIDEnv] = None, tolerate_extra_indicators: bool = False):
        # Ensure we have an environment set
        if owid_env is None:
            owid_env = OWID_ENV

        if self.catalog_path is None:
            raise ValueError("Catalog path is not set. Please set it before saving.")

        # Check that all indicators in mdim exist
        indicators = self.indicators_in_use(tolerate_extra_indicators)
        validate_indicators_in_db(indicators, owid_env.engine)

        # Replace especial fields URIs with IDs (e.g. sortColumnSlug).
        # TODO: I think we could move this to the Grapher side.
        config = replace_catalog_paths_with_ids(self.to_dict())

        # Upsert config via Admin API
        admin_api = AdminAPI(owid_env)
        admin_api.put_mdim_config(self.catalog_path, config)


def create_mdim(
    config: dict,
    dependencies: Set[str],
) -> Multidim:
    # Read config as structured object
    mdim = Multidim.from_dict(config)

    # Edit views
    process_views(mdim, dependencies=dependencies)

    # Validate config
    mdim.validate_schema(SCHEMAS_DIR / "multidim-schema.json")

    # Ensure that all views are in choices
    mdim.validate_views_with_dimensions()

    # Validate duplicate views
    mdim.check_duplicate_views()

    return mdim


# TODO: Return List[Dimensions] and List[Views] instead of {"dimensions": [...], "views": [...]}
def expand_config(
    tb: Table,
    indicator_names: Optional[Union[str, List[str]]] = None,
    dimensions: Optional[Union[List[str], Dict[str, Union[List[str], str]]]] = None,
    common_view_config: Optional[Dict[str, Any]] = None,
    indicators_slug: str = INDICATORS_SLUG,
) -> Dict[str, Any]:
    """Create partial config (dimensions and views) from multi-dimensional indicator in table `tb`.

    This method returns the configuration generated from the table `tb`. You can select a subset of indicators with argument `indicator_names`, otherwise all indicators will be expanded.

    Also, it will expand all dimensions and their values, unless `dimensions` is provided. To tweak which dimensions or dimension values are expanded use argument `dimensions` (see below).

    There is also the option to add a common configuration for all views using `common_view_config`. In the future, it'd be nice to support more view-specific configurations. For now, if that's what you want, consider tweaking the output partial config or working on the input indicator metadata (e.g. tweak `grapher_config.title`).

    NOTE
    ----
    1) For more details, refer to class MDIMConfigExpander.

    2) This function generates PARTIAL configuration, you need to then combine it with the config loaded from a YAML file. You can do this combination as you consider. Currently this is mostly manual, but we can look into improving this space:

        ```python
        config = paths.load_mdim_config("filename.yml)
        config_new = expand_config(tb=tb)
        config["views"] = config_new["views"]
        config["dimensions"] = config_new["dimensions"]

        paths.create_mdim(...)
        ```

    HOWEVER, there is a helper function `combine_config_dimensions` that can help you with combining dimensions.


    3) List of future improvement candidates:
        - Add unit testing.
        - Out-of-the box sorting for dimensions
            - Example: This could be alphabetically ascending or descending.
            - IDEA: We could do this by passing string values directly to dimensions, e.g. dimensions='alphabetical_desc'
        - Out-of-the box sorting for dimension values.
            - Example: This could be alphabetically ascending or descending, or numerically ascending or descending.
            - IDEA: We could pass strings as values directly to the keys in dimensions dictionary, e.g. `dimensions={"sex": "alph_desc", "age": "numerical_desc", "cause": ["aids", "cancer"]}`. To some extent, we already support the function "*" (i.e. show all values without sorting).
        - Support using charts with 'x', 'size' and 'color' indicators. Also support display settings for each indicator.

    Parameters:
    -----------
    tb : Table
        Table with the data, including the indicator and its dimensions. The columns in the table are assumed to contain dimensional information. This can be checked in `tb[col].metadata.additional_info["dimensions"]`.
    indicator_names : str | None
        Name of the indicator to use. This is the actual indicator name, and not the indicator-dimension composite name. If None, it assumes there is only one indicator (and will use it), otherwise it will fail.
    dimensions : None | List[str] | Dict[str, List[str] | str]
        This parameter accepts three types:
            - None:
                - By default, all dimensions and their values are used.
                - The order of dropdowns in the MDIM page (and their values) will be arbitrary.
            - List[str]:
                - The order of dropdowns in the MDIM page will follow the order of the list.
                - If any dimension is missing from the list, this function will raise an error.
                - The order of the dimension values in each dropdown will be arbitrary.
            - Dict[str, str | List[str]]:
                - Keys represent the dimensions, and values are the set of choices to consider for each dimension (use '*' to use all of them).
                - The order of dropdowns in the MDIM page will follow the order of the dictionary.
                - If any dimension is missing from the dictionary keys, this function will raise an error.
                - The order of dimension values in the MDIM page dropdowns will follow that from each dictionary value (unless '*' is uses, which will be arbitrary).
            - See examples below for more details.
    common_view_config : Dict[str, Any] | None
        Additional config fields to add to each view, e.g.
        {"chartTypes": ["LineChart"], "hasMapTab": True, "tab": "map"}
    indicators_slug: str
        Name of the slug for the indicator. Default is 'indicator'.

    EXAMPLES
    --------

    EXAMPLE 1: There are various indicators with dimensions, we want to expand all their dimensions and their values

    ```python
    config = expand_config(tb=tb)
    ```

    EXAMPLE 2: There are multiple indicators, but we focus on 'deaths'. There are dimensions 'sex', 'age' and 'cause' and we want to expand them all completely, in this order.

    ```python
    config = expand_config(
        tb=tb,
        indicator_name=["deaths"],
        dimensions=[
            "sex",
            "age",
            "cause",
        ]
    )

    EXAMPLE 3: Same as Example 2, but (i) we also consider indicator 'cases', and (ii) for 'cause' we only want to use values 'aids' and 'cancer', in this order.

    ```python
    config = expand_config(
        tb=tb,
        indicator_name=["deaths", "cases"],
        dimensions={
            "sex": "*",
            "age": "*",
            "cause": ["aids", "cancer"],
        }
    )
    """

    # Partial configuration
    config_partial = {}

    # Initiate expander object
    expander = MDIMConfigExpander(
        tb=tb,
        indicators_slug=indicators_slug,
        indicator_names=indicator_names,
    )

    # Combine indicator information with dimensions (only when multiple indicators are given)
    if len(expander.indicator_names) > 1:
        if dimensions is None:
            dimensions = {dim: "*" for dim in expander.dimension_names}
        elif isinstance(dimensions, list):
            dimensions = {dim: "*" for dim in dimensions}
        dimensions = {
            indicators_slug: expander.indicator_names,
            **{k: v for k, v in dimensions.items() if k != indicators_slug},
        }

    # EXPAND CHART_DIMENSIONS
    config_partial["dimensions"] = expander.build_dimensions(
        dimensions=dimensions,
    )

    # EXPAND VIEWS
    config_partial["views"] = expander.build_views(
        common_view_config=common_view_config,
    )

    return config_partial


def process_views(mdim: Multidim, dependencies: Set[str]):
    """Process views in MDIM configuration.

    This includes:
        - Make sure that catalog paths for indicators are complete.
        - TODO: Process views with multiple indicators to have adequate metadata
    """
    # Get table information by table name, and table URI
    tables_by_name = get_tables_by_name_mapping(dependencies)
    # tables_by_uri = get_tables_by_uri_mapping(tables_by_name)  # This is to be used when processing views with multiple indicators

    # Go through all views and expand catalog paths
    for view in mdim.views:
        # Update indicators for each dimension, making sure they have the complete URI
        view.expand_paths(tables_by_name)

        # Combine metadata/config with definitions.common_views
        if (mdim.definitions is not None) and (mdim.definitions.common_views is not None):
            view.combine_with_common(mdim.definitions.common_views)

        # Combine metadata in views which contain multiple indicators
        if view.metadata_is_needed:  # Check if view "contains multiple indicators"
            # TODO
            # view["metadata"] = build_view_metadata_multi(indicators, tables_by_uri)
            log.info(
                f"View with multiple indicators detected. You should edit its `metadata` field to reflect that! This will be done programmatically in the future. Check view with dimensions {view.dimensions}"
            )


<<<<<<< HEAD
def _upsert_multidim_data_page(
    mdim_catalog_path: str, mdim: Multidim, tolerate_extra_indicators: bool, owid_env: Optional[OWIDEnv] = None
) -> None:
    """Actual upsert to DB."""
    # Ensure we have an environment set
    if owid_env is None:
        owid_env = OWID_ENV

    # Validate config
    mdim.validate_schema(SCHEMAS_DIR / "multidim-schema.json")
    validate_collection_config(mdim, owid_env.engine, tolerate_extra_indicators)

    # Replace especial fields URIs with IDs (e.g. sortColumnSlug).
    # TODO: I think we could move this to the Grapher side.
    config = replace_catalog_paths_with_ids(mdim.to_dict())

    # Convert config from snake_case to camelCase
    config = camelize(config, exclude_keys={"dimensions"})

    # Upsert config via Admin API
    admin_api = AdminAPI(owid_env)
    admin_api.put_mdim_config(mdim_catalog_path, config)


=======
>>>>>>> 34c3441c
def build_view_metadata_multi(indicators: List[Dict[str, str]], tables_by_uri: Dict[str, Table]):
    """TODO: Combine the metadata from the indicators in the view.

    Ideas:
    -----
    `indicators` contains the URIs of all indicators used in the view. `tables_by_uri` contains the table objects (and therefore their metadata) easily accessible by their URI. With this information, we can get the metadata of each indicator as:

    ```
    for indicator in indicators:
        # Get indicator metadata
        table_uri, indicator_name = indicator["path"].split("#)
        metadata = tables_by_uri[table_uri][indicator_name].metadata

        # We also have access on how this indicator was in use (was it for dimension 'y', or 'x'?)
        dimension = indicator["dimension"] # This can be 'y', 'x', 'size', 'color', etc.
    ```

    Arguments:
    ----------

    indicators : List[Dict[str, str]]
        List of indicators in the view. Each element comes as a record {"path": "...", "dimension": "..."}. The path is the complete URI of the indicator.
    tables_by_uri : Dict[str, Table]
        Mapping of table URIs to table objects.
    """
    raise NotImplementedError("This function is not yet implemented.")


def get_tables_by_uri_mapping(tables_by_name: Dict[str, List[Table]]) -> Dict[str, Table]:
    """Mapping table URIs (complete) to table objects."""
    mapping = {}
    for table_name, tables in tables_by_name.items():
        for table in tables:
            uri = table.dataset.uri + "/" + table_name
            mapping[uri] = table
    return mapping


def replace_catalog_paths_with_ids(config):
    """Replace special metadata fields with their corresponding IDs in the database.

    In ETL, we allow certain fields in the config file to reference indicators by their catalog path. However, this is not yet supported in the Grapher API, so we need to replace these fields with the corresponding indicator IDs.

    NOTE: I think this is something that we should discuss changing on the Grapher side. So I see this function as a temporary workaround.

    Currently, affected fields are:

    - views[].config.sortColumnSlug

    These fields above are treated like fields in `dimensions`, and also accessed from:
    - `expand_catalog_paths`: To expand the indicator URI to be in its complete form.
    - `validate_multidim_config`: To validate that the indicators exist in the database.

    TODO: There might be other fields which might make references to indicators:
        - config.map.columnSlug
        - config.focusedSeriesNames
    """
    if "views" in config:
        views = config["views"]
        for view in views:
            if "config" in view:
                # Update sortColumnSlug
                if "sortColumnSlug" in view["config"]:
                    # Check if catalogPath
                    # Map to variable ID
                    view["config"]["sortColumnSlug"] = str(map_indicator_path_to_id(view["config"]["sortColumnSlug"]))
                # Update map.columnSlug
                if "map" in view["config"]:
                    if "columnSlug" in view["config"]["map"]:
                        view["config"]["map"]["columnSlug"] = str(
                            map_indicator_path_to_id(view["config"]["map"]["columnSlug"])
                        )

    return config


####################################################################################################
# Config auto-expander: Expand configuration from a table. This config is partial!
####################################################################################################
class MDIMConfigExpander:
    def __init__(self, tb: Table, indicators_slug: str, indicator_names: Optional[Union[str, List[str]]] = None):
        self.indicators_slug = indicators_slug
        self.build_df_dims(tb, indicator_names)
        self.short_name = tb.m.short_name
        # Get table dimensions from metadata if available, exclude country, year, and date
        self.tb_dims = [d for d in (tb.m.dimensions or []) if d["slug"] not in ("country", "year", "date")]

    @property
    def dimension_names(self):
        return [col for col in self.df_dims.columns if col not in ["short_name"]]

    def build_dimensions(
        self,
        dimensions: Optional[Union[List[str], Dict[str, Union[List[str], str]]]] = None,
    ):
        """Create the specs for each dimension."""
        # Support dimension is None
        if dimensions is None:
            # If table defines dimensions, use them
            if self.tb_dims:
                dimensions = [d["slug"] for d in self.tb_dims]
            else:
                # If dimensions is None, use a list with all dimension names (in no particular order)
                dimensions = [col for col in self.df_dims.columns if col not in ["short_name"]]
        else:
            # log.warning("It's recommended to set dimensions in Table metadata.")
            pass

        # Support dimensions if it is a list/dict
        config_dimensions = []
        if isinstance(dimensions, (list, dict)):
            # Sanity check: All dimension names should be present in the list or dictionary
            _check_intersection_iters(
                self.dimension_names,
                dimensions,
                key_name="dimensions",
            )

            # Add dimension entry and add it to dimensions
            for dim in dimensions:
                dim_values_available = list(self.df_dims[dim].unique())

                # If list, we don't care about dimension value order
                if isinstance(dimensions, list):
                    dim_values = dim_values_available
                # If dictionary, let's use the order (unless '*' is used)!
                else:
                    dim_values = dimensions[dim]
                    if dim_values == "*":
                        dim_values = dim_values_available
                    elif not isinstance(dim_values, list):
                        # Sanity check: besides exceptions above (where we allow dim_values to be a string initially), dim_values should be a list
                        raise ValueError(
                            f"Unexpected value for dimension `{dim}`. Please review `dimensions`: '{dim_values}'!"
                        )

                # Sanity check: values in dim_values are expected
                _check_intersection_iters(
                    dim_values_available,
                    dim_values,
                    key_name=f"dimension={dim}",
                    check_missing=False,
                )

                # Build choices for given dimension
                choices = [
                    {
                        "slug": val,
                        "name": val,
                        "description": None,
                    }
                    for val in dim_values
                ]

                # Build dimension
                if self.tb_dims:
                    # Use full name from table if available
                    try:
                        dim_name = next(d["name"] for d in self.tb_dims if d["slug"] == dim)
                    except StopIteration:
                        dim_name = dim
                else:
                    # Otherwise use slug
                    dim_name = dim

                dimension = {
                    "slug": dim,
                    "name": dim_name,
                    "choices": choices,
                }

                # Add dimension to config
                config_dimensions.append(dimension)

        return config_dimensions

    def build_views(self, common_view_config):
        """Generate one view for each indicator in the table."""
        config_views = []
        for _, indicator in self.df_dims.iterrows():
            view = {
                "dimensions": {dim_name: indicator[dim_name] for dim_name in self.dimension_names},
                "indicators": {
                    "y": f"{self.short_name}#{indicator.short_name}",  # TODO: Add support for (i) support "x", "color", "size"; (ii) display settings
                },
            }
            if common_view_config:
                view["config"] = common_view_config
            config_views.append(view)

        return config_views

    def build_df_dims(self, tb: Table, indicator_names: Optional[Union[str, List[str]]]):
        """Build dataframe with dimensional information from table tb.

        It contains the following columns:
            - indicator: Values in this column refer to an 'actual' indicator.
            - dimension1Name: Values in this column provide the dimension value for dimension1Name. E.g. '10-20' in case dimension1Name is 'age'.
            - dimensionXName: Same as dimension1Name. There can be several...
            ...
            - short_name: Name of the column in the original table.

        Example:

        indicator	place	                short_name
        trend	    Grocery and pharmacy	trend__place_grocery_and_pharmacy
        trend	    Parks	                trend__place_parks
        trend	    Residential	            trend__place_residential
        trend	    Retail and recreation	trend__place_retail_and_recreation
        trend	    Transit stations	    trend__place_transit_stations
        trend	    Workplaces	            trend__place_workplaces
        """
        df_dims = self._build_df_dims(tb)

        # Ensure that indicator_name is a list, if any value is given
        if isinstance(indicator_names, str):
            indicator_names = [indicator_names]

        # SANITY CHECKS
        self.indicator_names = self._sanity_checks_df_dims(indicator_names, df_dims)

        # Keep dimensions only for relevant indicators
        self.df_dims = df_dims.loc[df_dims[self.indicators_slug].isin(self.indicator_names)]

        # Drop indicator column if indicator_names is of length 1
        if len(self.indicator_names) == 1:
            self.df_dims = self.df_dims.drop(columns=["indicator"])

        # Final checks
        assert all(
            isinstance(indicator_name, str) for indicator_name in self.indicator_names
        ), "Class attribute indicator_names should be a list of string!"
        assert not self.df_dims.empty, "df_dims can't be empty!"

    def _build_df_dims(self, tb):
        """Build dataframe with dimensional information from table tb."""
        records = []
        for col in tb.columns:
            dims = tb[col].m.dimensions
            if dims:
                assert tb[col].m.original_short_name, "Missing metadata.original_short_name for dimensions!"
                row = {
                    self.indicators_slug: tb[col].m.original_short_name,
                    "short_name": col,
                }
                # Add dimensional info
                for name in dims.keys():
                    if name in {self.indicators_slug, "short_name"}:
                        raise ValueError(f"Dimension name `{name}` is reserved. Please use another one!")

                row = {**row, **dims}

                # Add entry to records
                records.append(row)

        # Build dataframe with dimensional information
        df_dims = pd.DataFrame(records)

        # Re-order columns
        cols_dims = [col for col in df_dims.columns if col not in [self.indicators_slug, "short_name"]]
        df_dims = df_dims[[self.indicators_slug] + sorted(cols_dims) + ["short_name"]]
        return df_dims

    def _sanity_checks_df_dims(self, indicator_names: Optional[List[str]], df_dims: pd.DataFrame):
        """Sanity checks of df_dims."""
        # List with names of indicators and dimensions
        indicator_names_available = list(df_dims[self.indicators_slug].unique())

        # If no indicator name is provided, there should only be one in the table!
        if indicator_names is None:
            if len(indicator_names_available) != 1:
                raise ValueError(
                    f"There are multiple indicators {indicator_names}, but no `indicator_name` was provided. Please specify at least one!"
                )
            # If only one indicator available, set it as the indicator name
            return indicator_names_available
        # Check that given indicator_names are available (i.e. are present in indicator_names_available)
        indicator_names_unknown = set(indicator_names).difference(set(indicator_names_available))
        if indicator_names_unknown:
            raise ValueError(
                f"Indicators `{', '.join(indicator_names_unknown)}` not found in the table. Available are: {', '.join(indicator_names_available)}"
            )

        return indicator_names


def combine_config_dimensions(
    config_dimensions: List[Dict[str, Any]],
    config_dimensions_yaml: List[Dict[str, Any]],
    choices_top: bool = False,
    dimensions_top: bool = False,
):
    """Combine the dimension configuration from the YAML file with the one generated programmatically.

    There are various strategies that we could follow here, but currently:

    - We consider the union of config_dimensions (returned by expander.build_dimensions) nad config_dimensions_yaml.
    - These are kept as-is, unless they are in the YML config, in which case they are overwritten.

    Other possible strategies:

    - We could do the reverse, and only consider the fields from config_dimensions_yaml. I'm personally unsure when this could be valuable.


    Arguments
    ---------
    config_dimensions: List[Dict[str, Any]]
        Generated by expander.build_dimensions.
    config_dimensions_yaml:  List[Dict[str, Any]]
        From the YAML file.
    choices_top: bool
        Set to True to place the choices from `config_dimensions` first.
    dimensions_top: bool
        Set to True to place the dimensions from `config_dimensions` first.

    TODO:

        - I think we need to add more checks to ensure that there is nothing weird being produced here.
    """

    config_dimensions_combined = deepcopy(config_dimensions)
    dims_overwrite = records_to_dictionary(config_dimensions_yaml, "slug")

    # Overwrite dimensions
    for dim in config_dimensions_combined:
        slug_dim = dim["slug"]
        if slug_dim in dims_overwrite:
            # Get dimension data to overwrite, remove it from dictionary
            dim_overwrite = dims_overwrite.pop(slug_dim)

            # Overwrite dimension name
            dim["name"] = dim_overwrite.get("name", dim["name"])

            # Overwrite choices
            if "choices" in dim_overwrite:
                choices_overwrite = records_to_dictionary(
                    dim_overwrite["choices"],
                    "slug",
                )
                assert (
                    "choices" in dim
                ), f"Choices not found in dimension: {dim}! This is rare, please report this issue!"
                for choice in dim["choices"]:
                    slug_choice = choice["slug"]
                    if slug_choice in choices_overwrite:
                        # Get dimension data to overwrite, remove it from dictionary
                        choice_overwrite = choices_overwrite.pop(slug_choice)

                        # Overwrite choice name
                        choice["name"] = choice_overwrite.get("name", dim["name"])
                        # Overwrite choice description
                        choice["description"] = choice_overwrite.get("description", choice["description"])

                # Handle choices from YAML not present in config_dimensions
                if choices_overwrite:
                    missing_choices = []
                    for slug, values in choices_overwrite.items():
                        choice = {"slug": slug, **values}
                        missing_choices.append(choice)

                    if choices_top:
                        dim["choices"] += missing_choices
                    else:
                        dim["choices"] = missing_choices + dim["choices"]

    # Handle dimensions from YAML not present in config_dimensions
    if dims_overwrite:
        missing_dims = []
        for slug, values in dims_overwrite.items():
            dim = {"slug": slug, **values}
            missing_dims.append(dim)

        if dimensions_top:
            config_dimensions_combined += missing_dims
        else:
            config_dimensions_combined = missing_dims + config_dimensions_combined

    return config_dimensions_combined


def _check_intersection_iters(
    items_expected,
    items_given,
    key_name: Optional[str] = None,
    check_dups: bool = True,
    check_missing: bool = True,
    check_unexpected: bool = True,
):
    """Check that the intersection/overlap of items_expected and items_given is as expected.

    It checks that:
        - There are no duplicate items in items_given. Unless check_dups is False.
        - items_given cover all the expected items. Unless check_missing is False.
        - items_given don't cover unexpected items. Unless check_unexpected is False.
    """
    if key_name is None:
        key_name = "items_given"

    # Sanity check 1: No duplicate items
    if check_dups and (len(items_given) != len(set(items_given))):
        raise ValueError(f"Duplicate items are not allowed. Please review `{key_name}`!")

    # Sanity check 2: Items should cover all the expected items (there is none missing!)
    items_missing = set(items_expected) - set(items_given)
    if check_missing and items_missing:
        raise ValueError(f"Missing items: {', '.join([f'`{d}`' for d in items_missing])} Please review `{key_name}`!")

    # Sanity check 3: Items shouldn't cover unexpected items (more than needed!)
    items_unexpected = set(items_given) - set(items_expected)
    if check_unexpected and items_unexpected:
        raise ValueError(
            f"Unexpected items: {', '.join([f'`{d}`' for d in items_unexpected])}. Please review `{key_name}`!"
        )


def group_views(views: list[dict[str, Any]], by: list[str]) -> list[dict[str, Any]]:
    """
    Group views by the specified dimensions. Concatenate indicators for the same group.

    :param views: List of views dictionaries.
    :param by: List of dimensions to group by.
    """
    views = deepcopy(views)

    grouped_views = {}
    for view in views:
        # Group key
        key = tuple(view["dimensions"][dim] for dim in by)

        if key not in grouped_views:
            # Ensure 'y' is a single indicator before turning it into a list
            assert not isinstance(view["indicators"]["y"], list), "Expected 'y' to be a single indicator, not a list"

            if set(view["indicators"].keys()) != {"y"}:
                raise NotImplementedError(
                    "Only 'y' indicator is supported in groupby. Adapt the code for other fields."
                )

            view["indicators"]["y"] = [view["indicators"]["y"]]

            # Add to dictionary
            grouped_views[key] = view
        else:
            grouped_views[key]["indicators"]["y"].append(view["indicators"]["y"])

    return list(grouped_views.values())<|MERGE_RESOLUTION|>--- conflicted
+++ resolved
@@ -269,7 +269,6 @@
             )
 
 
-<<<<<<< HEAD
 def _upsert_multidim_data_page(
     mdim_catalog_path: str, mdim: Multidim, tolerate_extra_indicators: bool, owid_env: Optional[OWIDEnv] = None
 ) -> None:
@@ -294,8 +293,6 @@
     admin_api.put_mdim_config(mdim_catalog_path, config)
 
 
-=======
->>>>>>> 34c3441c
 def build_view_metadata_multi(indicators: List[Dict[str, str]], tables_by_uri: Dict[str, Table]):
     """TODO: Combine the metadata from the indicators in the view.
 
