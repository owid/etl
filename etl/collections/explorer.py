from collections import defaultdict
from dataclasses import dataclass
from typing import Any, Callable, Dict, List, Optional, Set, Tuple, Union

import numpy as np
import pandas as pd
from owid.catalog.utils import underscore

from etl.collections.common import INDICATORS_SLUG, combine_config_dimensions, expand_config, get_mapping_paths_to_id
from etl.collections.explorer_legacy import _create_explorer_legacy
from etl.collections.model import CHART_DIMENSIONS, Collection, Definitions, ExplorerView, pruned_json
from etl.collections.utils import (
    get_tables_by_name_mapping,
    validate_indicators_in_db,
)
from etl.config import OWID_ENV, OWIDEnv

__all__ = [
    "expand_config",
    "combine_config_dimensions",
]


@pruned_json
@dataclass
class Explorer(Collection):
    """Model for Explorer configuration."""

    views: List[ExplorerView]
    config: Dict[str, str]
    definitions: Optional[Definitions] = None

    # Internal use. For save() method.
    _catalog_path: Optional[str] = None

    @property
    def catalog_path(self) -> Optional[str]:
        return self._catalog_path

    @catalog_path.setter
    def catalog_path(self, value: str) -> None:
        assert "#" in value, "Catalog path should be in the format `path#name`."
        self._catalog_path = value

    def display_config_names(self):
        """Get display names for all dimensions and choices.

        The structure of the output is:

        {
            dimension_slug: {
                "widget_name": "...",
                "choices": {
                    choice_slug: choice_name,
                    ...
                }
            },
            ...
        }

        where `widget_name` is actually not displayed anywhere, but used as header name in explorer config.
        """
        mapping = {}
        for dim in self.dimensions:
            dix = {
                "widget_name": f"{dim.name} {dim.ui_type.title()}",
                "choices": {choice.slug: choice.name for choice in dim.choices},
            }
            # Add checkbox_true if it is of type checkbox
            if dim.ui_type == "checkbox":
                assert dim.presentation is not None
                dix["checkbox_true"] = dix["choices"][dim.presentation.choice_slug_true]
            mapping[dim.slug] = dix
        return mapping

    @property
    def explorer_name(self):
        if self.catalog_path is None:
            raise ValueError("Catalog path is not set. Please set it before saving.")

        _, name = self.catalog_path.split("#")
        return name

    def sort_indicators(self, order: Union[List[str], Callable], indicators_slug: Optional[str] = None):
        """Sort indicators in all views."""
        if indicators_slug is None:
            indicators_slug = INDICATORS_SLUG
        self.sort_choices({"indicator": order})

    def save(
        self, owid_env: Optional[OWIDEnv] = None, tolerate_extra_indicators: bool = False, prune_dimensions: bool = True
    ):
        # Ensure we have an environment set
        if owid_env is None:
            owid_env = OWID_ENV

        if self.catalog_path is None:
            raise ValueError("Catalog path is not set. Please set it before saving.")

        # Prune non-used dimensions
        if prune_dimensions:
            self.prune_dimension_choices()

        # Check that no choice name is repeated
        self.validate_choice_names()

        # Check that all indicators in mdim exist
        indicators = self.indicators_in_use(tolerate_extra_indicators)
        validate_indicators_in_db(indicators, owid_env.engine)

        # TODO: Below code should be replaced at some point with DB-interaction code, as in `etl.collections.multidim.upsert_mdim_data_page`.
        # Extract Explorer view rows. NOTE: This is for compatibility with current Explorer config structure.
        df_grapher, df_columns = extract_explorers_tables(self)

        # Transform to legacy format
        # TODO: this part is responsible for interacting with owid-content. Instead, it should be replaced with DB-interaction code, as with MDIMs.
        explorer_legacy = _create_explorer_legacy(
            explorer_path=f"export://explorers/{self.catalog_path}",
            explorer_name=self.explorer_name,
            config=self.config,
            df_graphers=df_grapher,
            df_columns=df_columns,
        )

        explorer_legacy.save()


def create_explorer(
    config: dict,
    dependencies: Set[str],
) -> Explorer:
    """Create an explorer object."""
    # Read configuration as structured data
    explorer = Explorer.from_dict(config)

    # Edit views
    process_views(explorer, dependencies)

    # Validate config
    # explorer.validate_schema(SCHEMAS_DIR / "explorer-schema.json")

    # Ensure that all views are in choices
    explorer.validate_views_with_dimensions()

    # Validate duplicate views
    explorer.check_duplicate_views()

    return explorer


def process_views(
    explorer: Explorer,
    dependencies: Set[str],
):
    """Process views in Explorer configuration.

    TODO: See if we can converge to one solution with etl.collections.multidim.process_views.
    """
    # Get table information (table URI) by (i) table name and (ii) dataset_name/table_name
    tables_by_name = get_tables_by_name_mapping(dependencies)

    for view in explorer.views:
        # Expand paths
        view.expand_paths(tables_by_name)

        # Combine metadata/config with definitions.common_views
        if (explorer.definitions is not None) and (explorer.definitions.common_views is not None):
            view.combine_with_common(explorer.definitions.common_views)


def extract_explorers_tables(
    explorer: Explorer,
) -> Tuple[pd.DataFrame, pd.DataFrame]:
    """
    1. Obtain `dimensions_display` dictionary. This helps later when remixing the Explorer configuration.
    2. Obtain `tables_by_name`: This helps in expanding the indicator paths if incomplete (e.g. table_name#short_name -> complete URI based on dependencies).
    3. Obtain `df_grapher`: This is the final DataFrame that will be saved as the Explorer dataset. It is basically a different presentation of the config
    """
    # 1. Prepare Dimension display dictionary
    dimensions_display = explorer.display_config_names()

    # 2. Remix configuration to generate explorer-friendly grapher and columns tables.
    df_grapher, df_columns = _extract_explorers_tables(
        explorer=explorer,
        dimensions_display=dimensions_display,
    )
    columns_widgets = [props["widget_name"] for _, props in dimensions_display.items()]

    # 3. Order views
    df_grapher = _order_explorer_views(
        df=df_grapher,
        dimensions_display=dimensions_display,
    )
    # 4. Adapt tables for view-level indicator display settings
    df_grapher, df_columns = _add_indicator_display_settings(df_grapher, df_columns, columns_widgets)

    # 5. Order columns
    df_grapher = _order_columns(df_grapher, columns_widgets)

    # 6. Set checkbox columns (if any) as boolean
    df_grapher = _set_checkbox_as_boolean(df_grapher, dimensions_display)

    # Drop dimension columns
    df_columns = df_columns.drop(columns=columns_widgets + ["_axis"])
    # # Drop All-NA rows
    # df_columns = df_columns.dropna(subset=[col for col in df_columns.columns if col != "catalogPath"], how="all")
    # Drop duplicates, if any
    df_columns = df_columns.drop_duplicates()

    # Sanity check (even if all-NA, we keep it because otherwise Grapher complains!)
    assert df_columns["catalogPath"].isna().all(), "catalogPath should be all NA in df_columns."

    return df_grapher, df_columns


def _extract_explorers_tables(
    explorer: Explorer, dimensions_display: Dict[str, Any]
) -> Tuple[pd.DataFrame, pd.DataFrame]:
    records_grapher = []
    records_columns = []
    for view in explorer.views:
        # Build dimensions dictionary for a view
        dimensions = bake_dimensions_view(
            dimensions_display=dimensions_display,
            view=view,
        )

        # Get list of indicators with their paths & dimension
        indicator_paths = view.indicators.to_records()

        # Get indicators
        indicators = bake_indicators_view(indicator_paths)

        # Tweak view: TODO: add function Collection.add_view_config()
        # name = view["dimensions"]["metric"]
        # if name in RELATED:
        #     view["relatedQuestionText"] = RELATED[name]["text"]
        #     view["relatedQuestionUrl"] = RELATED[name]["link"]

        # Get config
        config = {}
        if view.config:
            config = {k: str(v).lower() if isinstance(v, bool) else v for k, v in view.config.items()}

        # Build record (grapher)
        record_grapher = {
            **indicators,
            **dimensions,
            **config,
        }

        # Build record (columns)
        record_columns = [
            {
                "catalogPath": item["path"],
                "_axis": item["axis"],
                **dimensions,
                **(item["display"] if isinstance(item["display"], dict) else {}),
            }
            for item in indicator_paths
        ]

        # Add records
        records_grapher.append(record_grapher)
        records_columns.extend(record_columns)

    # Build DataFrame with records
    df_grapher = pd.DataFrame.from_records(records_grapher)
    df_columns = pd.DataFrame.from_records(records_columns)

    return df_grapher, df_columns


def _add_indicator_display_settings(df_grapher, df_columns, columns_widgets):
    """Add indicator display settings.

    Since we want to support different display settings for the same indicator across different views, we need to use some 'hacks' (transform column, slugs instead of paths, etc.).

    TODO: transform operations can only be applied to indicator IDs (hence we need DB-access!).
    """

    def _create_mapping(group):
        # Check for duplicates across axis and catalogPath combinations
        if group.duplicated(subset=["_axis", "catalogPath"]).any():
            raise ValueError(f"Duplicate ('catalogPath', 'axis') found in group:\n{group}")

        nested_mapping = (
            group.groupby("_axis")[["catalogPath", "slug"]]
            .apply(lambda g: dict(zip(g["catalogPath"], g["slug"])))
            .to_dict()
        )

        return pd.Series({"_slug_renames": nested_mapping})

    ## Drop duplicates, if any
    df_columns = df_columns.drop_duplicates()

    # Drop those that do not have any settings set
    cols_settings = [col for col in df_columns.columns if col not in columns_widgets + ["_axis", "catalogPath"]]
    df_columns = df_columns.dropna(how="all", subset=cols_settings)

    # If there is more than one definition for the same indicator, proceed to adapt tables
    # mask = df_columns.duplicated(subset=["catalogPath"])
    if not df_columns.empty:
        # Assign ID to each row, based on whether the indicator config is the same. This helps us reduce unnecessary duplication of display settings.
        columns_subset = [col for col in df_columns.columns if col not in columns_widgets + ["_axis"]]
        df_columns.loc[:, "_slug_id"] = df_columns.groupby(columns_subset, dropna=False).ngroup()

        # 1. Tweak df_columns to have a row for all the different display settings of each indicator
        catalog_paths = df_columns["catalogPath"].unique().tolist()
        mapping = get_mapping_paths_to_id(catalog_paths)
        df_columns.loc[:, "_variableId"] = df_columns["catalogPath"].map(mapping)

        # Add unique identifier
        df_columns.loc[:, "slug"] = (
            df_columns["catalogPath"].apply(lambda x: underscore(x.replace("/", "__").replace("#", "__")))
            + "__"
            + df_columns["_slug_id"].astype(str)
        )
        # Add transform column
        df_columns.loc[:, "transform"] = "duplicate " + df_columns["_variableId"].astype(str)

        # 3. Tweak df_grapher
        # Get dictionary for re-mapping
        # Generate mapping
        mapping_series = (
            df_columns.groupby(columns_widgets)[["_axis", "catalogPath", "slug"]].apply(_create_mapping).reset_index()
        )
        # Merge mapping
        df_grapher = df_grapher.merge(mapping_series, on=columns_widgets, how="left")
        # Add ySlugs, xSlug, colorSlug or sizeSlug.
        columns_slugs = ["xSlug", "ySlugs", "colorSlug", "sizeSlug"]
        df_grapher[columns_slugs] = None
        # Iterate over affected rows, add slugs / remove paths
        mask_2 = df_grapher["_slug_renames"].notna()
        for idx, row in df_grapher[mask_2].iterrows():
            renames = row["_slug_renames"]

            for axis, renames_axis in renames.items():
                if axis == "y":
                    col_id = "yVariableIds"
                    col_slug = "ySlugs"
                    # Sanity check
                    assert (col_id in row) and isinstance(row[col_id], list) and (len(row[col_id]) >= 1)
                else:
                    col_id = f"{axis}VariableId"
                    col_slug = f"{axis}Slug"
                    # Sanity check
                    assert (col_id in row) and isinstance(row[col_id], list) and (len(row[col_id]) == 1)

                # Get new values
                slugs = [renames_axis.get(p) for p in row[col_id] if p in renames_axis]
                paths = [p for p in row[col_id] if p not in renames_axis]
                # Set new values
                df_grapher.at[idx, col_slug] = slugs if slugs != [] else np.nan
                df_grapher.at[idx, col_id] = paths if paths != [] else np.nan

        # 3. Finalize df_columns and df_grapher
        # COLUMNS
        # Reorder
        columns_first = ["catalogPath", "slug", "transform"]
        df_columns = df_columns[[*columns_first, *df_columns.columns.difference(columns_first)]]
        # Set catalogPath to None
        df_columns.loc[:, "catalogPath"] = None
        # Drop auxiliary columns
        df_columns = df_columns.drop(columns=["_variableId", "_slug_id"])

        # GRAPHER
        # Drop all-NA columns (TODO: does something happen if there is 'xSlug' but no 'xVariableId'? or any other axis?)
        cols_variables = df_grapher.filter(regex=r"(y|x|color|size)VariableIds?").columns
        df_grapher_ids = df_grapher[cols_variables].copy()
        df_grapher = df_grapher.dropna(how="all", axis=1)
        df_grapher.loc[:, cols_variables] = df_grapher_ids
        df_grapher = df_grapher.drop(columns=["_slug_renames"])

    return df_grapher, df_columns


def _order_columns(df, columns_widgets):
    columns_first = columns_widgets + [
        "yVariableIds",
        "ySlugs",
        "xVariableId",
        "xSlug",
        "colorVariableId",
        "colorSlug",
        "sizeVariableId",
        "sizeSlug",
    ]
    columns_first = [col for col in columns_first if col in df.columns]
    df = df[columns_first + [col for col in df.columns if col not in columns_first]]
    return df


def _order_explorer_views(df: pd.DataFrame, dimensions_display: Dict[str, Any]) -> pd.DataFrame:
    ## Order rows
    for _, properties in dimensions_display.items():
        column = properties["widget_name"]
        choices_ordered = list(properties["choices"].values())
        # Check if all DataFrame values exist in the predefined lists
        if not set(df[column]).issubset(set(choices_ordered)):
            raise ValueError(f"Column `{column}` contains values not present in `choices_ordered`.")

        # Convert columns to categorical with the specified order
        df[column] = pd.Categorical(df[column], categories=choices_ordered, ordered=True)

    df = df.sort_values(by=[d["widget_name"] for _, d in dimensions_display.items()])

    return df


def _set_checkbox_as_boolean(df: pd.DataFrame, dimensions_display: Dict[str, Any]) -> pd.DataFrame:
    for _, properties in dimensions_display.items():
        if "checkbox_true" in properties:
            column = properties["widget_name"]
            true_label = properties["checkbox_true"]
            df[column] = df[column] == true_label

    return df


def bake_dimensions_view(dimensions_display: Dict[str, Any], view) -> Dict[str, str]:
    """Cinfgure dimension details for an Explorer view.

    Given is dimension_slug: choice_slug. We need to convert it to dimension_name: choice_name (using dimensions_display).
    """
    view_dimensions = {}
    for slug_dim, slug_choice in view.dimensions.items():
        widget_name = dimensions_display[slug_dim]["widget_name"]

        # Checkbox
        # if "checkbox_true" in dimensions_display[slug_dim]:
        #     view_dimensions[widget_name] = slug_choice == dimensions_display[slug_dim]["checkbox_true"]
        # else:
        view_dimensions[widget_name] = dimensions_display[slug_dim]["choices"][slug_choice]
    return view_dimensions


def bake_indicators_view(indicator_paths) -> Dict[str, List[str]]:
    """Configure the indicator details for an Explorer view."""
    # Format them
    indicators = defaultdict(list)
    for indicator in indicator_paths:
        if indicator["axis"] == "y":
            indicators["yVariableIds"].append(indicator["path"])
            continue
        for dim in CHART_DIMENSIONS:
            if indicator["axis"] == dim:
                indicators[f"{dim}VariableId"].append(indicator["path"])
                break
    return indicators


def hack_metadata_propagation(explorer, tbs, indicator_slug=None):
    """There is some issue with metadata not being propagated into explorer views.

    It looks like, as long as we use `slug` (instead of `catalogPath`) to reference indicators, parts of the indicator's metadata is ignored (subtitle, note, originUrl, etc.). My impression is that fields from `presentation.grapher_config` are being ignored?

    This issue appears whenever we define display settings for an indicator in a view. That's because our workaround to define indicator-display settings for a view is to use slug together with `transform` to duplicate an existing indicator. Note that this only applies to views with one indicator, because those are the only ones that propagate indicator's metadata to the FAUST.

    More details: https://owid.slack.com/archives/C46U9LXRR/p1742416990042489

    For now, this function manually hardcodes the relevant metadata in the explorer config. That means, that we set the subtitle and note in the grapher table based on the metadata of it's indicator (only if it uses one indicator!).

    Args:
    -----

    explorer: Explorer
        Final explorer. Only use this function once you've finished processing the explorer.
    tbs: List[Table]
        List of tables used in the explorer. TODO: Could be generated from `paths`.
    indicator_slug: str
        Slug for the indicator. Default is `indicator`. I think this is irrelevant, and shouldn't matter what you input here.

    """
    COL_METADATA = "__metadata"
    if indicator_slug is None:
        indicator_slug = "indicator"

    # Build dataframe mapping dimensions to metadata
    records = []
    for tb in tbs:
        for col in tb.columns:
            if tb[col].m.dimensions is None:
                continue

            records.append(
                {
                    **tb[col].m.dimensions,
                    indicator_slug: tb[col].m.original_short_name,
                    COL_METADATA: tb[col].m,
                }
            )

    df = pd.DataFrame(records)
    dimension_slugs_tb = [col for col in df.columns if col not in [COL_METADATA]]
    dimension_slugs = set(explorer.dimension_slugs)

    assert len(dimension_slugs_tb) >= len(set(dimension_slugs_tb))
    if set(dimension_slugs_tb) != dimension_slugs:
        if len(dimension_slugs_tb) > len(dimension_slugs):
            dim_extra = set(dimension_slugs_tb) - dimension_slugs
            assert len(dim_extra) == 1, f"Extra dimensions found: {dim_extra}"
            assert df[list(dim_extra)[0]].nunique() == 1, f"Expected to only have one value in {dim_extra}"
            df = df.drop(columns=list(dim_extra))
        elif len(dimension_slugs_tb) == len(dimension_slugs):
            assert len(set(dimension_slugs_tb).intersection(set(dimension_slugs))) == 2
            renames = dict(zip(dimension_slugs_tb, dimension_slugs))
            df = df.rename(columns=renames)
        else:
            raise ValueError("Dimension slugs mismatch")

    # Set index
    cols_index = [col for col in df.columns if col not in [COL_METADATA]]
    df = df.set_index(cols_index, verify_integrity=True)

    for view in explorer.views:
        # Conditions for metadata propagation (otherwise not needed)
        ## 1) Only one indicator: Metadata is only relevant in views with single indicator
        has_one_indicator = view.num_indicators == 1
        ## 2) It has display settings: When display settings are set, metadata is overwritten
        props = view.indicators.to_records()[0]
        has_display = ("display" in props) and (props["display"] is not None)
        ## Validate two conditions
        if has_one_indicator and has_display:
            dimensions = view.dimensions
            dimension_idx = [str(dimensions[col]) for col in cols_index]

            try:
<<<<<<< HEAD
                meta = df.loc[tuple(dimension_idx), "metadata"]
=======
                meta = df.loc[tuple(dimension_idx), COL_METADATA]
>>>>>>> 5c94562a
            except KeyError:
                continue

            additional_config = {}

            # Propagate subtitle
            if (view.config is None) or ((view.config is not None) and ("subtitle" not in view.config)):
                subtitle = ""
                if (
                    (meta.presentation is not None)
                    and (meta.presentation.grapher_config is not None)
                    and ("subtitle" in meta.presentation.grapher_config)
                ):
                    subtitle = meta.presentation.grapher_config["subtitle"]
                elif meta.description_short is not None:
                    subtitle = meta.description_short

                if subtitle != "":
                    additional_config["subtitle"] = subtitle
            # Propagate note
            if (view.config is None) or ((view.config is not None) and ("note" not in view.config)):
                note = ""
                if (
                    (meta.presentation is not None)
                    and (meta.presentation.grapher_config is not None)
                    and ("note" in meta.presentation.grapher_config)
                ):
                    note = meta.presentation.grapher_config["note"]

                if note != "":
                    additional_config["note"] = note

            if (additional_config != {}) and (view.config is None):
                view.config = additional_config
            if (additional_config != {}) and (view.config is not None):
                view.config = {**view.config, **additional_config}<|MERGE_RESOLUTION|>--- conflicted
+++ resolved
@@ -527,11 +527,7 @@
             dimension_idx = [str(dimensions[col]) for col in cols_index]
 
             try:
-<<<<<<< HEAD
-                meta = df.loc[tuple(dimension_idx), "metadata"]
-=======
                 meta = df.loc[tuple(dimension_idx), COL_METADATA]
->>>>>>> 5c94562a
             except KeyError:
                 continue
 
