import datetime as dt
import json
import re
from contextlib import contextmanager
from dataclasses import dataclass
from pathlib import Path
from threading import Lock
from typing import TYPE_CHECKING, Any, Dict, Iterator, Optional, Union

import owid.catalog.processing as pr
import pandas as pd
import yaml
from dataclasses_json import dataclass_json
from owid.catalog import Table, s3_utils
from owid.catalog.meta import (
    DatasetMeta,
    License,
    Origin,
    Source,
    TableMeta,
    pruned_json,
)
from owid.datautils import dataframes
from owid.datautils.io import decompress_file
from owid.walden import files
from tenacity import Retrying
from tenacity.retry import retry_if_exception_type
from tenacity.stop import stop_after_attempt

if TYPE_CHECKING:
    from dvc.repo import Repo

from etl import config, paths
from etl.files import RuntimeCache, yaml_dump

# DVC is not thread-safe, so we need to lock it
dvc_lock = Lock()
unignore_backports_lock = Lock()

DVC_REPO_CACHE = RuntimeCache()


def get_dvc(use_cache: bool = True) -> "Repo":
    """Return DVC repo. If `use_cache` is True, the repo is cached in memory. Cache is thread-safe."""
    from dvc.repo import Repo

    key = str(paths.BASE_DIR)
    cache = DVC_REPO_CACHE
    if not use_cache or key not in cache:
        if config.R2_ACCESS_KEY and config.R2_SECRET_KEY:
            remote_config = {
                "access_key_id": config.R2_ACCESS_KEY,
                "secret_access_key": config.R2_SECRET_KEY,
                "region": "auto",
            }
            dvc_config = {"remote": {"public": remote_config, "private": remote_config}}
        else:
            dvc_config = None

<<<<<<< HEAD
    if dvc is None:
        r2_config = {
            "access_key_id": config.R2_ACCESS_KEY,
            "secret_access_key": config.R2_SECRET_KEY,
            "region": "auto",
        }
        dvc = Repo(
            paths.BASE_DIR,
            config={"remote": {"public": r2_config, "private": r2_config}},
=======
        dvc = Repo(
            paths.BASE_DIR,
            config=dvc_config,
>>>>>>> 5e945926
        )

        # Store repo in cache.
        if use_cache:
            cache.add(key, dvc)
    else:
        dvc = cache[key]

    return dvc


@dataclass
class Snapshot:
    uri: str
    metadata: "SnapshotMeta"

    def __init__(self, uri: str) -> None:
        """
        :param uri: URI of the snapshot file, typically `namespace/version/short_name.ext`
        """
        self.uri = uri

        if not self.metadata_path.exists():
            raise FileNotFoundError(f"Metadata file {self.metadata_path} not found")

        self.metadata = SnapshotMeta.load_from_yaml(self.metadata_path)

    @property
    def m(self) -> "SnapshotMeta":
        """Metadata alias to save typing."""
        return self.metadata

    @property
    def path(self) -> Path:
        """Path to materialized file."""
        return paths.DATA_DIR / "snapshots" / self.uri

    @property
    def metadata_path(self) -> Path:
        """Path to metadata file."""
        archive_path = Path(f"{paths.SNAPSHOTS_DIR_ARCHIVE / self.uri}.dvc")
        if archive_path.exists():
            return archive_path
        else:
            return Path(f"{paths.SNAPSHOTS_DIR / self.uri}.dvc")

    def pull(self, force=True) -> None:
        """Pull file from S3."""
        with _unignore_backports(self.path):
            dvc = get_dvc()
            dvc.pull(str(self.path), remote="public-read" if self.metadata.is_public else "private", force=force)

    def delete_local(self) -> None:
        """Delete local file and its metadata."""
        if self.path.exists():
            self.path.unlink()
        if self.metadata_path.exists():
            self.metadata_path.unlink()

    def download_from_source(self) -> None:
        """Download file from source_data_url."""
        if self.metadata.origin:
            assert self.metadata.origin.url_download, "url_download is not set"
            download_url = self.metadata.origin.url_download
        elif self.metadata.source:
            assert self.metadata.source.source_data_url, "source_data_url is not set"
            download_url = self.metadata.source.source_data_url
        else:
            raise ValueError("Neither origin nor source is set")
        self.path.parent.mkdir(exist_ok=True, parents=True)
        if download_url.startswith("s3://") or download_url.startswith("r2://"):
            s3_utils.download(download_url, str(self.path))
        else:
            files.download(download_url, str(self.path))

    def dvc_add(self, upload: bool) -> None:
        """Add file to DVC and upload to S3."""
        from dvc.exceptions import UploadError

        dvc = get_dvc()

        with dvc_lock, _unignore_backports(self.path):
            dvc.add(str(self.path), fname=str(self.metadata_path))
            if upload:
                # DVC sometimes returns UploadError, retry a few times
                for attempt in Retrying(
                    stop=stop_after_attempt(3),
                    retry=retry_if_exception_type(UploadError),
                ):
                    with attempt:
                        dvc.push(str(self.path), remote="public" if self.metadata.is_public else "private")

    def create_snapshot(
        self,
        filename: Optional[Union[str, Path]] = None,
        data: Optional[Union[Table, pd.DataFrame]] = None,
        upload: bool = False,
    ) -> None:
        """Create a new snapshot from a local file, or from data in memory, or from a download link."""
        if (filename is not None) or (data is not None):
            # Create snapshot from either a local file or from data in memory.
            add_snapshot(uri=self.uri, filename=filename, dataframe=data, upload=upload)
        else:
            # Create snapshot by downloading data from a URL.
            self.download_from_source()
            self.dvc_add(upload=upload)

    def to_table_metadata(self):
        return self.metadata.to_table_metadata()

    def read(self, *args, **kwargs) -> Table:
        """Read file based on its Snapshot extension."""
        if self.metadata.file_extension == "csv":
            return self.read_csv(*args, **kwargs)
        elif self.metadata.file_extension == "feather":
            return self.read_feather(*args, **kwargs)
        elif self.metadata.file_extension in ["xlsx", "xls", "xlsm", "xlsb", "odf", "ods", "odt"]:
            return self.read_excel(*args, **kwargs)
        elif self.metadata.file_extension == "json":
            return self.read_json(*args, **kwargs)
        elif self.metadata.file_extension == "dta":
            return self.read_stata(*args, **kwargs)
        else:
            raise ValueError(f"Unknown extension {self.metadata.file_extension}")

    def read_csv(self, *args, **kwargs) -> Table:
        """Read CSV file into a Table and populate it with metadata."""
        return pr.read_csv(self.path, *args, metadata=self.to_table_metadata(), origin=self.metadata.origin, **kwargs)

    def read_feather(self, *args, **kwargs) -> Table:
        """Read feather file into a Table and populate it with metadata."""
        return pr.read_feather(
            self.path, *args, metadata=self.to_table_metadata(), origin=self.metadata.origin, **kwargs
        )

    def read_excel(self, *args, **kwargs) -> Table:
        """Read excel file into a Table and populate it with metadata."""
        return pr.read_excel(self.path, *args, metadata=self.to_table_metadata(), origin=self.metadata.origin, **kwargs)

    def read_json(self, *args, **kwargs) -> Table:
        """Read JSON file into a Table and populate it with metadata."""
        return pr.read_json(self.path, *args, metadata=self.to_table_metadata(), origin=self.metadata.origin, **kwargs)

    def read_stata(self, *args, **kwargs) -> Table:
        """Read Stata file into a Table and populate it with metadata."""
        return pr.read_stata(self.path, *args, metadata=self.to_table_metadata(), origin=self.metadata.origin, **kwargs)

    def read_from_records(self, *args, **kwargs) -> Table:
        """Read records into a Table and populate it with metadata."""
        return pr.read_from_records(*args, metadata=self.to_table_metadata(), origin=self.metadata.origin, **kwargs)

    def read_from_dict(self, *args, **kwargs) -> Table:
        """Read data from a dictionary into a Table and populate it with metadata."""
        return pr.read_from_dict(*args, metadata=self.to_table_metadata(), origin=self.metadata.origin, **kwargs)

    def read_fwf(self, *args, **kwargs) -> Table:
        """Read a table of fixed-width formatted lines with metadata."""
        return pr.read_fwf(self.path, *args, metadata=self.to_table_metadata(), origin=self.metadata.origin, **kwargs)

    def ExcelFile(self, *args, **kwargs) -> pr.ExcelFile:
        """Return an Excel file object ready for parsing."""
        return pr.ExcelFile(self.path, *args, metadata=self.to_table_metadata(), origin=self.metadata.origin, **kwargs)

    def extract(self, output_dir: Path | str):
        decompress_file(self.path, output_dir)


@pruned_json
@dataclass_json
@dataclass
class SnapshotMeta:
    # how we identify the dataset, determined automatically from snapshot path
    namespace: str  # a short source name (usually institution name)
    version: str  # date, `latest` or year (discouraged)
    short_name: str  # a slug, ideally unique, snake_case, no spaces
    file_extension: str

    # NOTE: origin should actually never be None, it's here for backward compatibility
    origin: Optional[Origin] = None
    source: Optional[Source] = None  # source is being slowly deprecated, use origin instead

    # name and description are usually part of origin or source, they are here only for backward compatibility
    name: Optional[str] = None
    description: Optional[str] = None

    license: Optional[License] = None

    access_notes: Optional[str] = None

    is_public: Optional[bool] = True

    outs: Any = None

    @property
    def path(self) -> Path:
        """Path to metadata file."""
        return Path(f"{paths.SNAPSHOTS_DIR / self.uri}.dvc")

    def to_yaml(self) -> str:
        """Convert to YAML string."""
        d = self.to_dict()

        # exclude `outs` with md5, we reset it when saving new metadata
        d.pop("outs", None)

        # remove is_public if it's True
        if d["is_public"]:
            del d["is_public"]

        # remove namespace/version/short_name/file_extension if they match path
        if _parse_snapshot_path(self.path) == (
            d["namespace"],
            str(d["version"]),
            d["short_name"],
            d["file_extension"],
        ):
            del d["namespace"]
            del d["version"]
            del d["short_name"]
            del d["file_extension"]

        return yaml_dump({"meta": d})  # type: ignore

    def save(self) -> None:
        self.path.parent.mkdir(exist_ok=True, parents=True)
        with open(self.path, "w") as f:
            f.write(self.to_yaml())

    @property
    def uri(self):
        return f"{self.namespace}/{self.version}/{self.short_name}.{self.file_extension}"

    @classmethod
    def load_from_yaml(cls, filename: Union[str, Path]) -> "SnapshotMeta":
        """Load metadata from YAML file. Metadata must be stored under `meta` key."""
        with open(filename) as istream:
            yml = yaml.safe_load(istream)
            if "meta" not in yml:
                raise ValueError("Metadata YAML should be stored under `meta` key")
            meta = yml["meta"]

            # fill metadata that can be inferred from path
            if "namespace" not in meta:
                meta["namespace"] = _parse_snapshot_path(Path(filename))[0]
            if "version" not in meta:
                meta["version"] = _parse_snapshot_path(Path(filename))[1]
            if "short_name" not in meta:
                meta["short_name"] = _parse_snapshot_path(Path(filename))[2]
            if "file_extension" not in meta:
                meta["file_extension"] = _parse_snapshot_path(Path(filename))[3]

            if "origin" in meta:
                meta["origin"] = Origin.from_dict(meta["origin"])

            if "source" in meta:
                meta["source"] = Source.from_dict(meta["source"])
            elif "source_name" in meta:
                # convert legacy fields to source
                publication_date = meta.pop("publication_date", None)
                meta["source"] = Source(
                    name=meta.pop("source_name", None),
                    description=meta.get("description", None),
                    published_by=meta.pop("source_published_by", None),
                    source_data_url=meta.pop("source_data_url", None),
                    url=meta.pop("url", None),
                    date_accessed=meta.pop("date_accessed", None),
                    publication_date=str(publication_date) if publication_date else None,
                    publication_year=meta.pop("publication_year", None),
                )
            assert meta.get("origin") or meta.get("source"), 'Either "origin" or "source" must be set'

            if "license" not in meta:
                if "license_name" in meta or "license_url" in meta:
                    meta["license"] = License(
                        name=meta.pop("license_name", None),
                        url=meta.pop("license_url", None),
                    )

            snap_meta = cls.from_dict(dict(**meta, outs=yml.get("outs", [])))

            return snap_meta

    @property
    def md5(self) -> str:
        if not self.outs:
            raise ValueError(f"Snapshot {self.uri} hasn't been added to DVC yet")
        assert len(self.outs) == 1
        return self.outs[0]["md5"]

    def to_dict(self) -> Dict[str, Any]:
        ...

    @staticmethod
    def from_dict(d: Dict[str, Any]) -> "SnapshotMeta":
        ...

    def fill_from_backport_snapshot(self, snap_config_path: Path) -> None:
        """Load metadat from backported snapshot.

        Usage:
            snap_config = Snapshot(
                "backport/latest/dataset_3222_wheat_prices__long_run__in_england__makridakis_et_al__1997_config.json"
            )
            snap_config.pull()
            meta.fill_from_backport_snapshot(snap_config.path)
        """
        with open(snap_config_path) as f:
            js = json.load(f)

        # NOTE: this is similar to `convert_grapher_source`, DRY it when possible
        assert len(js["sources"]) == 1
        s = js["sources"][0]
        self.name = js["dataset"]["name"]
        self.source = Source(
            name=s["name"],
            description=s["description"].get("additionalInfo"),
            url=s["description"].get("link"),
            published_by=s["description"].get("dataPublishedBy"),
            date_accessed=pd.to_datetime(
                s["description"].get("retrievedDate") or dt.date.today(), dayfirst=True
            ).date(),
        )

    def to_table_metadata(self):
        if "origin" in self.to_dict():
            table_meta = TableMeta.from_dict(
                {
                    "short_name": self.short_name,
                    "title": self.origin.title,  # type: ignore
                    "description": self.origin.description,  # type: ignore
                    "dataset": DatasetMeta.from_dict(
                        {
                            "channel": "snapshots",
                            "namespace": self.namespace,
                            "short_name": self.short_name,
                            "title": self.origin.title,  # type: ignore
                            "description": self.origin.description,  # type: ignore
                            "licenses": [self.license] if self.license else [],
                            "is_public": self.is_public,
                            "version": self.version,
                        }
                    ),
                }
            )
        else:
            table_meta = TableMeta.from_dict(
                {
                    "short_name": self.short_name,
                    "title": self.name,
                    "description": self.description,
                    "dataset": DatasetMeta.from_dict(
                        {
                            "channel": "snapshots",
                            "description": self.description,
                            "is_public": self.is_public,
                            "namespace": self.namespace,
                            "short_name": self.short_name,
                            "title": self.name,
                            "version": self.version,
                            "sources": [self.source] if self.source else [],
                            "licenses": [self.license] if self.license else [],
                        }
                    ),
                }
            )
        return table_meta


def add_snapshot(
    uri: str,
    filename: Optional[Union[str, Path]] = None,
    dataframe: Optional[Union[Table, pd.DataFrame]] = None,
    upload: bool = False,
) -> None:
    """Helper function for adding snapshots with metadata, where the data is either
    a local file, or a dataframe in memory.

    Args:
        uri (str): URI of the snapshot file, typically `namespace/version/short_name.ext`. Metadata file
            `namespace/version/short_name.ext.dvc` must exist!
        filename (str or None): Path to local data file (if dataframe is not given).
        dataframe (Table or pd.DataFrame or None): Data to upload (if filename is not given).
        upload (bool): True to upload data to Walden bucket.
    """
    snap = Snapshot(uri)

    if (filename is not None) and (dataframe is None):
        # Ensure destination folder exists.
        snap.path.parent.mkdir(exist_ok=True, parents=True)

        # Copy local data file to snapshots data folder.
        snap.path.write_bytes(Path(filename).read_bytes())
    elif (dataframe is not None) and (filename is None):
        dataframes.to_file(dataframe, file_path=snap.path)
    else:
        raise ValueError("Pass either a filename or data, but not both.")

    snap.dvc_add(upload=upload)


def snapshot_catalog(match: str = r".*") -> Iterator[Snapshot]:
    """Return a catalog of all snapshots. It can take more than 10s to load the entire catalog,
    so it's recommended to use `match` to filter the snapshots.
    :param match: pattern to match uri
    """
    for path in paths.SNAPSHOTS_DIR.glob("**/*.dvc"):
        uri = str(path.relative_to(paths.SNAPSHOTS_DIR)).replace(".dvc", "")
        if re.search(match, uri):
            yield Snapshot(uri)


@contextmanager
def _unignore_backports(path: Path):
    """Folder snapshots/backports contains thousands of .dvc files which adds significant overhead
    to running DVC commands (+8s overhead). That is why we ignore this folder in .dvcignore. This
    context manager checks if the path is in snapshots/backports and if so, temporarily removes
    this folder from .dvcignore.
    This makes non-backport DVC operations run under 1s and backport DVC operations at ~8s.
    Changing .dvcignore in-place is not great, but no other way was working (tried monkey-patching
    DVC and subrepos).
    """
    dvc_ignore_path = paths.BASE_DIR / ".dvcignore"
    if "backport/" in str(path):
        with unignore_backports_lock:
            with open(dvc_ignore_path) as f:
                s = f.read()
            try:
                with open(dvc_ignore_path, "w") as f:
                    dataset_id = path.name.split("_")[1]
                    f.write(
                        s.replace(
                            "snapshots/backport/latest/*",
                            f"snapshots/backport/latest/*\n!snapshots/backport/latest/dataset_{dataset_id}*",
                        )
                    )
                yield
            finally:
                with open(dvc_ignore_path, "w") as f:
                    f.write(s)
    else:
        yield


def _parse_snapshot_path(path: Path) -> tuple[str, str, str, str]:
    """Parse snapshot path into namespace, short_name, file_extension."""
    version = path.parent.name
    namespace = path.parent.parent.name

    short_name, ext = path.stem.split(".", 1)
    assert "." not in ext, f"{path.name} cannot contain `.`"
    return namespace, version, short_name, ext<|MERGE_RESOLUTION|>--- conflicted
+++ resolved
@@ -57,21 +57,9 @@
         else:
             dvc_config = None
 
-<<<<<<< HEAD
-    if dvc is None:
-        r2_config = {
-            "access_key_id": config.R2_ACCESS_KEY,
-            "secret_access_key": config.R2_SECRET_KEY,
-            "region": "auto",
-        }
-        dvc = Repo(
-            paths.BASE_DIR,
-            config={"remote": {"public": r2_config, "private": r2_config}},
-=======
         dvc = Repo(
             paths.BASE_DIR,
             config=dvc_config,
->>>>>>> 5e945926
         )
 
         # Store repo in cache.
