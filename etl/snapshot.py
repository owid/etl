import datetime as dt
import json
import re
import shutil
from contextlib import contextmanager
from dataclasses import dataclass
from pathlib import Path
from threading import Lock
from typing import Any, Dict, List, Literal, Optional, Union

import pandas as pd
import yaml
from dataclasses_json import dataclass_json
<<<<<<< HEAD
from dvc.exceptions import UploadError
from dvc.repo import Repo
from owid.catalog.meta import DatasetMeta, License, Source, TableMeta, pruned_json
=======
from owid.catalog.meta import pruned_json
>>>>>>> 8d91c20b
from owid.datautils import dataframes
from owid.walden import files
from tenacity import Retrying
from tenacity.retry import retry_if_exception_type
from tenacity.stop import stop_after_attempt

from etl import paths
from etl.files import yaml_dump

dvc = None

# DVC is not thread-safe, so we need to lock it
dvc_lock = Lock()
unignore_backports_lock = Lock()


def get_dvc():
    from dvc.repo import Repo

    global dvc

    if dvc is None:
        dvc = Repo(paths.BASE_DIR)

    return dvc


@dataclass
class Snapshot:
    uri: str
    metadata: "SnapshotMeta"

    def __init__(self, uri: str) -> None:
        """
        :param uri: URI of the snapshot file, typically `namespace/version/short_name.ext`
        """
        self.uri = uri

        if not self.metadata_path.exists():
            raise FileNotFoundError(f"Metadata file {self.metadata_path} not found")

        self.metadata = SnapshotMeta.load_from_yaml(self.metadata_path)

    @property
    def path(self) -> Path:
        """Path to materialized file."""
        return paths.DATA_DIR / "snapshots" / self.uri

    @property
    def metadata_path(self) -> Path:
        """Path to metadata file."""
        return Path(f"{paths.SNAPSHOTS_DIR / self.uri}.dvc")

    def pull(self, force=True) -> None:
        """Pull file from S3."""
        with _unignore_backports(self.path):
            get_dvc().pull(str(self.path), remote="public-read" if self.metadata.is_public else "private", force=force)

    def delete_local(self) -> None:
        """Delete local file and its metadata."""
        if self.path.exists():
            self.path.unlink()
        if self.metadata_path.exists():
            self.metadata_path.unlink()

    def download_from_source(self) -> None:
        """Download file from source_data_url."""
        assert self.metadata.source_data_url, "source_data_url is not set"
        self.path.parent.mkdir(exist_ok=True, parents=True)
        files.download(self.metadata.source_data_url, str(self.path))

    def dvc_add(self, upload: bool) -> None:
        """Add file to DVC and upload to S3."""
        from dvc.exceptions import UploadError

        dvc = get_dvc()

        with dvc_lock, _unignore_backports(self.path):
            dvc.add(str(self.path), fname=str(self.metadata_path))
            if upload:
                # DVC sometimes returns UploadError, retry a few times
                for attempt in Retrying(
                    stop=stop_after_attempt(3),
                    retry=retry_if_exception_type(UploadError),
                ):
                    with attempt:
                        dvc.push(str(self.path), remote="public" if self.metadata.is_public else "private")

    def to_table_metadata(self):
        table_meta = TableMeta.from_dict(
            {
                "short_name": self.metadata.short_name,
                "title": self.metadata.name,
                "description": self.metadata.description,
                "dataset": DatasetMeta.from_dict(
                    {
                        "channel": "snapshots",
                        "description": self.metadata.description,
                        "is_public": self.metadata.is_public,
                        "namespace": self.metadata.namespace,
                        "short_name": self.metadata.short_name,
                        "title": self.metadata.name,
                        "version": self.metadata.version,
                        "sources": [
                            Source(
                                name=self.metadata.source_name,
                                published_by=self.metadata.source_published_by,
                                source_data_url=self.metadata.source_data_url,
                                url=self.metadata.url,
                                date_accessed=self.metadata.date_accessed,
                                publication_date=str(self.metadata.publication_date)
                                if self.metadata.publication_date
                                else None,
                                publication_year=self.metadata.publication_year,
                            )
                        ],
                        "licenses": [License(name=self.metadata.license_name, url=self.metadata.license_url)]
                        if self.metadata.license_name or self.metadata.license_url
                        else [],
                    }
                ),
            }
        )
        return table_meta


@pruned_json
@dataclass_json
@dataclass
class SnapshotMeta:
    # how we identify the dataset
    namespace: str  # a short source name (usually institution name)
    short_name: str  # a slug, ideally unique, snake_case, no spaces

    # how to get the data file
    file_extension: str

    # usually today
    date_accessed: dt.date

    # fields that are meant to be shown to humans
    name: str
    description: str
    source_name: str  # Short source citation.
    url: str
    source_published_by: Optional[str] = None  # Full source citation.

    # URL with file, use `download_and_create(metadata)` for uploading to walden
    source_data_url: Optional[str] = None

    # license
    # NOTE: license_url should be ideally required, but we don't have it for backported datasets
    # so we have to relax this condition
    license_url: Optional[str] = None
    license_name: Optional[str] = None
    access_notes: Optional[str] = None

    is_public: Optional[bool] = True

    # use either publication_year or publication_date as dataset version if not given explicitly
    version: Optional[str] = None
    publication_year: Optional[int] = None
    publication_date: Union[Optional[dt.date], Literal["latest"]] = None

    outs: Any = None

    def __post_init__(self) -> None:
        if self.version is None:
            if self.publication_date:
                self.version = str(self.publication_date)
            elif self.publication_year:
                self.version = str(self.publication_year)
            else:
                raise ValueError("no versioning field found")
        else:
            # version can be loaded as datetime.date, but it has to be string
            self.version = str(self.version)

    @property
    def path(self) -> Path:
        """Path to metadata file."""
        return Path(f"{paths.SNAPSHOTS_DIR / self.uri}.dvc")

    def save(self) -> None:
        self.path.parent.mkdir(exist_ok=True, parents=True)
        with open(self.path, "w") as ostream:
            d = self.to_dict()

            # exclude `outs` with md5, we reset it when saving new metadata
            d.pop("outs", None)

            yaml_dump({"meta": d}, ostream)

    @property
    def uri(self):
        return f"{self.namespace}/{self.version}/{self.short_name}.{self.file_extension}"

    @classmethod
    def load_from_yaml(cls, filename: Union[str, Path]) -> "SnapshotMeta":
        """Load metadata from YAML file. Metadata must be stored under `meta` key."""
        with open(filename) as istream:
            yml = yaml.safe_load(istream)
            if "meta" not in yml:
                raise ValueError("Metadata YAML should be stored under `meta` key")
            return cls.from_dict(dict(**yml["meta"], outs=yml.get("outs", [])))

    @property
    def md5(self) -> str:
        if not self.outs:
            raise ValueError(f"Snapshot {self.uri} hasn't been added to DVC yet")
        assert len(self.outs) == 1
        return self.outs[0]["md5"]

    def to_dict(self) -> Dict[str, Any]:
        ...

    @staticmethod
    def from_dict(d: Dict[str, Any]) -> "SnapshotMeta":
        ...

    def fill_from_backport_snapshot(self, snap_config_path: Path) -> None:
        """Load metadat from backported snapshot.

        Usage:
            snap_config = Snapshot(
                "backport/latest/dataset_3222_wheat_prices__long_run__in_england__makridakis_et_al__1997_config.json"
            )
            snap_config.pull()
            meta.fill_from_backport_snapshot(snap_config.path)
        """
        with open(snap_config_path) as f:
            js = json.load(f)

        # NOTE: this is similar to `convert_grapher_source`, DRY it when possible
        assert len(js["sources"]) == 1
        s = js["sources"][0]
        self.name = js["dataset"]["name"]
        self.source_name = s["name"]
        self.description = s["description"].get("additionalInfo")
        self.url = s["description"].get("link")
        self.date_accessed = pd.to_datetime(s["description"].get("retrievedDate")).date()
        self.source_published_by = s["description"].get("dataPublishedBy")


def add_snapshot(
    uri: str,
    filename: Optional[Union[str, Path]] = None,
    dataframe: Optional[pd.DataFrame] = None,
    upload: bool = False,
) -> None:
    """Helper function for adding snapshots with metadata, where the data is either
    a local file, or a dataframe in memory.

    Args:
        uri (str): URI of the snapshot file, typically `namespace/version/short_name.ext`. Metadata file
            `namespace/version/short_name.ext.dvc` must exist!
        filename (str or None): Path to local data file (if dataframe is not given).
        dataframe (pd.DataFrame or None): Dataframe to upload (if filename is not given).
        upload (bool): True to upload data to Walden bucket.
    """
    snap = Snapshot(uri)

    if (filename is not None) and (dataframe is None):
        # copy file to correct location
        shutil.copyfile(filename, snap.path)
    elif (dataframe is not None) and (filename is None):
        dataframes.to_file(dataframe, file_path=snap.path)
    else:
        raise ValueError("Use either 'filename' or 'dataframe' argument, but not both.")

    snap.dvc_add(upload=upload)


def snapshot_catalog(match: str = r".*") -> List[Snapshot]:
    """Return a catalog of all snapshots. It can take more than 10s to load the entire catalog,
    so it's recommended to use `match` to filter the snapshots.
    :param match: pattern to match uri
    """
    catalog = []
    for path in paths.SNAPSHOTS_DIR.glob("**/*.dvc"):
        uri = str(path.relative_to(paths.SNAPSHOTS_DIR)).replace(".dvc", "")
        if re.search(match, uri):
            catalog.append(Snapshot(uri))
    return catalog


@contextmanager
def _unignore_backports(path: Path):
    """Folder snapshots/backports contains thousands of .dvc files which adds significant overhead
    to running DVC commands (+8s overhead). That is why we ignore this folder in .dvcignore. This
    context manager checks if the path is in snapshots/backports and if so, temporarily removes
    this folder from .dvcignore.
    This makes non-backport DVC operations run under 1s and backport DVC operations at ~8s.
    Changing .dvcignore in-place is not great, but no other way was working (tried monkey-patching
    DVC and subrepos).
    """
    if "backport/" in str(path):
        with unignore_backports_lock:
            with open(".dvcignore") as f:
                s = f.read()
            try:
                with open(".dvcignore", "w") as f:
                    f.write(s.replace("snapshots/backport/", "# snapshots/backport/"))
                yield
            finally:
                with open(".dvcignore", "w") as f:
                    f.write(s)
    else:
        yield<|MERGE_RESOLUTION|>--- conflicted
+++ resolved
@@ -11,13 +11,7 @@
 import pandas as pd
 import yaml
 from dataclasses_json import dataclass_json
-<<<<<<< HEAD
-from dvc.exceptions import UploadError
-from dvc.repo import Repo
 from owid.catalog.meta import DatasetMeta, License, Source, TableMeta, pruned_json
-=======
-from owid.catalog.meta import pruned_json
->>>>>>> 8d91c20b
 from owid.datautils import dataframes
 from owid.walden import files
 from tenacity import Retrying
