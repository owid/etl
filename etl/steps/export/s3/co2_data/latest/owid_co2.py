"""Garden step that combines various datasets related to greenhouse emissions and produces the OWID CO2 dataset.

The combined datasets are:
* Global Carbon Budget - Global Carbon Project.
* National contributions to climate change - Jones et al.
* Greenhouse gas emissions by sector - Climate Watch.
* Primary energy consumption - EI & EIA.

Additionally, OWID's regions dataset, population dataset and Maddison Project Database (Bolt and van Zanden, 2023) on
GDP are included.

Outputs:
* The data in three different formats will also be uploaded to S3, and will be made publicly available, in:
  * https://owid-public.owid.io/data/co2/owid-co2-data.csv
  * https://owid-public.owid.io/data/co2/owid-co2-data.xlsx
  * https://owid-public.owid.io/data/co2/owid-co2-data.json

"""

import json
import tempfile
from pathlib import Path

import pandas as pd
from owid.catalog import Table, s3_utils
from structlog import get_logger
from tqdm.auto import tqdm

from etl.config import DRY_RUN
from etl.helpers import PathFinder

# Initialize logger.
log = get_logger()

# S3 bucket name and folder where dataset files will be stored.
S3_BUCKET_NAME = "owid-public"
S3_DATA_DIR = Path("data/co2")

# Get paths and naming conventions for current step.
paths = PathFinder(__file__)


def save_data_to_json(tb: Table, output_path: str) -> None:
    tb = tb.copy()

    # Initialize output dictionary, that contains one item per country in the data.
    output_dict = {}

    # Each country contains a dictionary, which contains:
    # * "iso_code", which is the ISO code (as a string), if it exists.
    # * "data", which is a list of dictionaries, one per year.
    #   Each dictionary contains "year" as the first item, followed by all other non-nan indicator values for that year.
    for country in sorted(set(tb["country"])):
        # Initialize output dictionary for current country.
        output_dict[country] = {}

        # If there is an ISO code for this country, add it as a new item of the dictionary.
        iso_code = tb[tb["country"] == country].iloc[0]["iso_code"]
        if not pd.isna(iso_code):
            output_dict[country]["iso_code"] = iso_code

        # Create the data dictionary for this country.
        dict_country = tb[tb["country"] == country].drop(columns=["country", "iso_code"]).to_dict(orient="records")
        # Remove all nans.
        data_country = [
            {indicator: value for indicator, value in d_year.items() if not pd.isna(value)} for d_year in dict_country
        ]
        output_dict[country]["data"] = data_country

    # Write dictionary to file as a big json object.
    with open(output_path, "w") as file:
        file.write(json.dumps(output_dict, indent=4))


<<<<<<< HEAD
def prepare_and_save_outputs(tb: Table, codebook: Table, temp_dir_path: Path) -> None:
    # Create a csv file.
    log.info("Creating csv file.")
    pd.DataFrame(tb).to_csv(temp_dir_path / "owid-co2-data.csv", index=False, float_format="%.3f")

    # Create a json file.
    log.info("Creating json file.")
    save_data_to_json(tb, str(temp_dir_path / "owid-co2-data.json"))

    # Create an excel file.
    log.info("Creating excel file.")
    with pd.ExcelWriter(temp_dir_path / "owid-co2-data.xlsx") as writer:
        # Always write the data sheet first to ensure at least one visible sheet exists
        tb.to_excel(writer, sheet_name="Data", index=False, float_format="%.3f")
        pd.DataFrame(codebook).to_excel(writer, sheet_name="Metadata", index=False)


=======
>>>>>>> da71333b
def run() -> None:
    #
    # Load data.
    #
    # Load the owid_co2 emissions dataset from garden, and read its main table.
    ds_gcp = paths.load_dataset("owid_co2")
    tb = ds_gcp.read("owid_co2")

    #
    # Save outputs.
    #
    # Create a temporary directory for all files to be committed.
    with tempfile.TemporaryDirectory() as temp_dir:
        temp_dir_path = Path(temp_dir)

        # Create a csv file.
        log.info("Creating csv file.")
        pd.DataFrame(tb).to_csv(temp_dir_path / "owid-co2-data.csv", index=False)

        # Create a json file.
        log.info("Creating json file.")
        save_data_to_json(tb, str(temp_dir_path / "owid-co2-data.json"))

        # Create an excel file.
        log.info("Creating excel file.")
        tb.to_excel(temp_dir_path / "owid-co2-data.xlsx", index=False)

        for file_name in tqdm(["owid-co2-data.csv", "owid-co2-data.xlsx", "owid-co2-data.json"]):
            # Path to local file.
            local_file = temp_dir_path / file_name
            # Path (within bucket) to S3 file.
            s3_file = S3_DATA_DIR / file_name

<<<<<<< HEAD
            if DRY_RUN:
                tqdm.write(f"[DRY RUN] Would upload file {local_file} to S3 bucket {S3_BUCKET_NAME} as {s3_file}.")
            else:
                tqdm.write(f"Uploading file {local_file} to S3 bucket {S3_BUCKET_NAME} as {s3_file}.")
                # Upload file to S3
                s3_utils.upload(f"s3://{S3_BUCKET_NAME}/{str(s3_file)}", local_file, public=True)
=======
            # Upload file to S3 and force download instead of displaying in browser
            s3_utils.upload(
                f"s3://{S3_BUCKET_NAME}/{str(s3_file)}",
                local_file,
                public=True,
                downloadable=True,
            )
>>>>>>> da71333b
<|MERGE_RESOLUTION|>--- conflicted
+++ resolved
@@ -72,26 +72,6 @@
         file.write(json.dumps(output_dict, indent=4))
 
 
-<<<<<<< HEAD
-def prepare_and_save_outputs(tb: Table, codebook: Table, temp_dir_path: Path) -> None:
-    # Create a csv file.
-    log.info("Creating csv file.")
-    pd.DataFrame(tb).to_csv(temp_dir_path / "owid-co2-data.csv", index=False, float_format="%.3f")
-
-    # Create a json file.
-    log.info("Creating json file.")
-    save_data_to_json(tb, str(temp_dir_path / "owid-co2-data.json"))
-
-    # Create an excel file.
-    log.info("Creating excel file.")
-    with pd.ExcelWriter(temp_dir_path / "owid-co2-data.xlsx") as writer:
-        # Always write the data sheet first to ensure at least one visible sheet exists
-        tb.to_excel(writer, sheet_name="Data", index=False, float_format="%.3f")
-        pd.DataFrame(codebook).to_excel(writer, sheet_name="Metadata", index=False)
-
-
-=======
->>>>>>> da71333b
 def run() -> None:
     #
     # Load data.
@@ -125,19 +105,9 @@
             # Path (within bucket) to S3 file.
             s3_file = S3_DATA_DIR / file_name
 
-<<<<<<< HEAD
             if DRY_RUN:
                 tqdm.write(f"[DRY RUN] Would upload file {local_file} to S3 bucket {S3_BUCKET_NAME} as {s3_file}.")
             else:
                 tqdm.write(f"Uploading file {local_file} to S3 bucket {S3_BUCKET_NAME} as {s3_file}.")
                 # Upload file to S3
-                s3_utils.upload(f"s3://{S3_BUCKET_NAME}/{str(s3_file)}", local_file, public=True)
-=======
-            # Upload file to S3 and force download instead of displaying in browser
-            s3_utils.upload(
-                f"s3://{S3_BUCKET_NAME}/{str(s3_file)}",
-                local_file,
-                public=True,
-                downloadable=True,
-            )
->>>>>>> da71333b
+                s3_utils.upload(f"s3://{S3_BUCKET_NAME}/{str(s3_file)}", local_file, public=True, downloadable=True)