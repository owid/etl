"""Garden step that combines various datasets related to greenhouse emissions and produces the OWID CO2 dataset.

The combined datasets are:
* Global Carbon Budget - Global Carbon Project.
* National contributions to climate change - Jones et al.
* Primary energy consumption - EI & EIA.

Additionally, OWID's regions dataset, population dataset and Maddison Project Database (Bolt and van Zanden, 2023) on
GDP are included.

Outputs that will be committed to a branch in the co2-data repository:
* The main data file (as a .csv file).
* The codebook (as a .csv file).
* The README file.

"""

import os
import re
import tempfile
from pathlib import Path

import git
import pandas as pd
from owid.catalog import Table
from structlog import get_logger

from etl.git_api_helpers import GithubApiRepo
from etl.helpers import PathFinder
from etl.paths import BASE_DIR
from etl.version_tracker import VersionTracker

# Initialize logger.
log = get_logger()

# Get paths and naming conventions for current step.
paths = PathFinder(__file__)


def prepare_readme() -> str:
    # NOTE: In a future update, we could figure out a way to generate the main content of the README from the table's metadata (possibly with the help of VersionTracker).
    # origins = {origin.title_snapshot or origin.title: origin for origin in set(sum([tb[column].metadata.origins for column in tb.columns], []))}
    df = VersionTracker().steps_df

    # Get all dependencies of the current step.
    dependencies = df[df["step"] == paths.step]["all_active_dependencies"].item()

    # Get the versions of the main steps.
    gcb_version = [step for step in dependencies if "global_carbon_budget" in step if "garden" in step][0].split("/")[
        -2
    ]
    jones_version = [step for step in dependencies if "national_contributions" in step if "garden" in step][0].split(
        "/"
    )[-2]
    owid_co2_version = [step for step in dependencies if "owid_co2" in step if "garden" in step][0].split("/")[-2]

    # Get the versions of the auxiliary steps.
    regions_version = [step for step in dependencies if "regions" in step][0].split("/")[-2]
    population_version = [step for step in dependencies if "population" in step][0].split("/")[-2]
    income_groups_version = [step for step in dependencies if "income_groups" in step][0].split("/")[-2]
    gdp_version = [step for step in dependencies if "maddison" in step][0].split("/")[-2]
    stat_review_version = [step for step in dependencies if "statistical_review" in step][0].split("/")[-2]
    eia_version = [step for step in dependencies if "eia" in step][0].split("/")[-2]
    primary_energy_version = [step for step in dependencies if "primary_energy" in step][0].split("/")[-2]

    readme = f"""\
# Data on CO2 and Greenhouse Gas Emissions by *Our World in Data*

Our complete CO2 and Greenhouse Gas Emissions dataset is a collection of key metrics maintained by [*Our World in Data*](https://ourworldindata.org/co2-and-other-greenhouse-gas-emissions). It is updated regularly and includes data on CO2 emissions (annual, per capita, cumulative and consumption-based), other greenhouse gases, energy mix, and other relevant metrics.

## The complete *Our World in Data* CO2 and Greenhouse Gas Emissions dataset

### 🗂️ Download our complete CO2 and Greenhouse Gas Emissions dataset : [CSV](https://owid-public.owid.io/data/co2/owid-co2-data.csv) | [XLSX](https://owid-public.owid.io/data/co2/owid-co2-data.xlsx) | [JSON](https://owid-public.owid.io/data/co2/owid-co2-data.json)

The CSV and XLSX files follow a format of 1 row per location and year. The JSON version is split by country, with an array of yearly records.

The indicators represent all of our main data related to CO2 emissions, other greenhouse gas emissions, energy mix, as well as other indicators of potential interest.

We will continue to publish updated data on CO2 and Greenhouse Gas Emissions as it becomes available. Most metrics are published on an annual basis.

A [full codebook](https://github.com/owid/co2-data/blob/master/owid-co2-codebook.csv) is made available, with a description and source for each indicator in the dataset. This codebook is also included as an additional sheet in the XLSX file.

## Our source data and code

The dataset is built upon a number of datasets and processing steps:

- Global carbon budget - Global Carbon Project:
  - [Source data](https://globalcarbonbudgetdata.org/)
  - [Ingestion code](https://github.com/owid/etl/blob/master/snapshots/gcp/{gcb_version}/global_carbon_budget.py)
  - [Basic processing code](https://github.com/owid/etl/blob/master/etl/steps/data/meadow/gcp/{gcb_version}/global_carbon_budget.py)
  - [Further processing code](https://github.com/owid/etl/blob/master/etl/steps/data/garden/gcp/{gcb_version}/global_carbon_budget.py)
- National contributions to climate change - Jones et al.:
  - [Source data](https://zenodo.org/records/7636699/latest)
  - [Ingestion code](https://github.com/owid/etl/blob/master/snapshots/emissions/{jones_version}/national_contributions.py)
  - [Basic processing code](https://github.com/owid/etl/blob/master/etl/steps/data/meadow/emissions/{jones_version}/national_contributions.py)
  - [Further processing code](https://github.com/owid/etl/blob/master/etl/steps/data/garden/emissions/{jones_version}/national_contributions.py)
- Our World in data's CO2 dataset (based on all sources above):
  - [Processing code](https://github.com/owid/etl/blob/master/etl/steps/data/garden/emissions/{owid_co2_version}/owid_co2.py)
  - [Exporting code](https://github.com/owid/etl/blob/master/etl/steps/export/github/co2_data/latest/owid_co2.py)
  - [Uploading code](https://github.com/owid/etl/blob/master/etl/steps/export/s3/co2_data/latest/owid_co2.py)

Additionally, to construct indicators per capita, per GDP, and per unit energy, we use the following datasets and processing steps:
- Regions (Our World in Data).
  - [Processing code](https://github.com/owid/etl/blob/master/etl/steps/data/garden/regions/{regions_version}/regions.py)
- Population (Our World in Data based on [a number of different sources](https://ourworldindata.org/population-sources)).
<<<<<<< HEAD
  - [Processing code](https://github.com/owid/etl/blob/master/etl/steps/data/garden/demography/{population_version}/population/__init__.py)
=======
  - [Processing code](https://github.com/owid/etl/blob/master/etl/steps/data/garden/demography/{population_version}/population.py)
>>>>>>> da71333b
- Income groups (World Bank).
  - [Processing code](https://github.com/owid/etl/blob/master/etl/steps/data/garden/wb/{income_groups_version}/income_groups.py)
- GDP (University of Groningen GGDC's Maddison Project Database, Bolt and van Zanden).
  - [Ingestion code](https://github.com/owid/etl/blob/master/snapshots/ggdc/{gdp_version}/maddison_project_database.py)
  - [Basic processing code](https://github.com/owid/etl/blob/master/etl/steps/data/meadow/ggdc/{gdp_version}/maddison_project_database.py)
  - [Processing code](https://github.com/owid/etl/blob/master/etl/steps/data/garden/ggdc/{gdp_version}/maddison_project_database.py)
- Statistical review of world energy (Energy Institute, EI):
  - [Source data](https://www.energyinst.org/statistical-review)
  - [Ingestion code](https://github.com/owid/etl/blob/master/snapshots/energy_institute/{stat_review_version}/statistical_review_of_world_energy.py)
  - [Basic processing code](https://github.com/owid/etl/blob/master/etl/steps/data/meadow/energy_institute/{stat_review_version}/statistical_review_of_world_energy.py)
  - [Further processing code](https://github.com/owid/etl/blob/master/etl/steps/data/garden/energy_institute/{stat_review_version}/statistical_review_of_world_energy.py)
- International energy data (U.S. Energy Information Administration, EIA):
  - [Source data](https://www.eia.gov/opendata/bulkfiles.php)
  - [Ingestion code](https://github.com/owid/etl/blob/master/snapshots/eia/{eia_version}/international_energy_data.py)
  - [Basic processing code](https://github.com/owid/etl/blob/master/etl/steps/data/meadow/eia/{eia_version}/energy_consumption.py)
  - [Further processing code](https://github.com/owid/etl/blob/master/etl/steps/data/garden/eia/{eia_version}/energy_consumption.py)
- Primary energy consumption (EI's Statistical review of world energy & EIA's International energy data):
  - [Processing code](https://github.com/owid/etl/blob/master/etl/steps/data/garden/energy/{primary_energy_version}/primary_energy_consumption.py)

## Changelog

- 2025-11-13:
  - Updated dataset to use the latest version of the Global Carbon Budget (2025).
- 2024-11-21:
  - Updated dataset (and codebook) to use the latest version of the Global Carbon Budget (2024), and Jones et al. (2024) (version 2024.2).
  - Now methane, nitrous oxide, and total greenhouse gas emissions data come from Jones et al. (2024), instead of Climate Watch, to provide a wider data coverage.
- 2024-06-20:
  - Update data from the Statistical Review of World Energy.
  - Update data from the Maddison Project Database.
- 2024-04-10:
  - Updated dataset and codebook to use the latest version of the data on National contributions to climate change (Jones et al. (2024)).
- 2023-12-28:
  - Enhanced codebook (improved descriptions, added units, updated sources).
  - Updated primary energy consumption (to update metadata, nothing has changed in the data).
- 2023-12-05:
  - Updated dataset (and codebook) to use the latest version of the Global Carbon Budget (2023).
    - In this version, "International transport" has been replaced by "International aviation" and "International shipping". Also, some overseas territories have no data in this version. More details on the changes can be found in the pdf file hosted [here](https://zenodo.org/records/10177738).
- 2023-11-08:
  - Updated CO2 emissions data to use the latest emissions by sector from Climate Watch (2023).
  - Update codebook accordingly.
- 2023-10-16:
  - Improved codebook.
  - Fixed issue related to consumption-based emissions in Africa, and Palau emissions.
- 2023-07-10:
  - Updated primary energy consumption and other indicators relying on energy data, to use the latest Statistical Review of World Energy by the Energy Institute.
  - Renamed countries 'East Timor' and 'Faroe Islands'.
- 2023-05-04:
  - Added indicators `share_of_temperature_change_from_ghg`, `temperature_change_from_ch4`, `temperature_change_from_co2`, `temperature_change_from_ghg`, and `temperature_change_from_n2o` using data from Jones et al. (2023).
- 2022-11-11:
  - Updated CO2 emissions data with the newly released Global Carbon Budget (2022) by the Global Carbon Project.
  - Added various new indicators related to national land-use change emissions.
  - Added the emissions of the 1991 Kuwaiti oil fires in Kuwait's emissions (while also keeping 'Kuwaiti Oil Fires (GCP)' as a separate entity), to properly account for these emissions in the aggregate of Asia.
  - Applied minor changes to entity names (e.g. "Asia (excl. China & India)" -> "Asia (excl. China and India)").
- 2022-09-06:
  - Updated data on primary energy consumption (from BP & EIA) and greenhouse gas emissions by sector (from CAIT).
  - Refactored code, since now this repository simply loads the data, generates the output files, and uploads them to the cloud; the code to generate the dataset is now in our [etl repository](https://github.com/owid/etl).
  - Minor changes in the codebook.
- 2022-04-15:
  - Updated primary energy consumption data.
  - Updated CO2 data to include aggregations for the different country income levels.
- 2022-02-24:
  - Updated greenhouse gas emissions data from CAIT Climate Data Explorer.
  - Included two new columns in dataset: total greenhouse gases excluding land-use change and forestry, and the same as per capita values.
- 2021-11-05: Updated CO2 emissions data with the newly released Global Carbon Budget (v2021).
- 2021-09-16:
  - Fixed data quality issues in CO2 emissions indicators (emissions less than 0, missing data for Eswatini, ...).
  - Replaced all input CSVs with data retrieved directly from ourworldindata.org.
- 2021-02-08: Updated this dataset with the latest annual release from the Global Carbon Project.
- 2020-08-07: The first version of this dataset was made available.

## Data processing

- **We standardize names of countries and regions.** Since the names of countries and regions are different in different data sources, we standardize all names in order to minimize data loss during data merges.
- **We recalculate carbon emissions to CO2.** The primary data sources on CO2 emissions—the Global Carbon Project, for example—typically report emissions in tonnes of carbon. We have recalculated these figures as tonnes of CO2 using a conversion factor of 3.664.
- **We calculate per capita figures.** All of our per capita figures are calculated from our metric `Population`, which is included in the complete dataset.

## License

All visualizations, data, and code produced by _Our World in Data_ are completely open access under the [Creative Commons BY license](https://creativecommons.org/licenses/by/4.0/). You have the permission to use, distribute, and reproduce these in any medium, provided the source and authors are credited.

The data produced by third parties and made available by _Our World in Data_ is subject to the license terms from the original third-party authors. We will always indicate the original source of the data in our database, and you should always check the license of any such third-party data before use.

## Authors

This data has been collected, aggregated, and documented by Pablo Rosado, Hannah Ritchie, Max Roser, Edouard Mathieu, and Bobbie Macdonald.

The mission of *Our World in Data* is to make data and research on the world's largest problems understandable and accessible. [Read more about our mission](https://ourworldindata.org/about).

## How to cite this data?

If you are using this dataset, please cite both [Our World in Data](https://ourworldindata.org/co2-and-greenhouse-gas-emissions#article-citation) and the underlying data source(s).

Please follow [the guidelines in our FAQ](https://ourworldindata.org/faqs#how-should-i-cite-your-data) on how to cite our work.

"""

    log_dates = re.findall("\d{4}-\d{2}-\d{2}", readme.split("Changelog\n")[-1])
    error = "Update the change log to add the latest update."
    assert max(log_dates) >= max([gcb_version, jones_version, owid_co2_version]), error

    return readme


<<<<<<< HEAD
def prepare_and_save_outputs(tb: Table, codebook: Table, readme: str, temp_dir_path: Path) -> None:
    # Create codebook and save it as a csv file.
    log.info("Saving codebook csv file.")
    pd.DataFrame(codebook).to_csv(temp_dir_path / "owid-co2-codebook.csv", index=False)
=======
def prepare_and_save_outputs(tb: Table, readme: str, temp_dir_path: Path) -> None:
    # Create codebook from table metadata and save it as a csv file.
    log.info("Saving codebook csv file.")
    tb.codebook.to_csv(temp_dir_path / "owid-co2-codebook.csv", index=False)
>>>>>>> da71333b

    # Create a csv file.
    log.info("Saving data csv file.")
    pd.DataFrame(tb).to_csv(temp_dir_path / "owid-co2-data.csv", index=False, float_format="%.3f")

    # Create a README file.
    log.info("Saving README file.")
    (temp_dir_path / "README.md").write_text(readme)


def run() -> None:
    #
    # Load data.
    #
    # Load the owid_co2 emissions dataset from garden, and read its main table.
    ds_gcp = paths.load_dataset("owid_co2")
    tb = ds_gcp.read("owid_co2")

    #
    # Process data.
    #
    # Create a README file.
    readme = prepare_readme()

    #
    # Process data.
    #
    # Create a README file.
    readme = prepare_readme()

    #
    # Save outputs.
    #
    branch = git.Repo(BASE_DIR).active_branch.name

    if branch == "master":
        log.warning("You are on master branch, using dry mode.")
        dry_run = True
    else:
        # Load DRY_RUN from env or use False as default.
        dry_run = bool(int(os.environ.get("DRY_RUN", 0)))
        if dry_run:
            log.info(f"Dry run mode: Would commit files to branch {branch}")
        else:
            log.info(f"Committing files to branch {branch}")

    # Create a temporary directory for all files to be committed.
    with tempfile.TemporaryDirectory() as temp_dir:
        temp_dir_path = Path(temp_dir)

<<<<<<< HEAD
        prepare_and_save_outputs(tb, codebook=codebook, readme=readme, temp_dir_path=temp_dir_path)
=======
        prepare_and_save_outputs(tb, readme=readme, temp_dir_path=temp_dir_path)
>>>>>>> da71333b

        repo = GithubApiRepo(repo_name="co2-data")

        repo.create_branch_if_not_exists(branch_name=branch, dry_run=dry_run)

        # Commit csv files to the repos.
        for file_name in ["owid-co2-data.csv", "owid-co2-codebook.csv", "README.md"]:
            with (temp_dir_path / file_name).open("r") as file_content:
                repo.commit_file(
                    file_content.read(),
                    file_path=file_name,
                    commit_message=":bar_chart: Automated update",
                    branch=branch,
                    dry_run=dry_run,
                )

    if not dry_run:
        log.info(
            f"Files committed successfully to branch {branch}. Create a PR here https://github.com/owid/co2-data/compare/master...{branch}."
        )

    # Uncomment to inspect changes (after the new branch has been created).
    # from etl.data_helpers.misc import compare_tables
<<<<<<< HEAD
    # branch = "update-ghg-emissions"
    # old = pd.read_csv("https://raw.githubusercontent.com/owid/co2-data/refs/heads/master/owid-co2-data.csv")
    # new = tb.copy()
=======
    # old = pd.read_csv("https://raw.githubusercontent.com/owid/co2-data/refs/heads/master/owid-co2-data.csv")
>>>>>>> da71333b
    # new = pd.read_csv(f"https://raw.githubusercontent.com/owid/co2-data/refs/heads/{branch}/owid-co2-data.csv")
    # compare_tables(old, new, countries=["World"])<|MERGE_RESOLUTION|>--- conflicted
+++ resolved
@@ -103,11 +103,7 @@
 - Regions (Our World in Data).
   - [Processing code](https://github.com/owid/etl/blob/master/etl/steps/data/garden/regions/{regions_version}/regions.py)
 - Population (Our World in Data based on [a number of different sources](https://ourworldindata.org/population-sources)).
-<<<<<<< HEAD
-  - [Processing code](https://github.com/owid/etl/blob/master/etl/steps/data/garden/demography/{population_version}/population/__init__.py)
-=======
   - [Processing code](https://github.com/owid/etl/blob/master/etl/steps/data/garden/demography/{population_version}/population.py)
->>>>>>> da71333b
 - Income groups (World Bank).
   - [Processing code](https://github.com/owid/etl/blob/master/etl/steps/data/garden/wb/{income_groups_version}/income_groups.py)
 - GDP (University of Groningen GGDC's Maddison Project Database, Bolt and van Zanden).
@@ -211,17 +207,10 @@
     return readme
 
 
-<<<<<<< HEAD
-def prepare_and_save_outputs(tb: Table, codebook: Table, readme: str, temp_dir_path: Path) -> None:
-    # Create codebook and save it as a csv file.
-    log.info("Saving codebook csv file.")
-    pd.DataFrame(codebook).to_csv(temp_dir_path / "owid-co2-codebook.csv", index=False)
-=======
 def prepare_and_save_outputs(tb: Table, readme: str, temp_dir_path: Path) -> None:
     # Create codebook from table metadata and save it as a csv file.
     log.info("Saving codebook csv file.")
     tb.codebook.to_csv(temp_dir_path / "owid-co2-codebook.csv", index=False)
->>>>>>> da71333b
 
     # Create a csv file.
     log.info("Saving data csv file.")
@@ -272,11 +261,7 @@
     with tempfile.TemporaryDirectory() as temp_dir:
         temp_dir_path = Path(temp_dir)
 
-<<<<<<< HEAD
-        prepare_and_save_outputs(tb, codebook=codebook, readme=readme, temp_dir_path=temp_dir_path)
-=======
         prepare_and_save_outputs(tb, readme=readme, temp_dir_path=temp_dir_path)
->>>>>>> da71333b
 
         repo = GithubApiRepo(repo_name="co2-data")
 
@@ -300,12 +285,6 @@
 
     # Uncomment to inspect changes (after the new branch has been created).
     # from etl.data_helpers.misc import compare_tables
-<<<<<<< HEAD
-    # branch = "update-ghg-emissions"
     # old = pd.read_csv("https://raw.githubusercontent.com/owid/co2-data/refs/heads/master/owid-co2-data.csv")
-    # new = tb.copy()
-=======
-    # old = pd.read_csv("https://raw.githubusercontent.com/owid/co2-data/refs/heads/master/owid-co2-data.csv")
->>>>>>> da71333b
     # new = pd.read_csv(f"https://raw.githubusercontent.com/owid/co2-data/refs/heads/{branch}/owid-co2-data.csv")
     # compare_tables(old, new, countries=["World"])