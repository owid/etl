--- conflicted
+++ resolved
@@ -30,14 +30,8 @@
         "covid.covax.yml",
         "covid.models.yml",
         "covid.xm_models.yml",
-<<<<<<< HEAD
         "covid.cases_tests.yml",
-        # "covid.vax_breakdowns.yml",
-=======
-        # "covid.vax_breakdowns.yml",
-        "covid.cases_tests.yml",
->>>>>>> 393fd92a
-    ]
+        # "covid.vax_breakdowns.yml",    ]
     for fname in filenames:
         paths.log.info(fname)
         multidim.upsert_multidim_data_page(
