--- conflicted
+++ resolved
@@ -51,9 +51,7 @@
     config = paths.load_mdim_config()
     # Load table
     ds = paths.load_dataset("migration_stock_flows")
-<<<<<<< HEAD
-    tb = ds.read("migration_stock_flows", load_data=False)
-=======
+
     tb = ds.read("migrant_stock_dest_origin", load_data=False)
 
     # add country names and slugs to the config
@@ -66,7 +64,6 @@
 
     # Define common view configuration
     common_view_config = MULTIDIM_CONFIG
->>>>>>> 3fc2e4da
 
     # 2: Bake config automatically from table
     config_new = multidim.expand_config(
