<<<<<<< HEAD
from typing import Any, Dict, List

from owid.catalog.utils import underscore
from pandas import DataFrame

from etl import multidim
=======
from etl.collections import multidim
>>>>>>> 382d8fe6
from etl.helpers import PathFinder

# Get paths and naming conventions for current step.
paths = PathFinder(__file__)


# Price components to include in the views
INCLUDE_PRICE_COMPONENTS = [
    "total_price_including_taxes",
    "wholesale",
    "consumer_price_components",
]


def prepare_annual_data(tb_annual: DataFrame) -> List[str]:
    """
    Prepare annual energy price data by standardizing dimensions and filtering columns.
    """
    use_cols_annual = []

    for col in tb_annual.columns:
        # Standardize dimension names
        new_dims = {}
        for k, v in tb_annual[col].m.dimensions.items():
            if k == "consumer_type":
                k = "consumer"
            if k == "price_component_or_level":
                k = "price_component"

            new_dims[k] = underscore(v)

        tb_annual[col].m.dimensions = new_dims
        tb_annual[col].m.original_short_name = "price"

        # Only display columns with relevant price components
        if tb_annual[col].m.dimensions["price_component"] in INCLUDE_PRICE_COMPONENTS:
            use_cols_annual.append(col)

    return use_cols_annual


def prepare_monthly_data(tb_monthly: DataFrame) -> None:
    """
    Prepare monthly energy price data by standardizing dimensions.
    """
    col = "monthly_electricity_all_wholesale_euro"
    tb_monthly[col].m.dimensions = {
        "consumer": "all",
        "frequency": "monthly",
        "price_component": "wholesale",
        "source": "electricity",
        "unit": "euro",
    }
    tb_monthly[col].m.original_short_name = "price"


def create_stacked_component_views(tb_annual: DataFrame) -> List[Dict[str, Any]]:
    """
    Create stacked bar chart views for energy price components.
    """
    component_views = []

    for source in ["electricity", "gas"]:
        price_components = [
            # The total price is (to a very good approximation) equivalent to the combination of "Energy and supply", "Network costs", and "Taxes, fees, levies, and charges".
            # We can either show only those three main components, or split the latter into its subcomponents, namely:
            # "Capacity taxes", "Environmental taxes", "Nuclear taxes", "Renewable taxes", "Value added tax (VAT)", "Other".
            # NOTE: For more details, see analysis in the garden gas_and_electricity_prices step).
            # Three main components:
            "energy_and_supply",
            "network_costs",
            # "taxes_fees_levies_and_charges",
            # Subcomponents of "taxes_fees_levies_and_charges":
            "capacity_taxes",
            "environmental_taxes",
            # Nuclear taxes is a component of electricity prices only (not gas), so it will be appended only for electricity.
            # "nuclear_taxes",
            "renewable_taxes",
            "value_added_tax_vat",
            "other",
        ]

        # Add nuclear taxes only for electricity
        if source == "electricity":
            price_components.append("nuclear_taxes")

        for consumer in ["household", "non_household"]:
            for unit in ["euro", "pps"]:
                # Create indicator list for this view
                indicators = [f"annual_{source}_{consumer}_{component}_{unit}" for component in price_components]

                # Gather description keys from all indicators
                description_keys = list(
                    dict.fromkeys(sum([tb_annual[indicator].metadata.description_key for indicator in indicators], []))
                )
                # Include an additional key description to clarify why some components can be negative.
                description_keys += [
                    'Some price components can be negative. For example, a negative "All other taxes" component may occur when governments introduce compensation measures during periods of high electricity prices to reduce costs for consumers.'
                ]

                # Configure unit-specific text
                if unit == "euro":
                    subtitle = "Prices are given in euros per [megawatt-hour](#dod:watt-hours). They are adjusted for inflation but not for differences in living costs between countries."
                    title_variant = None
                    footnote = "This data is expressed in constant 2015 euros, deflated using the Harmonised Index of Consumer Prices."
                else:
                    subtitle = "Prices are given in [purchasing power standard (PPS)](#dod:pps) per [megawatt-hour](#dod:watt-hours). This data is adjusted for inflation and differences in living costs between countries."
                    title_variant = "PPS"
                    footnote = "PPS have been adjusted for inflation, expressed in 2015 prices, using the Harmonised Index of Consumer Prices."

                # Create title and presentation settings
                title = f"{source.capitalize()} price components for {consumer.replace('_', '-')} consumers"
                presentation = {
                    "titlePublic": title,
                }
                if title_variant:
                    presentation["titleVariant"] = title_variant

                # Add the complete view configuration
                component_views.append(
                    {
                        "dimensions": {
                            "frequency": "annual",
                            "source": source,
                            "price_component": "consumer_price_components",
                            "consumer": consumer,
                            "unit": unit,
                        },
                        "indicators": {
                            "y": [f"energy_prices_annual#{indicator}" for indicator in indicators],
                        },
                        "config": {
                            "chartTypes": ["StackedBar"],
                            "tab": "chart",
                            "title": title,
                            "subtitle": subtitle,
                            "note": footnote,
                        },
                        # Currently, the stacked area chart uses multiple indicators, but the data page shows only the metadata of the first one. We need to override that metadata with the combination of the metadata of all indicators shown.
                        "metadata": {
                            "descriptionShort": subtitle,
                            "descriptionKey": description_keys,
                            "presentation": presentation,
                        },
                    }
                )

    return component_views


def run(dest_dir: str) -> None:
    """
    Main function to process energy price data and create multidimensional data views.
    """
    #
    # Load inputs.
    #
    ds_grapher = paths.load_dataset("energy_prices")
    tb_annual = ds_grapher.read("energy_prices_annual", reset_index=False)
    tb_monthly = ds_grapher.read("energy_prices_monthly", reset_index=False)

    #
    # Process data.
    #
    config = paths.load_mdim_config()

    # Define common view configuration
    common_view_config = {
        "$schema": "https://files.ourworldindata.org/schemas/grapher-schema.005.json",
        "chartTypes": ["LineChart"],
        "hasMapTab": True,
        "tab": "map",
        "map": {
            "projection": "Europe",
            "colorScale": {"baseColorScheme": "YlOrBr"},
        },
    }

    # Prepare data
    use_cols_annual = prepare_annual_data(tb_annual)
    prepare_monthly_data(tb_monthly)

    # Create standard line/map views
    dimensions = ["frequency", "source", "consumer", "price_component", "unit"]
    annual_config = multidim.expand_config(
        tb_annual.loc[:, use_cols_annual],
        indicator_name="price",
        dimensions=dimensions,
        common_view_config=common_view_config,
    )

    monthly_config = multidim.expand_config(
        tb_monthly.loc[:, ["monthly_electricity_all_wholesale_euro"]],
        indicator_name="price",
        dimensions=dimensions,
        common_view_config=common_view_config,
    )

    # Combine standard views
    config["views"] = annual_config["views"] + monthly_config["views"]

    # Create and add stacked component views
    component_views = create_stacked_component_views(tb_annual)
    config["views"].extend(component_views)

    #
    # Save outputs.
    #
    multidim.upsert_multidim_data_page(
        slug="mdd-energy-prices",
        config=config,
        dependencies=paths.dependencies,
    )<|MERGE_RESOLUTION|>--- conflicted
+++ resolved
@@ -1,13 +1,9 @@
-<<<<<<< HEAD
 from typing import Any, Dict, List
 
 from owid.catalog.utils import underscore
 from pandas import DataFrame
 
-from etl import multidim
-=======
 from etl.collections import multidim
->>>>>>> 382d8fe6
 from etl.helpers import PathFinder
 
 # Get paths and naming conventions for current step.
