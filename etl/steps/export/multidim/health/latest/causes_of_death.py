from pathlib import Path

from etl import multidim
from etl.helpers import PathFinder

# Get paths and naming conventions for current step.
paths = PathFinder(__file__)
CURRENT_DIR = Path(__file__).parent


def run(dest_dir: str) -> None:
    # Load configuration from adjacent yaml file.
    config = paths.load_mdim_config()

    # Add views for all dimensions
    # NOTE: using load_data=False which only loads metadata significantly speeds this up
    table = paths.load_dataset("gbd_cause").read("gbd_cause_deaths", load_data=False)

<<<<<<< HEAD
    # Individual causes
    config["views"] += multidim.expand_views_with_access_db(
        config,
        {"metric": "*", "age": "*", "cause": "*"},
        table,
    )
    # Show all causes in a single view
    config["views"] += multidim.expand_views_with_access_db(
        config,
        {"metric": "*", "age": "*", "cause": "Side-by-side comparison of causes"},
        table,
    )

    multidim.upsert_multidim_data_page("mdd-causes-of-death", config, dependencies=paths.dependencies)
=======
    # Get all combinations of dimensions
    config_new = multidim.expand_config(table, dimensions=["cause", "age", "metric"])

    config["dimensions"][0]["choices"] += [
        c for c in config_new["dimensions"][0]["choices"] if c["slug"] != "All causes"
    ]

    # Group age and metric views under "Side-by-side comparison of causes"
    grouped_views = multidim.group_views(config_new["views"], by=["age", "metric"])
    for view in grouped_views:
        view["dimensions"]["cause"] = "Side-by-side comparison of causes"

    # Add views to config
    config["views"] += config_new["views"]
    config["views"] += grouped_views

    multidim.upsert_multidim_data_page("mdd-causes-of-death", config, engine, dependencies=paths.dependencies)
>>>>>>> 73c0612c
<|MERGE_RESOLUTION|>--- conflicted
+++ resolved
@@ -16,22 +16,6 @@
     # NOTE: using load_data=False which only loads metadata significantly speeds this up
     table = paths.load_dataset("gbd_cause").read("gbd_cause_deaths", load_data=False)
 
-<<<<<<< HEAD
-    # Individual causes
-    config["views"] += multidim.expand_views_with_access_db(
-        config,
-        {"metric": "*", "age": "*", "cause": "*"},
-        table,
-    )
-    # Show all causes in a single view
-    config["views"] += multidim.expand_views_with_access_db(
-        config,
-        {"metric": "*", "age": "*", "cause": "Side-by-side comparison of causes"},
-        table,
-    )
-
-    multidim.upsert_multidim_data_page("mdd-causes-of-death", config, dependencies=paths.dependencies)
-=======
     # Get all combinations of dimensions
     config_new = multidim.expand_config(table, dimensions=["cause", "age", "metric"])
 
@@ -48,5 +32,8 @@
     config["views"] += config_new["views"]
     config["views"] += grouped_views
 
-    multidim.upsert_multidim_data_page("mdd-causes-of-death", config, engine, dependencies=paths.dependencies)
->>>>>>> 73c0612c
+    multidim.upsert_multidim_data_page(
+        "mdd-causes-of-death",
+        config,
+        dependencies=paths.dependencies,
+    )