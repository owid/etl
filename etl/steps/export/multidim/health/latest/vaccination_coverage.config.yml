title:
  title: Vaccination coverage
  titleVariant: by vaccine and metric
defaultSelection:
  - World
dimensions:
<<<<<<< HEAD
  - name: Metric
    slug: metric
    choices:
      - slug: "coverage"
        name: "Coverage"
      - slug: "unvaccinated_one_year_olds"
        name: "Unvaccinated one-year-olds"
=======
>>>>>>> 9c0f635b
  - name: Antigen
    slug: antigen
    choices:
      - slug: "BCG"
        name: "Bacille Calmette-Guérin (BCG)"
      - slug: "DTPCV1"
        name: "Diphtheria, tetanus, and pertussis (DTP) vaccine, first dose"
      - slug: "DTPCV3"
        name: "Diphtheria, tetanus, and pertussis (DTP) vaccine, third dose"
      - slug: "HEPB3"
        name: "Hepatitis B (HepB) vaccine, third dose"
      - slug: "HEPB_BD"
        name: "Hepatitis B (HepB) vaccine, birth dose"
      - slug: "HIB3"
        name: "Haemophilus influenzae type b (Hib) vaccine, third dose"
      - slug: "IPV1"
        name: "Inactivated polio vaccine (IPV), first dose"
      - slug: "IPV2"
        name: "Inactivated polio vaccine (IPV), second dose"
      - slug: "MCV1"
        name: "Measles-containing vaccine, first dose"
      - slug: "MCV2"
        name: "Measles-containing vaccine, second dose"
      - slug: "MCV2X2"
        name: "Measles-containing vaccine, second dose (two-year-olds)"
      - slug: "MENA_C"
        name: "Meningococcal conjugate vaccine (MenA), last dose"
      - slug: "PCV3"
        name: "Pneumococcal conjugate vaccine (PCV), third dose"
      - slug: "POL3"
        name: "Polio vaccine, third dose"
      - slug: "RCV1"
        name: "Rubella-containing vaccine, first dose"
      - slug: "ROTAC"
        name: "Rotavirus vaccine, last dose"
      - slug: "YFV"
        name: "Yellow fever vaccine"

views:
  []
  # - dimensions:
  #     metric: coverage
  #     antigen: BCG
  #   indicators:
  #     y: "vaccination_coverage#coverage__antigen_bcg"
  # - dimensions:
  #     metric: coverage
  #     antigen: DTPCV1
  #   indicators:
  #     y: "vaccination_coverage#coverage__antigen_dtpcv1"
  # - dimensions:
  #     metric: coverage
  #     antigen: DTPCV3
  #   indicators:
  #     y: "vaccination_coverage#coverage__antigen_dtpcv3"
  # - dimensions:
  #     metric: coverage
  #     antigen: HEPB3
  #   indicators:
  #     y: "vaccination_coverage#coverage__antigen_hepb3"
  # - dimensions:
  #     metric: coverage
  #     antigen: HEPB_BD
  #   indicators:
  #     y: "vaccination_coverage#coverage__antigen_hepb_bd"
  # - dimensions:
  #     metric: coverage
  #     antigen: HIB3
  #   indicators:
  #     y: "vaccination_coverage#coverage__antigen_hib3"
  # - dimensions:
  #     metric: coverage
  #     antigen: IPV1
  #   indicators:
  #     y: "vaccination_coverage#coverage__antigen_ipv1"
  # - dimensions:
  #     metric: coverage
  #     antigen: IPV2
  #   indicators:
  #     y: "vaccination_coverage#coverage__antigen_ipv2"
  # - dimensions:
  #     metric: coverage
  #     antigen: MCV1
  #   indicators:
  #     y: "vaccination_coverage#coverage__antigen_mcv1"
  # - dimensions:
  #     metric: coverage
  #     antigen: MCV2
  #   indicators:
  #     y: "vaccination_coverage#coverage__antigen_mcv2"
  # - dimensions:
  #     metric: coverage
  #     antigen: MCV2X2
  #   indicators:
  #     y: "vaccination_coverage#coverage__antigen_mcv2x2"
  # - dimensions:
  #     metric: coverage
  #     antigen: MENA_C
  #   indicators:
  #     y: "vaccination_coverage#coverage__antigen_mena_c"
  # - dimensions:
  #     metric: coverage
  #     antigen: PCV3
  #   indicators:
  #     y: "vaccination_coverage#coverage__antigen_pcv3"
  # - dimensions:
  #     metric: coverage
  #     antigen: POL3
  #   indicators:
  #     y: "vaccination_coverage#coverage__antigen_pol3"
  # - dimensions:
  #     metric: coverage
  #     antigen: RCV1
  #   indicators:
  #     y: "vaccination_coverage#coverage__antigen_rcv1"
  # - dimensions:
  #     metric: coverage
  #     antigen: ROTAC
  #   indicators:
  #     y: "vaccination_coverage#coverage__antigen_rotac"
  # - dimensions:
  #     metric: coverage
  #     antigen: YF
  #   indicators:
  #     y: "vaccination_coverage#coverage__antigen_yfv"
  # - dimensions:
  #     metric: unvaccinated_one_year_olds
  #     antigen: DTPCV1
  #   indicators:
  #     y: "vaccination_coverage#unvaccinated_one_year_olds__antigen_dtpcv1"
  # - dimensions:
  #     metric: unvaccinated_one_year_olds
  #     antigen: DTPCV3
  #   indicators:
  #     y: "vaccination_coverage#unvaccinated_one_year_olds__antigen_dtpcv3"
  # - dimensions:
  #     metric: unvaccinated_one_year_olds
  #     antigen: HEPB3
  #   indicators:
  #     y: "vaccination_coverage#unvaccinated_one_year_olds__antigen_hepb3"
  # - dimensions:
  #     metric: unvaccinated_one_year_olds
  #     antigen: HIB3
  #   indicators:
  #     y: "vaccination_coverage#unvaccinated_one_year_olds__antigen_hib3"
  # - dimensions:
  #     metric: unvaccinated_one_year_olds
  #     antigen: IPV1
  #   indicators:
  #     y: "vaccination_coverage#unvaccinated_one_year_olds__antigen_ipv1"
  # - dimensions:
  #     metric: unvaccinated_one_year_olds
  #     antigen: IPV2
  #   indicators:
  #     y: "vaccination_coverage#unvaccinated_one_year_olds__antigen_ipv2"
  # - dimensions:
  #     metric: unvaccinated_one_year_olds
  #     antigen: MCV1
  #   indicators:
  #     y: "vaccination_coverage#unvaccinated_one_year_olds__antigen_mcv1"
  # - dimensions:
  #     metric: unvaccinated_one_year_olds
  #     antigen: MENA_C
  #   indicators:
  #     y: "vaccination_coverage#unvaccinated_one_year_olds__antigen_mena_c"
  # - dimensions:
  #     metric: unvaccinated_one_year_olds
  #     antigen: PCV3
  #   indicators:
  #     y: "vaccination_coverage#unvaccinated_one_year_olds__antigen_pcv3"
  # - dimensions:
  #     metric: unvaccinated_one_year_olds
  #     antigen: POL3
  #   indicators:
  #     y: "vaccination_coverage#unvaccinated_one_year_olds__antigen_pol3"
  # - dimensions:
  #     metric: unvaccinated_one_year_olds
  #     antigen: RCV1
  #   indicators:
  #     y: "vaccination_coverage#unvaccinated_one_year_olds__antigen_rcv1"
  # - dimensions:
  #     metric: unvaccinated_one_year_olds
  #     antigen: ROTAC
  #   indicators:
  #     y: "vaccination_coverage#unvaccinated_one_year_olds__antigen_rotac"<|MERGE_RESOLUTION|>--- conflicted
+++ resolved
@@ -1,10 +1,10 @@
 title:
   title: Vaccination coverage
   titleVariant: by vaccine and metric
+
 defaultSelection:
   - World
 dimensions:
-<<<<<<< HEAD
   - name: Metric
     slug: metric
     choices:
@@ -12,8 +12,6 @@
         name: "Coverage"
       - slug: "unvaccinated_one_year_olds"
         name: "Unvaccinated one-year-olds"
-=======
->>>>>>> 9c0f635b
   - name: Antigen
     slug: antigen
     choices:
