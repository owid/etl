--- conflicted
+++ resolved
@@ -30,7 +30,6 @@
     # add tables to dataset
     tables = garden_dataset.table_names
     for table in tables:
-<<<<<<< HEAD
         tab = garden_dataset[table]
 
         tab.reset_index(inplace=True)
@@ -45,33 +44,7 @@
         tab = tab.set_index(dims, append=True)
 
         dataset.add(tab)
-=======
-        df = garden_dataset[table]
-        df = create_var_name(df)
-        # Get variables used in existing charts
-        df = df[df["variable"].isin(variables_in_charts)]
-        if df.shape[0] > 0:
-            df["source"] = "Institute for Health Metrics and Evaluation - Global Burden of Disease (2019)"
 
-            var_gr = df.groupby("variable")
-
-            for var_name, df_var in var_gr:
-                df_tab = add_metadata_and_prepare_for_grapher(df_var, garden_dataset)
-                df_tab.metadata.dataset = dataset.metadata
-
-                # NOTE: long format is quite inefficient, we're creating a table for every variable
-                # converting it to wide format would be too sparse, but we could move dimensions from
-                # variable names to proper dimensions
-                # currently we generate ~10000 files with total size 73MB (grapher step runs in 692s
-                # and both reindex and publishing is fast, so this is not a real bottleneck besides
-                # polluting `grapher` channel in our catalog)
-                # see https://github.com/owid/etl/issues/447
-                for wide_table in gh.long_to_wide_tables(df_tab):
-                    # table is generated for every column, use it as a table name
-                    # shorten it under 255 characteres as this is the limit for file name
-                    wide_table.metadata.short_name = wide_table.columns[0]
-                    dataset.add(wide_table)
->>>>>>> 537f8cc3
 
 
 def get_variables_used_in_charts(old_dataset_name: str) -> List[str]:
