"""Load a snapshot and create a meadow dataset."""

import os
import tempfile
from pathlib import Path
from typing import cast

import chardet
import pandas as pd
from owid.catalog import Table
from owid.datautils.io import decompress_file
from structlog import get_logger

from etl.helpers import PathFinder, create_dataset
from etl.snapshot import Snapshot

# Initialize logger.
log = get_logger()

# Get paths and naming conventions for current step.
paths = PathFinder(__file__)


def infer_encoding(path):
    """Infer encoding of a file."""
    detected = chardet.detect(Path(path).read_bytes())
    encoding = detected.get("encoding")
    return encoding


def run(dest_dir: str) -> None:
    log.info("cow: start")

    #
    # Load inputs & create tables
    #

    tables = []
    # CSVs to tables
    snapshots = {
        "cow_extra_state.csv": {
            "short_name": "extra_state",
            "index": ["warnum", "ccode1", "ccode2"],
        },
        "cow_inter_state.csv": {
            "short_name": "inter_state",
            "index": ["warnum", "ccode", "side"],
        },
        "cow_non_state.csv": {
            "short_name": "non_state",
            "index": ["warnum", "sidea1"],
        },
    }
    for snapshot_uri, snapshot_props in snapshots.items():
        snap = paths.load_snapshot(snapshot_uri)
        encoding = infer_encoding(snap.path)
        log.info(f"cow: creating table from {snap.path}")
        df = pd.read_csv(snap.path, encoding=encoding)
<<<<<<< HEAD
        tb = Table(df, short_name=short_name, underscore=True)
        if short_name == "extra_state":
            tb = tb.set_index(["warnum", "wartype", "ccode1", "ccode2"], verify_integrity=True)
        elif short_name == "inter_state":
            tb = tb.set_index(["warnum", "wartype", "ccode", "side"], verify_integrity=True)
        elif short_name == "non_state":
            tb = tb.set_index(["warnum", "wartype", "warname"], verify_integrity=True)
=======
        tb = Table(df, short_name=snapshot_props["short_name"], underscore=True)
        tb = tb.set_index(snapshot_props["index"], verify_integrity=True)
>>>>>>> 10353a7e
        tables.append(tb)
    # ZIP to table
    ## Intra-state
    snap = cast(Snapshot, paths.load_dependency("cow_intra_state.zip"))
    with tempfile.TemporaryDirectory() as tmpdir:
        decompress_file(snap.path, tmpdir)
        path = os.path.join(
            tmpdir, "INTRA-STATE WARS v5.1 CSV.csv"
        )  # other file: "INTRA-STATE_State_participants v5.1 CSV.csv"
        encoding = infer_encoding(path)
        log.info(f"cow: creating table from {snap.path}")
        df = pd.read_csv(path, encoding=encoding)
        tb = Table(df, short_name="intra_state", underscore=True)
<<<<<<< HEAD
        tb = tb.set_index(["warnum", "wartype", "ccodea"], verify_integrity=True)
=======
        tb = tb.set_index(["warnum"], verify_integrity=True)
>>>>>>> 10353a7e
        tables.append(tb)
    ## Inter-state (dydadic)
    snap = cast(Snapshot, paths.load_dependency("cow_inter_state_dyadic.zip"))
    with tempfile.TemporaryDirectory() as tmpdir:
        decompress_file(snap.path, tmpdir)
        path = os.path.join(
            tmpdir, "directed_dyadic_war.csv"
        )  # other file: "INTRA-STATE_State_participants v5.1 CSV.csv"
        encoding = infer_encoding(path)
        log.info(f"cow: creating table from {snap.path}")
        df = pd.read_csv(path, encoding=encoding)
        tb = Table(df, short_name="inter_state_dyadic", underscore=True)
<<<<<<< HEAD
        tb = tb.set_index(["warnum", "year", "statea", "stateb"], verify_integrity=True)
=======
        tb = tb.set_index(["warnum", "disno", "year", "statea", "stateb"], verify_integrity=True)
>>>>>>> 10353a7e
        tables.append(tb)
    #
    # Save outputs.
    #
    # Create a new meadow dataset with the same metadata as the snapshot.
    log.info("cow: creating dataset")
    ds_meadow = create_dataset(dest_dir, tables=tables, default_metadata=snap.metadata)

    # Save changes in the new garden dataset.
    ds_meadow.save()

    log.info("cow: end")<|MERGE_RESOLUTION|>--- conflicted
+++ resolved
@@ -56,18 +56,8 @@
         encoding = infer_encoding(snap.path)
         log.info(f"cow: creating table from {snap.path}")
         df = pd.read_csv(snap.path, encoding=encoding)
-<<<<<<< HEAD
-        tb = Table(df, short_name=short_name, underscore=True)
-        if short_name == "extra_state":
-            tb = tb.set_index(["warnum", "wartype", "ccode1", "ccode2"], verify_integrity=True)
-        elif short_name == "inter_state":
-            tb = tb.set_index(["warnum", "wartype", "ccode", "side"], verify_integrity=True)
-        elif short_name == "non_state":
-            tb = tb.set_index(["warnum", "wartype", "warname"], verify_integrity=True)
-=======
         tb = Table(df, short_name=snapshot_props["short_name"], underscore=True)
         tb = tb.set_index(snapshot_props["index"], verify_integrity=True)
->>>>>>> 10353a7e
         tables.append(tb)
     # ZIP to table
     ## Intra-state
@@ -81,11 +71,7 @@
         log.info(f"cow: creating table from {snap.path}")
         df = pd.read_csv(path, encoding=encoding)
         tb = Table(df, short_name="intra_state", underscore=True)
-<<<<<<< HEAD
-        tb = tb.set_index(["warnum", "wartype", "ccodea"], verify_integrity=True)
-=======
         tb = tb.set_index(["warnum"], verify_integrity=True)
->>>>>>> 10353a7e
         tables.append(tb)
     ## Inter-state (dydadic)
     snap = cast(Snapshot, paths.load_dependency("cow_inter_state_dyadic.zip"))
@@ -98,11 +84,7 @@
         log.info(f"cow: creating table from {snap.path}")
         df = pd.read_csv(path, encoding=encoding)
         tb = Table(df, short_name="inter_state_dyadic", underscore=True)
-<<<<<<< HEAD
         tb = tb.set_index(["warnum", "year", "statea", "stateb"], verify_integrity=True)
-=======
-        tb = tb.set_index(["warnum", "disno", "year", "statea", "stateb"], verify_integrity=True)
->>>>>>> 10353a7e
         tables.append(tb)
     #
     # Save outputs.
