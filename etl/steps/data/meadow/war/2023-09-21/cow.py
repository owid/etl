"""Load a snapshot and create a meadow dataset."""

import os
import tempfile
from pathlib import Path

import chardet
import owid.catalog.processing as pr
from owid.datautils.io import decompress_file
from structlog import get_logger

from etl.helpers import PathFinder, create_dataset

# Initialize logger.
log = get_logger()

# Get paths and naming conventions for current step.
paths = PathFinder(__file__)


def infer_encoding(path):
    """Infer encoding of a file."""
    detected = chardet.detect(Path(path).read_bytes())
    encoding = detected.get("encoding")
    return encoding


def run(dest_dir: str) -> None:
    log.info("cow: start")

    #
    # Load inputs & create tables
    #

    # List of tables
    tables = []

    # CSVs to tables
    snapshots = [
        ("cow_extra_state.csv", ["warnum", "ccode1", "ccode2"]),
        ("cow_inter_state.csv", ["warnum", "ccode", "side"]),
        ("cow_non_state.csv", ["warnum", "sidea1"]),
    ]
    for snapshot_uri, snapshot_index in snapshots:
        snap = paths.load_snapshot(snapshot_uri)
        encoding = infer_encoding(snap.path)
        log.info(f"cow: creating table from {snap.path}")
        tb = snap.read(encoding=encoding, underscore=True)
        # tb = Table(df, short_name=snapshot_props["short_name"], underscore=True)
        tb = tb.set_index(snapshot_index, verify_integrity=True)
        tables.append(tb)

    # ZIP to table
    snapshots = [
        ("cow_intra_state.zip", "INTRA-STATE WARS v5.1 CSV.csv", ["warnum"]),
        ("cow_inter_state_dyadic.zip", "directed_dyadic_war.csv", ["warnum", "disno", "year", "statea", "stateb"]),
    ]
    for uri, fname, index in snapshots:
        snap = paths.load_snapshot(uri)
        with tempfile.TemporaryDirectory() as tmpdir:
            decompress_file(snap.path, tmpdir)
            path = os.path.join(tmpdir, fname)  # other file: "INTRA-STATE_State_participants v5.1 CSV.csv"
            encoding = infer_encoding(path)
            log.info(f"cow: creating table from {snap.path}")
            tb = pr.read_csv(
                path, encoding=encoding, metadata=snap.to_table_metadata(), origin=snap.m.origin, underscore=True
            )
            tb = tb.set_index(index, verify_integrity=True)
            tables.append(tb)

    #
    # Save outputs.
    #
    # Create a new meadow dataset with the same metadata as the snapshot.
    log.info("cow: creating dataset")
<<<<<<< HEAD
    ds_meadow = create_dataset(dest_dir, tables=tables, default_metadata=snap.metadata)  # type: ignore
=======
    ds_meadow = create_dataset(dest_dir, tables=tables, default_metadata=snap.metadata, check_variables_metadata=True)  # type: ignore
>>>>>>> 18f03511

    # Save changes in the new garden dataset.
    ds_meadow.save()

    log.info("cow: end")<|MERGE_RESOLUTION|>--- conflicted
+++ resolved
@@ -73,11 +73,7 @@
     #
     # Create a new meadow dataset with the same metadata as the snapshot.
     log.info("cow: creating dataset")
-<<<<<<< HEAD
-    ds_meadow = create_dataset(dest_dir, tables=tables, default_metadata=snap.metadata)  # type: ignore
-=======
     ds_meadow = create_dataset(dest_dir, tables=tables, default_metadata=snap.metadata, check_variables_metadata=True)  # type: ignore
->>>>>>> 18f03511
 
     # Save changes in the new garden dataset.
     ds_meadow.save()
