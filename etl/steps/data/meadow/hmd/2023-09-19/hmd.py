"""Load a snapshot and create a meadow dataset."""

import os
import re
import tempfile
from glob import glob
from io import StringIO
from pathlib import Path
from typing import Callable, List

import numpy as np
import owid.catalog.processing as pr
from owid.catalog import Table
from owid.datautils.io import decompress_file
from structlog import get_logger

from etl.helpers import PathFinder, create_dataset

# Get paths and naming conventions for current step.
paths = PathFinder(__file__)
# Logger
log = get_logger()
# Column rename
COLUMNS_RENAME = {
    "mx": "central_death_rate",
    "qx": "probability_of_death",
    "ax": "average_survival_length",
    "lx": "number_survivors",
    "dx": "number_deaths",
    "Lx": "number_person_years_lived",
    "Tx": "number_person_years_remaining",
    "ex": "life_expectancy",
}
# There are some missing values, filled with '.'. Used in `proces_missing_data_lt`
FRAC_ROWS_MISSING_EXPECTED_LT = 0.01
COUNTRIES_MISSING_DATA_EXPECTED_LT = 14
# There are some missing values, filled with '.'. Used in `proces_missing_data_exp`
FRAC_ROWS_MISSING_EXPECTED_EXP = 0.23
COUNTRIES_MISSING_DATA_EXPECTED_EXP = 47
# There are some missing values, filled with '.'. Used in `proces_missing_data_de`
FRAC_ROWS_MISSING_EXPECTED_DE = 0.001
COUNTRIES_MISSING_DATA_EXPECTED_DE = 1


def run(dest_dir: str) -> None:
    """Run script."""
    #
    # Load inputs.
    #
    # Retrieve snapshot.
    snap = paths.load_snapshot("hmd.zip")

    # Load data from snapshot.
    with tempfile.TemporaryDirectory() as tmp_dir:
        # Decompress files
        decompress_file(snap.path, tmp_dir)

        # Parse Life tables
        folders_names = [
            "lt_male",
            "lt_female",
            "lt_both",
            "c_lt_male",
            "c_lt_female",
            "c_lt_both",
        ]
        tb_lt = _make_tb(
            path=Path(tmp_dir), folders_names=folders_names, make_tb_from_txt_callable=_make_tb_from_txt_lt
        )

        # Parse Exposures
        folders_names = [
            "c_exposures",
            "exposures",
        ]
        tb_exp = _make_tb(
            path=Path(tmp_dir), folders_names=folders_names, make_tb_from_txt_callable=_make_tb_from_txt_exp
        )

        # Parse Deaths
        folders_names = [
            "deaths",
        ]
        tb_de = _make_tb(
            path=Path(tmp_dir), folders_names=folders_names, make_tb_from_txt_callable=_make_tb_from_txt_de
        )

    #
    # Process data.
    #
    # LIFE TABLES
    ## While this is not necessary at this step, there are some columns that, when underscored, are mapped to the same name;
    ## e.g. "Lx -> lx" and "lx -> lx". This will cause an error when setting the index.
    tb_lt = tb_lt.rename(columns=COLUMNS_RENAME)
    ## Process missing data: discard, replace symbols for NaNs, etc.
    tb_lt = proces_missing_data_lt(tb_lt)
    ## Dtypes
    tb_lt["Year"] = tb_lt["Year"].astype(str)

    ## EXPOSURES
    ## Process missing data
    tb_exp = proces_missing_data_exp(tb_exp)
    ## Dtypes
    tb_exp["Year"] = tb_exp["Year"].astype(str)

    ## DEATHS
    ## Process missing data
    tb_de = proces_missing_data_de(tb_de)
    # Dtypes
    tb_de["Year"] = tb_de["Year"].astype(str)

    # Add metadata (table + indicators)
    ## life exp
    tb_lt.metadata = snap.to_table_metadata()
    tb_lt.metadata.short_name = "life_tables"
    for column in tb_lt.columns:
<<<<<<< HEAD
        tb_lt[column].metadata.origins = tb_lt.metadata.dataset.origins
=======
        tb_lt[column].metadata.origins = [snap.metadata.origin]
>>>>>>> b87b9c15
    ## exposure to risk
    tb_exp.metadata = snap.to_table_metadata()
    tb_exp.metadata.short_name = "exposures"
    for column in tb_exp.all_columns:
<<<<<<< HEAD
        tb_exp[column].metadata.origins = tb_exp.metadata.dataset.origins
=======
        tb_exp[column].metadata.origins = [snap.metadata.origin]
>>>>>>> b87b9c15
    ## deaths
    tb_de.metadata = snap.to_table_metadata()
    tb_de.metadata.short_name = "deaths"
    for column in tb_de.columns:
<<<<<<< HEAD
        tb_de[column].metadata.origins = tb_de.metadata.dataset.origins
=======
        tb_de[column].metadata.origins = [snap.metadata.origin]
>>>>>>> b87b9c15

    # Set index
    ## Ensure all columns are snake-case, set an appropriate index, and sort conveniently.
    columns_primary = ["format", "type", "country", "year", "sex", "age"]
    ## Actual index-setting
    tb_lt = tb_lt.underscore().set_index(columns_primary, verify_integrity=True).sort_index()
    tb_exp = tb_exp.underscore().set_index(columns_primary, verify_integrity=True).sort_index()
    tb_de = tb_de.underscore().set_index(columns_primary, verify_integrity=True).sort_index()

    #
    # Save outputs.
    #
    # Create a new meadow dataset with the same metadata as the snapshot.
    ds_meadow = create_dataset(
        dest_dir,
        tables=[tb_lt, tb_exp, tb_de],
        check_variables_metadata=True,
        default_metadata=snap.metadata,
    )

    # Save changes in the new meadow dataset.
    ds_meadow.save()


def _make_tb(path: Path, folders_names: List[str], make_tb_from_txt_callable: Callable) -> Table:
    """Create tables from multiple folders.

    It uses `make_tb_from_txt_callable` to load and parse each txt file into a table.

    While `make_tb` obtains a general table, `_make_tb` obtains a table for a specific category (e.g. life tables).
    """
    # List with all tables
    tbs = []
    # Iterate over each top-level folder
    for folder_name in folders_names:
        # Iterate over each subfolder, map content in subfolder into a table
        folders = os.listdir(path / folder_name)
        for folder in folders:
            path_subfolder = path / folder_name / folder
            if "lexis" in str(path_subfolder):
                continue
            if os.path.isdir(path):
                tb = _make_tb_from_subfolder(path=path_subfolder, make_tb_from_txt_callable=make_tb_from_txt_callable)
                tbs.append(tb)
        # Concatenate all dataframes
    tb = pr.concat(tbs, ignore_index=True)
    return tb


def _make_tb_from_subfolder(path: Path | str, make_tb_from_txt_callable: Callable) -> Table:
    """Create a single table from all txt files in a folder."""
    # Initiate empty list of tables
    tbs = []
    # Get files in folder
    files = glob(os.path.join(path, "*.txt"))
    log.info(f"Creating dataframe from available files in {path}...")
    # Load and parse each txt file
    for f in files:
        # Parse txt -> table
        tb = make_tb_from_txt_callable(f)
        tbs.append(tb)
    tb = pr.concat(tbs, ignore_index=True)
    return tb


def _make_tb_from_txt_lt(txt_path: Path | str) -> Table:
    """Load and parse a txt file into a Table."""
    # Regex to parse TXT file
    FILE_REGEX = (
        r"(?P<country>[a-zA-Z\-\s,]+), Life tables \((?P<type>[a-zA-Z]+) (?P<format>\d+x\d+)\), (?P<sex>[a-zA-Z]+)"
        r"\tLast modified: (?P<last_modified>\d+ [a-zA-Z]{3} \d+);  Methods Protocol: v\d+ \(\d+\)\n\n(?P<data>(?s:.)*)"
    )
    # Read single file
    with open(txt_path, "r") as f:
        text = f.read()
    # Get relevant fields
    match = re.search(FILE_REGEX, text)
    if match is not None:
        groups = match.groupdict()
    else:
        raise ValueError(f"No match found in {f}! Please revise that source files' content matches FILE_REGEX.")
    # Build df
    tb_str = groups["data"].strip()
    tb_str = re.sub(r"\n\s+", "\n", tb_str)
    tb_str = re.sub(r"[^\S\r\n]+", "\t", string=tb_str)
    tb = pr.read_csv(StringIO(tb_str), sep="\t")
    # Add dimensions
    tb = tb.assign(
        country=groups["country"],
        sex=groups["sex"],
        type=groups["type"],
        format=groups["format"],
    )
    return tb


def _make_tb_from_txt_exp(txt_path: Path | str) -> Table:
    """Load and parse a txt file into a Table."""
    # Regex to parse TXT file
    FILE_REGEX = (
        r"(?P<country>[a-zA-Z\-\s,]+), Exposure to risk \((?P<type>[a-zA-Z]+) (?P<format>\d+x\d+)\),\s\tLast modified: "
        r"(?P<last_modified>\d+ [a-zA-Z]{3} \d+);  Methods Protocol: v\d+ \(\d+\)\n\n(?P<data>(?s:.)*)"
    )
    # Read single file
    with open(txt_path, "r") as f:
        text = f.read()
    # Get relevant fields
    match = re.search(FILE_REGEX, text)
    if match is not None:
        groups = match.groupdict()
    else:
        raise ValueError(f"No match found in {f}! Please revise that source files' content matches FILE_REGEX.")
    # Build df
    tb_str = groups["data"].strip()
    tb_str = re.sub(r"\n\s+", "\n", tb_str)
    tb_str = re.sub(r"[^\S\r\n]+", "\t", string=tb_str)
    tb = pr.read_csv(StringIO(tb_str), sep="\t")
    # Melt
    tb = tb.melt(id_vars=["Age", "Year"], var_name="sex", value_name="exposure")
    # Add dimensions
    tb = tb.assign(
        country=groups["country"],
        type=groups["type"],
        format=groups["format"],
    )
    return tb


def _make_tb_from_txt_de(txt_path: Path | str) -> Table:
    """Load and parse a txt file into a Table."""
    # Regex to parse TXT file
    FILE_REGEX = (
        r"(?P<country>[a-zA-Z\-\s,]+), Deaths \((?P<type>[a-zA-Z]+) (?P<format>\d+x\d+|Lexis triangle)\),\s\tLast modified: "
        r"(?P<last_modified>\d+ [a-zA-Z]{3} \d+);  Methods Protocol: v\d+ \(\d+\)\n\n(?P<data>(?s:.)*)"
    )
    # Read single file
    with open(txt_path, "r") as f:
        text = f.read()
    # Get relevant fields
    match = re.search(FILE_REGEX, text)
    if match is not None:
        groups = match.groupdict()
    else:
        raise ValueError(f"No match found in {f}! Please revise that source files' content matches FILE_REGEX.")
    # Build df
    tb_str = groups["data"].strip()
    tb_str = re.sub(r"\n\s+", "\n", tb_str)
    tb_str = re.sub(r"[^\S\r\n]+", "\t", string=tb_str)
    tb = pr.read_csv(StringIO(tb_str), sep="\t")
    # Melt
    tb = tb.melt(id_vars=["Age", "Year"], var_name="sex", value_name="deaths")
    # Add dimensions
    tb = tb.assign(
        country=groups["country"],
        type=groups["type"],
        format=groups["format"],
    )
    return tb


def proces_missing_data_lt(tb: Table) -> Table:
    """Check and process missing data.

    Missing data comes as '.', instead replace these with NaNs.
    """
    # Find missing data
    rows_missing = tb[tb["central_death_rate"] == "."]
    num_rows_missing = len(rows_missing) / len(tb)
    countries_missing_data = rows_missing["country"].unique()
    # Run checks
    assert num_rows_missing < FRAC_ROWS_MISSING_EXPECTED_LT, (
        f"More missing data than expected was found! {round(num_rows_missing*100, 2)} rows missing, but"
        f" {round(FRAC_ROWS_MISSING_EXPECTED_LT*100, 2)}% were expected."
    )
    assert len(countries_missing_data) <= COUNTRIES_MISSING_DATA_EXPECTED_LT, (
        f"More missing data than expected was found! Found {len(countries_missing_data)} countries, expected is"
        f" {COUNTRIES_MISSING_DATA_EXPECTED_LT}. Check {countries_missing_data}!"
    )
    # Correct
    tb = tb.replace(".", np.nan)
    return tb


def proces_missing_data_de(tb: Table) -> Table:
    """Check and process missing data.

    Missing data comes as '.', instead replace these with NaNs.
    """
    # Find missing data
    rows_missing = tb[tb["deaths"] == "."]
    num_rows_missing = len(rows_missing) / len(tb)
    countries_missing_data = rows_missing["country"].unique()
    # Run checks
    assert num_rows_missing < FRAC_ROWS_MISSING_EXPECTED_DE, (
        f"More missing data than expected was found! {round(num_rows_missing*100, 2)} rows missing, but"
        f" {round(FRAC_ROWS_MISSING_EXPECTED_DE*100,2)}% were expected."
    )
    assert len(countries_missing_data) <= COUNTRIES_MISSING_DATA_EXPECTED_DE, (
        f"More missing data than expected was found! Found {len(countries_missing_data)} countries, expected is"
        f" {COUNTRIES_MISSING_DATA_EXPECTED_DE}. Check {countries_missing_data}!"
    )
    # Correct
    tb = tb.replace(".", np.nan)
    return tb


def proces_missing_data_exp(tb: Table) -> Table:
    """Check and process missing data.

    Missing data comes as '.', instead replace these with NaNs.
    """
    # Find missing data
    rows_missing = tb[tb["exposure"] == "."]
    num_rows_missing = len(rows_missing) / len(tb)
    countries_missing_data = rows_missing["country"].unique()
    # Run checks
    assert num_rows_missing < FRAC_ROWS_MISSING_EXPECTED_EXP, (
        f"More missing data than expected was found! {round(num_rows_missing*100, 2)} rows missing, but"
        f" {round(FRAC_ROWS_MISSING_EXPECTED_EXP*100,2)}% were expected."
    )
    assert len(countries_missing_data) <= COUNTRIES_MISSING_DATA_EXPECTED_EXP, (
        f"More missing data than expected was found! Found {len(countries_missing_data)} countries, expected is"
        f" {COUNTRIES_MISSING_DATA_EXPECTED_EXP}. Check {countries_missing_data}!"
    )
    # Correct
    tb = tb.replace(".", np.nan)
    return tb<|MERGE_RESOLUTION|>--- conflicted
+++ resolved
@@ -114,29 +114,17 @@
     tb_lt.metadata = snap.to_table_metadata()
     tb_lt.metadata.short_name = "life_tables"
     for column in tb_lt.columns:
-<<<<<<< HEAD
-        tb_lt[column].metadata.origins = tb_lt.metadata.dataset.origins
-=======
         tb_lt[column].metadata.origins = [snap.metadata.origin]
->>>>>>> b87b9c15
     ## exposure to risk
     tb_exp.metadata = snap.to_table_metadata()
     tb_exp.metadata.short_name = "exposures"
     for column in tb_exp.all_columns:
-<<<<<<< HEAD
-        tb_exp[column].metadata.origins = tb_exp.metadata.dataset.origins
-=======
         tb_exp[column].metadata.origins = [snap.metadata.origin]
->>>>>>> b87b9c15
     ## deaths
     tb_de.metadata = snap.to_table_metadata()
     tb_de.metadata.short_name = "deaths"
     for column in tb_de.columns:
-<<<<<<< HEAD
-        tb_de[column].metadata.origins = tb_de.metadata.dataset.origins
-=======
         tb_de[column].metadata.origins = [snap.metadata.origin]
->>>>>>> b87b9c15
 
     # Set index
     ## Ensure all columns are snake-case, set an appropriate index, and sort conveniently.
