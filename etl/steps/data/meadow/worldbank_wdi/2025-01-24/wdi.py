import zipfile

import pandas as pd
from owid.catalog import Table
from owid.catalog.utils import underscore
from pandas.api.types import is_numeric_dtype  # type: ignore
from structlog import get_logger

from etl.helpers import PathFinder

# Initialize logger.
log = get_logger()

# Get paths and naming conventions for current step.
paths = PathFinder(__file__)


def run() -> None:
    log.info("wdi.start")

    #
    # Load inputs.
    #
    # Retrieve snapshot.
    snap = paths.load_snapshot()

    # Load data from snapshot.
    zf = zipfile.ZipFile(snap.path)

    df = pd.read_csv(zf.open("WDICSV.csv"))

    df.dropna(how="all", axis=1, inplace=True)

    # drops rows with only NaN values
    years = df.columns[df.columns.str.contains(r"^\d{4}$")].sort_values().tolist()
    df.dropna(subset=years, how="all", inplace=True)

    # converts columns and indicator_code to snake case
    df.columns = df.columns.map(lambda x: x if x in years else underscore(x))
    orig_indicator_code = df["indicator_code"].copy()
    df["indicator_code"] = df["indicator_code"].astype("category").map(underscore)
    indicator_code_map = dict(zip(df["indicator_code"], orig_indicator_code))

    assert df["country_name"].notnull().all()
    assert df["indicator_code"].notnull().all()
    assert df[years].apply(lambda s: is_numeric_dtype(s), axis=0).all(), "One or more {year} columns is non-numeric"

    # variable code <-> variable name should be a 1:1 mapping
    assert (
        df.groupby("indicator_code", observed=True)["indicator_name"].apply(lambda gp: gp.nunique()) == 1
    ).all(), "A variable code in `WDIData.csv` has multiple variable names."
    assert (
        df.groupby("indicator_name", observed=True)["indicator_code"].apply(lambda gp: gp.nunique()) == 1
    ).all(), "A variable name in `WDIData.csv` has multiple variable codes."

    # reshapes data from `country indicator 1960 1961 ...` format to long format `country indicator_code year value`
    df_long = (
        df.set_index(["country_name", "indicator_code"])[years]
        .stack()
        .sort_index()
        .reset_index()
        .rename(columns={"country_name": "country", "level_2": "year", 0: "value"})
    )

    # reshape from long format to wide `country year EG.CFT.ACCS.ZS SH.HIV.INCD.YG ...`
    df_wide = (
        df_long.set_index(["country", "year", "indicator_code"], verify_integrity=True)
        .squeeze()
        .unstack("indicator_code")
        .dropna(how="all")
    )
    assert not df_wide.isnull().all(axis=1).any(), "Unexpected state: One or more rows contains only NaN values."

    #
    # Process data.
    #
    # Create a new table and ensure all columns are snake-case.
    tb = Table(df_wide, short_name=paths.short_name, underscore=True)

    # Add origin to all indicators
    for col in tb.columns:
        tb[col].m.origins = [snap.m.origin]

        # Add original code as titles
        tb[col].m.title = indicator_code_map[col]

    # Load metadata from snapshot.
    tb_meta = Table(pd.read_csv(zf.open("WDISeries.csv")), short_name="wdi_metadata", underscore=True)

    #
    # Save outputs.
    #
    # Create a new meadow dataset with the same metadata as the snapshot.
<<<<<<< HEAD
    ds_meadow = create_dataset(dest_dir, tables=[tb, tb_meta], default_metadata=snap.metadata)
=======
    ds_meadow = paths.create_dataset(tables=[tb], default_metadata=snap.metadata)
>>>>>>> de5fe528

    # Save changes in the new garden dataset.
    ds_meadow.save()

    log.info("wdi.end")<|MERGE_RESOLUTION|>--- conflicted
+++ resolved
@@ -91,11 +91,7 @@
     # Save outputs.
     #
     # Create a new meadow dataset with the same metadata as the snapshot.
-<<<<<<< HEAD
-    ds_meadow = create_dataset(dest_dir, tables=[tb, tb_meta], default_metadata=snap.metadata)
-=======
-    ds_meadow = paths.create_dataset(tables=[tb], default_metadata=snap.metadata)
->>>>>>> de5fe528
+    ds_meadow = paths.create_dataset(tables=[tb, tb_meta], default_metadata=snap.metadata)
 
     # Save changes in the new garden dataset.
     ds_meadow.save()
