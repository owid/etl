"""
Load in both the FluNet and FluID datasets from garden and merge them.
As we use stacked bar charts in the explorer we need to add a few special steps:

* Ensure there is a row for each week between the start and end week for each country, this is done in create_full_time_series()
* Ensure that for any country we want to show in a stacked bar chart there are 0s instead of NAs

Further steps we take:

* Remove data for country-variable combinations when there are fewer than 20 datapoints - set using MIN_DATA_POINTS
* Calculate aggregates for both the global total and both hemispheres
* For these aggregates we do not use inf_negative as a denominator, species processed is available many more countries and gives a better representation of the data. When using inf_negative many of the early datapoints are near 100%.
* Create monthly aggregates where we sum the count variables and average the rate variables
"""

import numpy as np
import pandas as pd
from owid.catalog import Dataset, Table

from etl.helpers import PathFinder, create_dataset
from etl.steps.data.garden.who.latest.fluid import calculate_patient_rates

# Get paths and naming conventions for current step.
paths = PathFinder(__file__)

# Remove data for countries which have fewer than this value
MIN_DATA_POINTS = 20


def run(dest_dir: str) -> None:
    """
    Load in both the fluid and flunet datasets and merge them on country and date
    - Check that all dates match (they should)
    """
    #
    # Load inputs.
    #
    # Load garden dataset.
    flunet_garden: Dataset = paths.load_dependency("flunet")
    fluid_garden: Dataset = paths.load_dependency("fluid")

    # Read table from garden dataset.
    tb_flunet = flunet_garden["flunet"]
    tb_fluid = fluid_garden["fluid"]

    tb_flu = pd.DataFrame(pd.merge(tb_fluid, tb_flunet, on=["country", "date", "hemisphere"], how="outer"))
    assert tb_flu[["country", "date"]].duplicated().sum() == 0

    tb_flu = create_full_time_series(tb_flu)
    tb_flu = create_zero_filled_strain_columns(tb_flu)
    tb_flu = remove_sparse_timeseries(df=tb_flu, min_data_points=MIN_DATA_POINTS)
    tb_flu = create_regional_aggregates(df=tb_flu)
    assert tb_flu[["country", "date"]].duplicated().sum() == 0
    # Create monthly aggregates - sum variables that are counts and recalculate rates based on these monthly totals
    tb_flu_monthly = create_monthly_aggregates(df=tb_flu)

    # Create Tables
    tb_flu = Table(tb_flu, short_name="flu")
    tb_flu_monthly = Table(tb_flu_monthly, short_name="flu_monthly")
    # Create explorer dataset, with garden table and metadata in csv format
    ds_explorer = create_dataset(
        dest_dir, tables=[tb_flu, tb_flu_monthly], default_metadata=flunet_garden.metadata, formats=["csv"]
    )
    ds_explorer.save()


def create_zero_filled_strain_columns(df: pd.DataFrame) -> pd.DataFrame:
    """
    For the stacked bar charts in the grapher to work I think I need to fill the NAs with zeros. I'll keep the original columns too as I think adding 0s into line charts would look weird and be misleading
    """
    strain_columns = [
        "ah1n12009combined",
        "ah1combined",
        "ah3combined",
        "ah5combined",
        "ah7n9combined",
        "a_no_subtypecombined",
        "byamcombined",
        "bnotdeterminedcombined",
        "bviccombined",
        "inf_acombined",
        "inf_bcombined",
        "ah1n12009sentinel",
        "ah1sentinel",
        "ah3sentinel",
        "ah5sentinel",
        "ah7n9sentinel",
        "byamsentinel",
        "bnotdeterminedsentinel",
        "bvicsentinel",
        "inf_asentinel",
        "inf_bsentinel",
        "ah1n12009nonsentinel",
        "ah1n12009notdefined",
        "ah1notdefined",
        "ah1nonsentinel",
        "ah3nonsentinel",
        "ah3notdefined",
        "ah5nonsentinel",
        "ah5notdefined",
        "ah7n9nonsentinel",
        "ah7n9notdefined",
        "a_no_subtypenotdefined",
        "a_no_subtypesentinel",
        "byamnonsentinel",
        "byamnotdefined",
        "bnotdeterminednonsentinel",
        "bnotdeterminednotdefined",
        "bvicnonsentinel",
        "bvicnotdefined",
    ]
    # Add these columns if we need to, for now stick to the above for file size reasons

    strain_columns_zfilled = [s + "_zfilled" for s in strain_columns]
    df[strain_columns_zfilled] = df[strain_columns].fillna(0)
    return df


def create_full_time_series(df: pd.DataFrame) -> pd.DataFrame:
    """
    For each country ensure there is a value for each week between the start and the end date,
    especially important for the stacked bar charts which don't automatically fill missing dates with NAs

    """
    filled_df = pd.DataFrame()
    for country in df.country.drop_duplicates():
        country_df = df[df["country"] == country]
        min_date = country_df.date.min()
        max_date = country_df.date.max()
        date_series = pd.Series(pd.date_range(min_date, max_date, freq="7D").format(), name="date")

        if len(date_series[~date_series.isin(country_df["date"])]) > 0:
            country_df = pd.merge(country_df, date_series, how="outer")
            country_df[["country", "hemisphere"]] = country_df[["country", "hemisphere"]].fillna(method="ffill")
            assert len(date_series) == country_df.shape[0]
            assert country_df.country.isna().sum() == 0

        filled_df = pd.concat([filled_df, country_df])

    return filled_df


def remove_sparse_timeseries(df: pd.DataFrame, min_data_points: int) -> pd.DataFrame:
    """
    For each country identify if they have < {min_data_points} confirmed flu cases.

    If they do then set all their values for flu cases to NA, we don't want to show super sparse countries

    For each of the ari/sari/ili columns we apply the same rule, if it has less than {min_data_points} then we set it to NA for that country

    Also, remove flunet columns (not zero-filled) that are only NA or 0 as we don't want line charts for these.
    """
    countries = df["country"].drop_duplicates()
    cols = df.columns.drop(["country", "date", "hemisphere"])
    # all columns that have been zerofilled so they can be used in stacked bar charts
    z_filled_cols = [col for col in cols if col.endswith("zfilled")]
    # all columns that contain values on confirmed flu cases
    all_flunet_cols = cols[(cols.str.contains("sentinel|notdefined|combined"))]
    # all columns that will be used in line charts but not stacked bar charts
    fluid_cols = cols[(cols.str.contains("ili|ari"))].to_list()

    not_z_filled_flunet_cols = [col for col in all_flunet_cols if not col.endswith("zfilled")]
    assert len(not_z_filled_flunet_cols) + len(z_filled_cols) + len(fluid_cols) == len(cols)
    for country in countries:
        # Removing all flunet values for a country where
        if all(df.loc[(df["country"] == country), z_filled_cols].fillna(0).astype(bool).sum() <= min_data_points):
            df.loc[(df["country"] == country), all_flunet_cols] = np.NaN
        for fluid_col in fluid_cols:
            # Removing rows from fluid columns where there are fewer than {min_data_points} for a country
            df[fluid_col] = df[fluid_col].astype(np.float32)
            if df.loc[(df["country"] == country), fluid_col].fillna(0).astype(bool).sum() <= min_data_points:
                df.loc[(df["country"] == country), fluid_col] = np.NaN
        for flunet_col in not_z_filled_flunet_cols:
            # Removing rows from columns to be used in line charts where there are no non-NA or 0 values for a country (where it would show a flat 0 or NA line)
            df[flunet_col] = df[flunet_col].astype(np.float32)
            if df.loc[(df["country"] == country), flunet_col].fillna(0).astype(bool).sum() == 0:
                df.loc[(df["country"] == country), flunet_col] = np.NaN

    return df


def create_monthly_aggregates(df: pd.DataFrame) -> pd.DataFrame:
    """
    Aggregate weekly data into months. For simplicity, if the week commences in a certain month we include it in that month.

    We sum counts and average rates to calculate the monthly values.

    """

    df["month"] = pd.DatetimeIndex(df["date"]).month
    df["year"] = pd.DatetimeIndex(df["date"]).year
    df["month_date"] = pd.to_datetime(df[["year", "month"]].assign(DAY=1))
    df = df.drop(columns=["month"])

    cols = df.columns.drop(["date", "year"])
    # Columns that will need to be recalculated after aggregating
    rate_cols = [
        "ili_cases_per_thousand_outpatients",
        "ari_cases_per_thousand_outpatients",
        "sari_cases_per_hundred_inpatients",
        "pcnt_possentinel",
        "pcnt_posnonsentinel",
        "pcnt_posnotdefined",
        "pcnt_poscombined",
    ]
    # columns that we can aggregate by summing
    count_cols = cols.drop(rate_cols)

    month_agg_df = df[count_cols].groupby(["country", "month_date"]).sum(min_count=1, numeric_only=True).reset_index()

    # columns that are aggregated by averaging (rates)
    rate_agg_cols = ["country", "month_date"] + rate_cols
    rate_agg_df = df[rate_agg_cols].groupby(["country", "month_date"]).mean(numeric_only=True).reset_index()

    month_agg_df = pd.merge(month_agg_df, rate_agg_df, on=["country", "month_date"], how="outer")

    return month_agg_df


def create_regional_aggregates(df: pd.DataFrame) -> pd.DataFrame:
    """
    Create global and hemispherical aggregates for the flu data.
    Recalculate the rate columns at these aggregate levels
    Combine the global and hemisphere aggregates with the original data and return it
    """
    df_orig = df
    # UK data is also counted in england, wales, scotland and n.ireland
    df = df[df["country"] != "United Kingdom"]

    cols = df.columns.drop(["country"])
    # Columns that will need to be recalculated after aggregating
    rate_cols = [
        "ili_cases_per_thousand_outpatients",
        "ari_cases_per_thousand_outpatients",
        "sari_cases_per_hundred_inpatients",
        "pcnt_possentinel",
        "pcnt_posnonsentinel",
        "pcnt_posnotdefined",
        "pcnt_poscombined",
    ]
    # columns that we can aggregate by summing
    count_cols = cols.drop(rate_cols)

    global_aggregate = create_global_aggregate(df=df, count_cols=count_cols, min_countries=20, rate_cols=rate_cols)
    hemisphere_aggregate = create_hemisphere_aggregate(df, count_cols)

    df_orig = df_orig.drop(columns=["hemisphere"])

    df_out = pd.concat([df_orig, global_aggregate, hemisphere_aggregate])

    return df_out


def create_hemisphere_aggregate(df: pd.DataFrame, count_cols) -> pd.DataFrame:
    hemisphere_aggregate = (
        df[count_cols].groupby(["hemisphere", "date"]).sum(min_count=1, numeric_only=True).reset_index()
    )

    hemisphere_aggregate["hemisphere"] = hemisphere_aggregate["hemisphere"].replace(
        {"NH": "Northern Hemisphere", "SH": "Southern Hemisphere"}
    )
    hemisphere_aggregate = hemisphere_aggregate.rename(columns={"hemisphere": "country"})

    hemisphere_aggregate = calculate_percent_positive_aggregate(
        df=hemisphere_aggregate, surveillance_cols=["sentinel", "nonsentinel", "notdefined", "combined"]
    )
    hemisphere_aggregate = calculate_patient_rates(df=hemisphere_aggregate)
    return hemisphere_aggregate


def create_global_aggregate(df: pd.DataFrame, count_cols: list[str], min_countries: int, rate_cols) -> pd.DataFrame:
    global_aggregate = df[count_cols].groupby(["date"]).sum(min_count=1, numeric_only=True).reset_index()
    # null_rate_dates = df[df['date'].isin(df['date'].value_counts()[df['date'].value_counts() < min_countries].index)].date.to_list()
    global_aggregate["country"] = "World"
    cols = global_aggregate.columns.to_list()
    cols = cols[-1:] + cols[:-1]
    global_aggregate = global_aggregate[cols]
    global_aggregate = calculate_percent_positive_aggregate(
        df=global_aggregate, surveillance_cols=["sentinel", "nonsentinel", "notdefined", "combined"]
    )
    global_aggregate = calculate_patient_rates(df=global_aggregate)

    return global_aggregate


def calculate_percent_positive_aggregate(df: pd.DataFrame, surveillance_cols: list[str]) -> pd.DataFrame:
    """
    Sometimes the 0s in the inf_negative* columns should in fact be zero. Here we convert rows where:
    inf_negative* == 0 and the sum of the positive and negative tests does not equal the number of processed tests.

    This should keep true 0s where the share of positive tests is actually 100%, typically when there is a small number of tests.

    Because the data is patchy in some places the WHO recommends three methods for calclating the share of influenza tests that are positive.
    In order of preference
    1. Positive tests divided by specimens processed: inf_all/spec_processed_nb
    2. Positive tests divided by specimens received: inf_all/spec_received_nb

    We do no consider inf_negative at the regional level because in the earlier years it is often only available for single countries and over-inflates the share of positive tests.
    This is not the case for specimens processed.

    Remove rows where the percent is > 100
    Remove rows where the percent = 100 but all available denominators are 0.
    """
    for col in surveillance_cols:

        df.loc[
            (df["inf_negative" + col] == 0)
            & (df["inf_negative" + col] + df["inf_all" + col] != df["spec_processed_nb" + col]),
            "inf_negative" + col,
        ] = np.nan

        # df["pcnt_pos_1" + col] = (df["inf_all" + col] / (df["inf_all" + col] + df["inf_negative" + col])) * 100
        df["pcnt_pos_2" + col] = (df["inf_all" + col] / df["spec_processed_nb" + col]) * 100
        df["pcnt_pos_3" + col] = (df["inf_all" + col] / df["spec_received_nb" + col]) * 100

        # hierachically fill the 'pcnt_pos' column with values from the columns described above in order of preference: 1->2->3
        df["pcnt_pos" + col] = df["pcnt_pos_2" + col]
        df["pcnt_pos" + col] = df["pcnt_pos" + col].fillna(df["pcnt_pos_3" + col])

        df = df.drop(columns=["pcnt_pos_2" + col, "pcnt_pos_3" + col])

        # Drop rows where pcnt_pos is >100
        df.loc[df["pcnt_pos" + col] > 100, "pcnt_pos" + col] = np.nan

        # Rows where the percentage positive is 100 but all possible denominators are 0
        df.loc[
            (df["pcnt_pos" + col] == 100)
            & (df["inf_negative" + col] == 0)
            & (df["spec_processed_nb" + col] == 0)
            & (df["spec_received_nb" + col] == 0),
            "pcnt_pos" + col,
        ] = np.nan
<<<<<<< HEAD
=======
        # df = df.dropna(axis=1, how="all")
>>>>>>> 053c6773

    return df<|MERGE_RESOLUTION|>--- conflicted
+++ resolved
@@ -330,9 +330,6 @@
             & (df["spec_received_nb" + col] == 0),
             "pcnt_pos" + col,
         ] = np.nan
-<<<<<<< HEAD
-=======
         # df = df.dropna(axis=1, how="all")
->>>>>>> 053c6773
 
     return df