"""
Load in both the FluNet and FluID datasets from garden and merge them.
As we use stacked bar charts in the explorer we need to add a few special steps:

* Ensure there is a row for each week between the start and end week for each country, this is done in create_full_time_series()
* Ensure that for any country we want to show in a stacked bar chart there are 0s instead of NAs

Further steps we take:

* Remove data for country-variable combinations when there are fewer than 20 datapoints - set using MIN_DATA_POINTS
* Calculate aggregates for both the global total and both hemispheres
* For these aggregates we do not use inf_negative as a denominator, species processed is available many more countries and gives a better representation of the data. When using inf_negative many of the early datapoints are near 100%.
* Create monthly aggregates where we sum the count variables and average the rate variables
"""

from datetime import datetime, timedelta

import numpy as np
import pandas as pd
from owid.catalog import Dataset, Table

from etl.helpers import PathFinder, create_dataset
from etl.steps.data.garden.who.latest.fluid import calculate_patient_rates

# Get paths and naming conventions for current step.
paths = PathFinder(__file__)

# MIN_DATA_POINTS_PER_YEAR = 10
DAYS_HELD_BACK = 28


def run(dest_dir: str) -> None:
    # Load inputs.
    #
    # Load garden dataset.
    flunet_garden: Dataset = paths.load_dependency("flunet")
    fluid_garden: Dataset = paths.load_dependency("fluid")

    # Read table from garden dataset.
    tb_flunet = flunet_garden["flunet"]
    tb_fluid = fluid_garden["fluid"]

    tb_flu = pd.DataFrame(pd.merge(tb_fluid, tb_flunet, on=["country", "date", "hemisphere", "year"], how="outer"))
    assert tb_flu[["country", "date"]].duplicated().sum() == 0

    # Remove data prior to 2009 as we don't show this on the explorer
    tb_flu = tb_flu.loc[tb_flu["date"] > "2008-12-29"]

    tb_flu = create_full_time_series(tb_flu)
    # Create zerofilled columns for use in stacked bar charts
    tb_flu = create_zero_filled_strain_columns(tb_flu)
    # Create global and hemisphere aggregates
    tb_flu = create_regional_aggregates(df=tb_flu)
    # Hold back the last 28 days of data as it takes some time for data to filter in from countries
    tb_flu = hold_back_data(df=tb_flu, days_held_back=DAYS_HELD_BACK)
    # Fill NAs with 0s in columns for line charts - grapher currently hands NA gaps by joining across the gaps
    tb_flu = fill_flu_data_gaps_with_zero(tb_flu)

    assert tb_flu[["country", "date"]].duplicated().sum() == 0
    # Create monthly aggregates - sum variables that are counts and recalculate rates based on these monthly totals
    tb_flu_monthly = create_monthly_aggregates(df=tb_flu)

    # Create Tables
    tb_flu = Table(tb_flu, short_name="flu")
    tb_flu_monthly = Table(tb_flu_monthly, short_name="flu_monthly")
    # Create explorer dataset, with garden table and metadata in csv format
    ds_explorer = create_dataset(
        dest_dir, tables=[tb_flu, tb_flu_monthly], default_metadata=flunet_garden.metadata, formats=["csv"]
    )
    ds_explorer.save()


def hold_back_data(df: pd.DataFrame, days_held_back: int) -> pd.DataFrame:
    """
    Removing the last {days_held_back} days from the data, these values are typically adjusted in the following weeks so are often very low when first released.
    """
    todays_date = datetime.now().date()
    date_limit = todays_date - timedelta(days=days_held_back)
    date_limit = datetime.strftime(date_limit, format="%Y-%m-%d")  # type: ignore
    df = df[df["date"] <= date_limit]
    assert all(df["date"] <= date_limit)
    return df


def fill_na_with_zero(group_df: pd.DataFrame, col: str) -> pd.DataFrame:
    first_non_na = group_df[col].first_valid_index()
    last_non_na = group_df[col].last_valid_index()
    if first_non_na is not None:
        group_df[col].loc[first_non_na + 1 : last_non_na] = group_df[col].loc[first_non_na + 1 : last_non_na].fillna(0)
    return group_df


def fill_flu_data_gaps_with_zero(df: pd.DataFrame) -> pd.DataFrame:
    # put all the right columns in and make sure they aren't categories
    cols = df.columns.drop(["country", "date", "year"])
    # all columns that contain values on confirmed flu cases
    all_flunet_cols = cols[(cols.str.contains("sentinel|notdefined|combined"))]
    # all columns that will be used in line charts but not stacked bar charts
    fluid_cols = cols[(cols.str.contains("ili|ari"))].to_list()
    not_z_filled_flunet_cols = [col for col in all_flunet_cols if not col.endswith("zfilled")]
    flu_cols = fluid_cols + not_z_filled_flunet_cols
    df[flu_cols] = df[flu_cols].apply(pd.to_numeric)
    df_out = df.copy()
    df_out = df_out.sort_values(["country", "date"]).reset_index(drop=True)
    for col in flu_cols:
        group_cols = ["country", "date", col]
        df_filled = df_out[group_cols].groupby("country", group_keys=False).apply(fill_na_with_zero, col=col)
        df_out[col] = df_filled[col]

    return df_out


def create_full_time_series(df: pd.DataFrame) -> pd.DataFrame:
    """
    For each country ensure there is a value for each week between the start and the end date,
    especially important for the stacked bar charts which don't automatically fill missing dates with NAs

    """
    filled_df = pd.DataFrame()
    for country in df.country.drop_duplicates():
        country_df = df[df["country"] == country]
        min_date = country_df.date.min()
        max_date = country_df.date.max()
        date_series = pd.Series(pd.date_range(min_date, max_date, freq="7D").format(), name="date")

        if len(date_series[~date_series.isin(country_df["date"])]) > 0:
            country_df = pd.merge(country_df, date_series, how="outer")
            country_df[["country", "hemisphere"]] = country_df[["country", "hemisphere"]].fillna(method="ffill")
            assert len(date_series) == country_df.shape[0]
            assert country_df.country.isna().sum() == 0

        filled_df = pd.concat([filled_df, country_df])

    return filled_df


def create_monthly_aggregates(df: pd.DataFrame) -> pd.DataFrame:
    """
    Aggregate weekly data into months. For simplicity, if the week commences in a certain month we include it in that month.

    We sum counts and average rates to calculate the monthly values.

    """

    df["month"] = pd.DatetimeIndex(df["date"]).month
    df["year"] = pd.DatetimeIndex(df["date"]).year
    df["month_date"] = pd.to_datetime(df[["year", "month"]].assign(DAY=1))

    # Dropping any values for the current month - we shouldn't show data for months that aren't complete.
    current_month = pd.to_datetime(datetime.now().date().strftime("%Y-%m-01"))
    df = df.drop(columns=["month"])
    df = df[df["month_date"] != current_month]
    cols = df.columns.drop(["date", "year"])
    # Columns that will need to be recalculated after aggregating
    rate_cols = [
        "ili_cases_per_thousand_outpatients",
        "ari_cases_per_thousand_outpatients",
        "sari_cases_per_hundred_inpatients",
        "pcnt_possentinel",
        "pcnt_posnonsentinel",
        "pcnt_posnotdefined",
        "pcnt_poscombined",
    ]
    # columns that we can aggregate by summing
    count_cols = cols.drop(rate_cols)

    month_agg_df = df[count_cols].groupby(["country", "month_date"]).sum(min_count=1, numeric_only=True).reset_index()

    # columns that are aggregated by averaging (rates)
    rate_agg_cols = ["country", "month_date"] + rate_cols
    rate_agg_df = df[rate_agg_cols].groupby(["country", "month_date"]).mean(numeric_only=True).reset_index()

    month_agg_df = pd.merge(month_agg_df, rate_agg_df, on=["country", "month_date"], how="outer")

    return month_agg_df


def create_regional_aggregates(df: pd.DataFrame) -> pd.DataFrame:
    """
    Create global and hemispherical aggregates for the flu data.
    Recalculate the rate columns at these aggregate levels
    Combine the global and hemisphere aggregates with the original data and return it
    """
    df_orig = df
    # UK data is also counted in england, wales, scotland and n.ireland
    df = df[df["country"] != "United Kingdom"]

    cols = df.columns.drop(["country"])
    # Columns that will need to be recalculated after aggregating
    rate_cols = [
        "ili_cases_per_thousand_outpatients",
        "ari_cases_per_thousand_outpatients",
        "sari_cases_per_hundred_inpatients",
        "pcnt_possentinel",
        "pcnt_posnonsentinel",
        "pcnt_posnotdefined",
        "pcnt_poscombined",
    ]
    # columns that we can aggregate by summing
    count_cols = cols.drop(rate_cols)

    global_aggregate = create_global_aggregate(df=df, count_cols=count_cols)
    hemisphere_aggregate = create_hemisphere_aggregate(df, count_cols)

    df_orig = df_orig.drop(columns=["hemisphere"])

    df_out = pd.concat([df_orig, global_aggregate, hemisphere_aggregate])

    return df_out


def create_hemisphere_aggregate(df: pd.DataFrame, count_cols: list[str]) -> pd.DataFrame:
    """
    Calculating the hemisphere totals by summing columns of count data and
    recalculating the share of positive tests and the symptom rates
    """
    hemisphere_aggregate = (
        df[count_cols].groupby(["hemisphere", "date"]).sum(min_count=1, numeric_only=True).reset_index()
    )

    hemisphere_aggregate["hemisphere"] = hemisphere_aggregate["hemisphere"].replace(
        {"NH": "Northern Hemisphere", "SH": "Southern Hemisphere"}
    )
    hemisphere_aggregate = hemisphere_aggregate.rename(columns={"hemisphere": "country"})

    hemisphere_aggregate = calculate_percent_positive_aggregate(
        df=hemisphere_aggregate, surveillance_cols=["sentinel", "nonsentinel", "notdefined", "combined"]
    )
    hemisphere_aggregate = calculate_patient_rates(df=hemisphere_aggregate)
    return hemisphere_aggregate


def create_global_aggregate(df: pd.DataFrame, count_cols: list[str]) -> pd.DataFrame:
    """
    Calculating the global total by summing columns of count data and
    recalculating the share of positive tests and the symptom rates
    """
    global_aggregate = df[count_cols].groupby(["date"]).sum(min_count=1, numeric_only=True).reset_index()
    global_aggregate["country"] = "World"
    cols = global_aggregate.columns.to_list()
    cols = cols[-1:] + cols[:-1]
    global_aggregate = global_aggregate[cols]
    global_aggregate = calculate_percent_positive_aggregate(
        df=global_aggregate, surveillance_cols=["sentinel", "nonsentinel", "notdefined", "combined"]
    )
    global_aggregate = calculate_patient_rates(df=global_aggregate)

    return global_aggregate


def calculate_percent_positive_aggregate(df: pd.DataFrame, surveillance_cols: list[str]) -> pd.DataFrame:
    """
    Sometimes the 0s in the inf_negative* columns should in fact be zero. Here we convert rows to NA where:
    inf_negative* == 0 and the sum of the positive and negative tests does not equal the number of processed tests.

    This should keep true 0s where the share of positive tests is actually 100%, typically when there is a small number of tests.

    Because the data is patchy in some places the WHO recommends three methods for calclating the share of influenza tests that are positive.
    In order of preference
    1. Positive tests divided by specimens processed: inf_all/spec_processed_nb
    2. Positive tests divided by specimens received: inf_all/spec_received_nb

    We do no consider inf_negative at the regional level because in the earlier years it is often only available for single countries and over-inflates the share of positive tests.
    This is not the case for specimens processed.

    Remove rows where the percent is > 100
    Remove rows where the percent = 100 but all available denominators are 0.
    """
    for col in surveillance_cols:

        df.loc[
            (df["inf_negative" + col] == 0)
            & (df["inf_negative" + col] + df["inf_all" + col] != df["spec_processed_nb" + col]),
            "inf_negative" + col,
        ] = np.nan

        # df["pcnt_pos_1" + col] = (df["inf_all" + col] / (df["inf_all" + col] + df["inf_negative" + col])) * 100
        df["pcnt_pos_2" + col] = (df["inf_all" + col] / df["spec_processed_nb" + col]) * 100
        df["pcnt_pos_3" + col] = (df["inf_all" + col] / df["spec_received_nb" + col]) * 100

        # hierachically fill the 'pcnt_pos' column with values from the columns described above in order of preference: 1->2->3
        df["pcnt_pos" + col] = df["pcnt_pos_2" + col]
        df["pcnt_pos" + col] = df["pcnt_pos" + col].fillna(df["pcnt_pos_3" + col])

        df = df.drop(columns=["pcnt_pos_2" + col, "pcnt_pos_3" + col])

        # Drop rows where pcnt_pos is >100
        df.loc[df["pcnt_pos" + col] > 100, "pcnt_pos" + col] = np.nan

        # Rows where the percentage positive is 100 but all possible denominators are 0
        df.loc[
            (df["pcnt_pos" + col] == 100)
            & (df["inf_negative" + col] == 0)
            & (df["spec_processed_nb" + col] == 0)
            & (df["spec_received_nb" + col] == 0),
            "pcnt_pos" + col,
        ] = np.nan
        # df = df.dropna(axis=1, how="all")

    return df


def create_zero_filled_strain_columns(df: pd.DataFrame) -> pd.DataFrame:
    """
    For the stacked bar charts in the grapher to work I think I need to fill the NAs with zeros.
    """
    surveillance_types = ["combined", "sentinel", "nonsentinel", "notdefined"]
<<<<<<< HEAD
=======

    strains = [
        "ah1n12009",
        "ah1",
        "ah3",
        "ah5",
        "ah7n9",
        "a_no_subtype",
        "byam",
        "bnotdetermined",
        "bvic",
    ]

    strain_surv_columns = [x + y for y in surveillance_types for x in strains]
    strain_columns_zfilled = [s + "_zfilled" for s in strain_surv_columns]
    df[strain_columns_zfilled] = df[strain_surv_columns].fillna(0)

    df = remove_sparse_timeseries(df, strains, surveillance_types)

    return df
>>>>>>> c1383e84

    strain_columns = [
        "ah1n12009",
        "ah1",
        "ah3",
        "ah5",
        "ah7n9",
        "a_no_subtype",
        "byam",
        "bnotdetermined",
        "bvic",
    ]

<<<<<<< HEAD
    strain_surv_columns = [x + y for y in surveillance_types for x in strain_columns]
    strain_columns_zfilled = [s + "_zfilled" for s in strain_surv_columns]
    df[strain_columns_zfilled] = df[strain_surv_columns].fillna(0)

    df = remove_sparse_timeseries(df, strain_columns, surveillance_types)

    return df


def remove_sparse_timeseries(
    df: pd.DataFrame, strain_columns: list[str], surveillance_types: list[str]
) -> pd.DataFrame:
    """
    Remove sparse time series from zero filled columns, so we don't have time-series showing only zeros.
    """
    countries = df["country"].drop_duplicates()
    for type in surveillance_types:
        cols = [x + type + "_zfilled" for x in strain_columns]
        for country in countries:
            if all(df.loc[(df["country"] == country), cols].fillna(0).sum()) == 0:
=======
def remove_sparse_timeseries(df: pd.DataFrame, strains: list[str], surveillance_types: list[str]) -> pd.DataFrame:
    """
    Remove sparse time series from zero filled columns, so we don't have time-series showing only zeros.
    """
    countries = df["country"].drop_duplicates()

    for type in surveillance_types:
        cols = [x + type + "_zfilled" for x in strains]
        for country in countries:
            if all(df.loc[(df["country"] == country), cols].sum() == 0):
>>>>>>> c1383e84
                df.loc[(df["country"] == country), cols] = np.NaN
    return df<|MERGE_RESOLUTION|>--- conflicted
+++ resolved
@@ -20,7 +20,6 @@
 from owid.catalog import Dataset, Table
 
 from etl.helpers import PathFinder, create_dataset
-from etl.steps.data.garden.who.latest.fluid import calculate_patient_rates
 
 # Get paths and naming conventions for current step.
 paths = PathFinder(__file__)
@@ -223,10 +222,10 @@
     )
     hemisphere_aggregate = hemisphere_aggregate.rename(columns={"hemisphere": "country"})
 
-    hemisphere_aggregate = calculate_percent_positive_aggregate(
-        df=hemisphere_aggregate, surveillance_cols=["sentinel", "nonsentinel", "notdefined", "combined"]
-    )
-    hemisphere_aggregate = calculate_patient_rates(df=hemisphere_aggregate)
+    # hemisphere_aggregate = calculate_percent_positive_aggregate(
+    #    df=hemisphere_aggregate, surveillance_cols=["sentinel", "nonsentinel", "notdefined", "combined"]
+    # )
+    # hemisphere_aggregate = calculate_patient_rates(df=hemisphere_aggregate)
     return hemisphere_aggregate
 
 
@@ -240,15 +239,15 @@
     cols = global_aggregate.columns.to_list()
     cols = cols[-1:] + cols[:-1]
     global_aggregate = global_aggregate[cols]
-    global_aggregate = calculate_percent_positive_aggregate(
-        df=global_aggregate, surveillance_cols=["sentinel", "nonsentinel", "notdefined", "combined"]
-    )
-    global_aggregate = calculate_patient_rates(df=global_aggregate)
+    # global_aggregate = calculate_percent_positive_aggregate(
+    #    df=global_aggregate, surveillance_cols=["sentinel", "nonsentinel", "notdefined", "combined"]
+    # )
+    # global_aggregate = calculate_patient_rates(df=global_aggregate)
 
     return global_aggregate
 
 
-def calculate_percent_positive_aggregate(df: pd.DataFrame, surveillance_cols: list[str]) -> pd.DataFrame:
+def _calculate_percent_positive_aggregate(df: pd.DataFrame, surveillance_cols: list[str]) -> pd.DataFrame:
     """
     Sometimes the 0s in the inf_negative* columns should in fact be zero. Here we convert rows to NA where:
     inf_negative* == 0 and the sum of the positive and negative tests does not equal the number of processed tests.
@@ -305,29 +304,6 @@
     For the stacked bar charts in the grapher to work I think I need to fill the NAs with zeros.
     """
     surveillance_types = ["combined", "sentinel", "nonsentinel", "notdefined"]
-<<<<<<< HEAD
-=======
-
-    strains = [
-        "ah1n12009",
-        "ah1",
-        "ah3",
-        "ah5",
-        "ah7n9",
-        "a_no_subtype",
-        "byam",
-        "bnotdetermined",
-        "bvic",
-    ]
-
-    strain_surv_columns = [x + y for y in surveillance_types for x in strains]
-    strain_columns_zfilled = [s + "_zfilled" for s in strain_surv_columns]
-    df[strain_columns_zfilled] = df[strain_surv_columns].fillna(0)
-
-    df = remove_sparse_timeseries(df, strains, surveillance_types)
-
-    return df
->>>>>>> c1383e84
 
     strain_columns = [
         "ah1n12009",
@@ -341,7 +317,6 @@
         "bvic",
     ]
 
-<<<<<<< HEAD
     strain_surv_columns = [x + y for y in surveillance_types for x in strain_columns]
     strain_columns_zfilled = [s + "_zfilled" for s in strain_surv_columns]
     df[strain_columns_zfilled] = df[strain_surv_columns].fillna(0)
@@ -362,17 +337,5 @@
         cols = [x + type + "_zfilled" for x in strain_columns]
         for country in countries:
             if all(df.loc[(df["country"] == country), cols].fillna(0).sum()) == 0:
-=======
-def remove_sparse_timeseries(df: pd.DataFrame, strains: list[str], surveillance_types: list[str]) -> pd.DataFrame:
-    """
-    Remove sparse time series from zero filled columns, so we don't have time-series showing only zeros.
-    """
-    countries = df["country"].drop_duplicates()
-
-    for type in surveillance_types:
-        cols = [x + type + "_zfilled" for x in strains]
-        for country in countries:
-            if all(df.loc[(df["country"] == country), cols].sum() == 0):
->>>>>>> c1383e84
                 df.loc[(df["country"] == country), cols] = np.NaN
     return df