"""
Load in both the FluNet and FluID datasets from garden and merge them.
As we use stacked bar charts in the explorer we need to add a few special steps:

* Ensure there is a row for each week between the start and end week for each country, this is done in create_full_time_series()
* Ensure that for any country we want to show in a stacked bar chart there are 0s instead of NAs

Further steps we take:

* Remove data for country-variable combinations when there are fewer than 20 datapoints - set using MIN_DATA_POINTS
* Calculate aggregates for both the global total and both hemispheres
* For these aggregates we do not use inf_negative as a denominator, species processed is available many more countries and gives a better representation of the data. When using inf_negative many of the early datapoints are near 100%.
* Create monthly aggregates where we sum the count variables and average the rate variables
"""

from datetime import datetime, timedelta

import numpy as np
import pandas as pd
from owid.catalog import Dataset, Table

from etl.helpers import PathFinder, create_dataset
from etl.steps.data.garden.who.latest.fluid import calculate_patient_rates

# Get paths and naming conventions for current step.
paths = PathFinder(__file__)

# Remove data for countries which have fewer than this value
# MIN_DATA_POINTS = 20
MIN_DATA_POINTS_PER_YEAR = 10
# We hold back the most recent 28 days worth of data as these are often incomplete - it looks as if the data artificially drops if these days are included.
DAYS_HELD_BACK = 28


def run(dest_dir: str) -> None:
    """
    Load in both the fluid and flunet datasets and merge them on country and date
    - Check that all dates match (they should)
    """
    #
    # Load inputs.
    #
    # Load garden dataset.
    flunet_garden: Dataset = paths.load_dependency("flunet")
    fluid_garden: Dataset = paths.load_dependency("fluid")

    # Read table from garden dataset.
    tb_flunet = flunet_garden["flunet"]
    tb_fluid = fluid_garden["fluid"]

    tb_flu = pd.DataFrame(pd.merge(tb_fluid, tb_flunet, on=["country", "date", "hemisphere"], how="outer"))
    assert tb_flu[["country", "date"]].duplicated().sum() == 0

    tb_flu = create_full_time_series(tb_flu)
    tb_flu = remove_sparse_years(tb_flu, min_datapoints_per_year=MIN_DATA_POINTS_PER_YEAR)
    tb_flu = fill_flu_data_gaps_with_zero(tb_flu)
    #
    tb_flu = create_zero_filled_strain_columns(tb_flu)

    # tb_flu = remove_sparse_timeseries(df=tb_flu, min_data_points=MIN_DATA_POINTS)
    tb_flu = create_regional_aggregates(df=tb_flu)

    # hold back the last 28 days of data as it takes some time for data to filter in from countries
    tb_flu = hold_back_data(df=tb_flu, days_held_back=DAYS_HELD_BACK)
    assert tb_flu[["country", "date"]].duplicated().sum() == 0
    # Create monthly aggregates - sum variables that are counts and recalculate rates based on these monthly totals
    tb_flu_monthly = create_monthly_aggregates(df=tb_flu)

    # Create Tables
    tb_flu = Table(tb_flu, short_name="flu")
    tb_flu_monthly = Table(tb_flu_monthly, short_name="flu_monthly")
    # Create explorer dataset, with garden table and metadata in csv format
    ds_explorer = create_dataset(
        dest_dir, tables=[tb_flu, tb_flu_monthly], default_metadata=flunet_garden.metadata, formats=["csv"]
    )
    ds_explorer.save()


def hold_back_data(df: pd.DataFrame, days_held_back: int) -> pd.DataFrame:
    """
    Removing the last {days_held_back} days from the data, these values are typically adjusted in the following weeks
    """
    todays_date = datetime.now().date()
    date_limit = todays_date - timedelta(days=days_held_back)
    date_limit = datetime.strftime(date_limit, format="%Y-%m-%d")  # type: ignore
    df = df[df["date"] <= date_limit]
    assert all(df["date"] <= date_limit)
    return df


def fill_na_with_zero(group_df: pd.DataFrame, col: str) -> pd.DataFrame:
    first_non_na = group_df[col].first_valid_index()
    last_non_na = group_df[col].last_valid_index()
    if first_non_na is not None:
        group_df[col].loc[first_non_na + 1 : last_non_na] = group_df[col].loc[first_non_na + 1 : last_non_na].fillna(0)
    return group_df


def fill_flu_data_gaps_with_zero(df: pd.DataFrame) -> pd.DataFrame:
    # put all the right columns in and make sure they aren't categories
    cols = df.columns.drop(["country", "date", "hemisphere", "year"])
    # all columns that contain values on confirmed flu cases
    all_flunet_cols = cols[(cols.str.contains("sentinel|notdefined|combined"))]
    # all columns that will be used in line charts but not stacked bar charts
    fluid_cols = cols[(cols.str.contains("ili|ari"))].to_list()
    not_z_filled_flunet_cols = [col for col in all_flunet_cols if not col.endswith("zfilled")]
    flu_cols = fluid_cols + not_z_filled_flunet_cols
    df[flu_cols] = df[flu_cols].apply(pd.to_numeric)
    df_out = df.copy()
    df_out = df_out.sort_values(["country", "date"]).reset_index(drop=True)
    for col in flu_cols:
        group_cols = ["country", "date", col]
        df_filled = df_out[group_cols].groupby("country", group_keys=False).apply(fill_na_with_zero, col=col)
        df_out[col] = df_filled[col]

    return df_out


def create_zero_filled_strain_columns(df: pd.DataFrame) -> pd.DataFrame:
    """
    For the stacked bar charts in the grapher to work I think I need to fill the NAs with zeros. I'll keep the original columns too as I think adding 0s into line charts would look weird and be misleading
    """
    strain_columns = [
        "ah1n12009combined",
        "ah1n12009sentinel",
        "ah1n12009nonsentinel",
        "ah1n12009notdefined",
        "ah1combined",
        "ah1sentinel",
        "ah1nonsentinel",
        "ah1notdefined",
        "ah3combined",
        "ah3sentinel",
        "ah3nonsentinel",
        "ah3notdefined",
        "ah5combined",
        "ah5sentinel",
        "ah5nonsentinel",
        "ah5notdefined",
        "ah7n9combined",
        "ah7n9sentinel",
        "ah7n9nonsentinel",
        "ah7n9notdefined",
        "a_no_subtypecombined",
        "a_no_subtypesentinel",
        "a_no_subtypenonsentinel",
        "a_no_subtypenotdefined",
        "byamcombined",
        "byamsentinel",
        "byamnonsentinel",
        "byamnotdefined",
        "bnotdeterminedcombined",
        "bnotdeterminedsentinel",
        "bnotdeterminednonsentinel",
        "bnotdeterminednotdefined",
        "bviccombined",
        "bvicsentinel",
        "bvicnonsentinel",
        "bvicnotdefined",
    ]
    # Add these columns if we need to, for now stick to the above for file size reasons

    strain_columns_zfilled = [s + "_zfilled" for s in strain_columns]
    df[strain_columns_zfilled] = df[strain_columns].fillna(0)
    return df


def create_full_time_series(df: pd.DataFrame) -> pd.DataFrame:
    """
    For each country ensure there is a value for each week between the start and the end date,
    especially important for the stacked bar charts which don't automatically fill missing dates with NAs

    """
    filled_df = pd.DataFrame()
    for country in df.country.drop_duplicates():
        country_df = df[df["country"] == country]
        min_date = country_df.date.min()
        max_date = country_df.date.max()
        date_series = pd.Series(pd.date_range(min_date, max_date, freq="7D").format(), name="date")

        if len(date_series[~date_series.isin(country_df["date"])]) > 0:
            country_df = pd.merge(country_df, date_series, how="outer")
            country_df[["country", "hemisphere"]] = country_df[["country", "hemisphere"]].fillna(method="ffill")
            assert len(date_series) == country_df.shape[0]
            assert country_df.country.isna().sum() == 0

        filled_df = pd.concat([filled_df, country_df])

    return filled_df


def remove_sparse_years(df: pd.DataFrame, min_datapoints_per_year: int) -> pd.DataFrame:
    """
    If a year has fewer than {min_data_points_per_year} then we should remove all the data for that year -> set it to NA
    Unless it is the current year, then we do not change it.
    """

    df["year"] = pd.to_datetime(df["date"]).dt.year
    constant_cols = ["country", "date", "hemisphere", "year"]
    cols = df.columns.drop(constant_cols)
    current_year = datetime.today().year
    for col in cols:
        df_col = df.loc[:, ["country", "year", col]]
        df_col[col] = pd.to_numeric(df_col[col])
        df_col_bool = (
            df_col.groupby(["country", "year"]).agg(weeks_gt_zero=(col, lambda x: x.gt(0).sum())).reset_index()
        )
        df = pd.merge(df, df_col_bool, on=["country", "year"])

        df.loc[
            (df["weeks_gt_zero"] < min_datapoints_per_year) & (df["year"] < current_year),
            col,
        ] = np.nan
        df = df.drop(columns=["weeks_gt_zero"])

    return df


def create_monthly_aggregates(df: pd.DataFrame) -> pd.DataFrame:
    """
    Aggregate weekly data into months. For simplicity, if the week commences in a certain month we include it in that month.

    We sum counts and average rates to calculate the monthly values.

    """

    df["month"] = pd.DatetimeIndex(df["date"]).month
    df["year"] = pd.DatetimeIndex(df["date"]).year
    df["month_date"] = pd.to_datetime(df[["year", "month"]].assign(DAY=1))

    # Dropping any values for the current month - we shouldn't show data for months that aren't complete.
    current_month = pd.to_datetime(datetime.now().date().strftime("%Y-%m-01"))
    df = df.drop(columns=["month"])
    df = df[df["month_date"] != current_month]
    cols = df.columns.drop(["date", "year"])
    # Columns that will need to be recalculated after aggregating
    rate_cols = [
        "ili_cases_per_thousand_outpatients",
        "ari_cases_per_thousand_outpatients",
        "sari_cases_per_hundred_inpatients",
        "pcnt_possentinel",
        "pcnt_posnonsentinel",
        "pcnt_posnotdefined",
        "pcnt_poscombined",
    ]
    # columns that we can aggregate by summing
    count_cols = cols.drop(rate_cols)

    month_agg_df = df[count_cols].groupby(["country", "month_date"]).sum(min_count=1, numeric_only=True).reset_index()

    # columns that are aggregated by averaging (rates)
    rate_agg_cols = ["country", "month_date"] + rate_cols
    rate_agg_df = df[rate_agg_cols].groupby(["country", "month_date"]).mean(numeric_only=True).reset_index()

    month_agg_df = pd.merge(month_agg_df, rate_agg_df, on=["country", "month_date"], how="outer")

    return month_agg_df


def create_regional_aggregates(df: pd.DataFrame) -> pd.DataFrame:
    """
    Create global and hemispherical aggregates for the flu data.
    Recalculate the rate columns at these aggregate levels
    Combine the global and hemisphere aggregates with the original data and return it
    """
    df_orig = df
    # UK data is also counted in england, wales, scotland and n.ireland
    df = df[df["country"] != "United Kingdom"]

    cols = df.columns.drop(["country"])
    # Columns that will need to be recalculated after aggregating
    rate_cols = [
        "ili_cases_per_thousand_outpatients",
        "ari_cases_per_thousand_outpatients",
        "sari_cases_per_hundred_inpatients",
        "pcnt_possentinel",
        "pcnt_posnonsentinel",
        "pcnt_posnotdefined",
        "pcnt_poscombined",
    ]
    # columns that we can aggregate by summing
    count_cols = cols.drop(rate_cols)

    global_aggregate = create_global_aggregate(df=df, count_cols=count_cols, min_countries=20, rate_cols=rate_cols)
    hemisphere_aggregate = create_hemisphere_aggregate(df, count_cols)

    df_orig = df_orig.drop(columns=["hemisphere"])

    df_out = pd.concat([df_orig, global_aggregate, hemisphere_aggregate])

    return df_out


def create_hemisphere_aggregate(df: pd.DataFrame, count_cols) -> pd.DataFrame:
    hemisphere_aggregate = (
        df[count_cols].groupby(["hemisphere", "date"]).sum(min_count=1, numeric_only=True).reset_index()
    )

    hemisphere_aggregate["hemisphere"] = hemisphere_aggregate["hemisphere"].replace(
        {"NH": "Northern Hemisphere", "SH": "Southern Hemisphere"}
    )
    hemisphere_aggregate = hemisphere_aggregate.rename(columns={"hemisphere": "country"})

    hemisphere_aggregate = calculate_percent_positive_aggregate(
        df=hemisphere_aggregate, surveillance_cols=["sentinel", "nonsentinel", "notdefined", "combined"]
    )
    hemisphere_aggregate = calculate_patient_rates(df=hemisphere_aggregate)
    return hemisphere_aggregate


def create_global_aggregate(df: pd.DataFrame, count_cols: list[str], min_countries: int, rate_cols) -> pd.DataFrame:
    global_aggregate = df[count_cols].groupby(["date"]).sum(min_count=1, numeric_only=True).reset_index()
    global_aggregate["country"] = "World"
    cols = global_aggregate.columns.to_list()
    cols = cols[-1:] + cols[:-1]
    global_aggregate = global_aggregate[cols]
    global_aggregate = calculate_percent_positive_aggregate(
        df=global_aggregate, surveillance_cols=["sentinel", "nonsentinel", "notdefined", "combined"]
    )
    global_aggregate = calculate_patient_rates(df=global_aggregate)

    return global_aggregate


def calculate_percent_positive_aggregate(df: pd.DataFrame, surveillance_cols: list[str]) -> pd.DataFrame:
    """
    Sometimes the 0s in the inf_negative* columns should in fact be zero. Here we convert rows to NA where:
    inf_negative* == 0 and the sum of the positive and negative tests does not equal the number of processed tests.

    This should keep true 0s where the share of positive tests is actually 100%, typically when there is a small number of tests.

    Because the data is patchy in some places the WHO recommends three methods for calclating the share of influenza tests that are positive.
    In order of preference
    1. Positive tests divided by specimens processed: inf_all/spec_processed_nb
    2. Positive tests divided by specimens received: inf_all/spec_received_nb

    We do no consider inf_negative at the regional level because in the earlier years it is often only available for single countries and over-inflates the share of positive tests.
    This is not the case for specimens processed.

    Remove rows where the percent is > 100
    Remove rows where the percent = 100 but all available denominators are 0.
    """
    for col in surveillance_cols:

        df.loc[
            (df["inf_negative" + col] == 0)
            & (df["inf_negative" + col] + df["inf_all" + col] != df["spec_processed_nb" + col]),
            "inf_negative" + col,
        ] = np.nan

        # df["pcnt_pos_1" + col] = (df["inf_all" + col] / (df["inf_all" + col] + df["inf_negative" + col])) * 100
        df["pcnt_pos_2" + col] = (df["inf_all" + col] / df["spec_processed_nb" + col]) * 100
        df["pcnt_pos_3" + col] = (df["inf_all" + col] / df["spec_received_nb" + col]) * 100

        # hierachically fill the 'pcnt_pos' column with values from the columns described above in order of preference: 1->2->3
        df["pcnt_pos" + col] = df["pcnt_pos_2" + col]
        df["pcnt_pos" + col] = df["pcnt_pos" + col].fillna(df["pcnt_pos_3" + col])

        df = df.drop(columns=["pcnt_pos_2" + col, "pcnt_pos_3" + col])

        # Drop rows where pcnt_pos is >100
        df.loc[df["pcnt_pos" + col] > 100, "pcnt_pos" + col] = np.nan

        # Rows where the percentage positive is 100 but all possible denominators are 0
        df.loc[
            (df["pcnt_pos" + col] == 100)
            & (df["inf_negative" + col] == 0)
            & (df["spec_processed_nb" + col] == 0)
            & (df["spec_received_nb" + col] == 0),
            "pcnt_pos" + col,
        ] = np.nan
        # df = df.dropna(axis=1, how="all")

<<<<<<< HEAD
    return df


def remove_sparse_timeseries(df: pd.DataFrame, min_data_points: int) -> pd.DataFrame:
    """
    For each country identify if they have < {min_data_points} confirmed flu cases.

    If they do then set all their values for flu cases to NA, we don't want to show super sparse countries

    For each of the ari/sari/ili columns we apply the same rule, if it has less than {min_data_points} then we set it to NA for that country

    Also, remove flunet columns (not zero-filled) that are only NA or 0 as we don't want line charts for these.
    """
    countries = df["country"].drop_duplicates()
    cols = df.columns.drop(["country", "date", "hemisphere", "year"])
    # all columns that have been zerofilled so they can be used in stacked bar charts
    z_filled_cols = [col for col in cols if col.endswith("zfilled")]
    # all columns that contain values on confirmed flu cases
    all_flunet_cols = cols[(cols.str.contains("sentinel|notdefined|combined"))]
    # all columns that will be used in line charts but not stacked bar charts
    fluid_cols = cols[(cols.str.contains("ili|ari"))].to_list()

    not_z_filled_flunet_cols = [col for col in all_flunet_cols if not col.endswith("zfilled")]
    assert len(not_z_filled_flunet_cols) + len(z_filled_cols) + len(fluid_cols) == len(cols)
    for country in countries:
        # Removing all flunet values for a country where there are fewer than {min_data_points}
        if all(df.loc[(df["country"] == country), z_filled_cols].fillna(0).astype(bool).sum() <= min_data_points):
            df.loc[(df["country"] == country), all_flunet_cols] = np.NaN
        for fluid_col in fluid_cols:
            # Removing rows from fluid columns where there are fewer than {min_data_points} for a country
            df[fluid_col] = df[fluid_col].astype(np.float32)
            if df.loc[(df["country"] == country), fluid_col].sum() <= min_data_points:
                df.loc[(df["country"] == country), fluid_col] = np.NaN
        for flunet_col in not_z_filled_flunet_cols:
            # Removing rows from columns to be used in line charts where there are no non-NA or 0 values for a country (where it would show a flat 0 or NA line)
            df[flunet_col] = df[flunet_col].astype(np.float32)
            if df.loc[(df["country"] == country), flunet_col].fillna(0).astype(bool).sum() == 0:
                df.loc[(df["country"] == country), flunet_col] = np.NaN

=======
>>>>>>> c8038833
    return df<|MERGE_RESOLUTION|>--- conflicted
+++ resolved
@@ -371,46 +371,4 @@
         ] = np.nan
         # df = df.dropna(axis=1, how="all")
 
-<<<<<<< HEAD
-    return df
-
-
-def remove_sparse_timeseries(df: pd.DataFrame, min_data_points: int) -> pd.DataFrame:
-    """
-    For each country identify if they have < {min_data_points} confirmed flu cases.
-
-    If they do then set all their values for flu cases to NA, we don't want to show super sparse countries
-
-    For each of the ari/sari/ili columns we apply the same rule, if it has less than {min_data_points} then we set it to NA for that country
-
-    Also, remove flunet columns (not zero-filled) that are only NA or 0 as we don't want line charts for these.
-    """
-    countries = df["country"].drop_duplicates()
-    cols = df.columns.drop(["country", "date", "hemisphere", "year"])
-    # all columns that have been zerofilled so they can be used in stacked bar charts
-    z_filled_cols = [col for col in cols if col.endswith("zfilled")]
-    # all columns that contain values on confirmed flu cases
-    all_flunet_cols = cols[(cols.str.contains("sentinel|notdefined|combined"))]
-    # all columns that will be used in line charts but not stacked bar charts
-    fluid_cols = cols[(cols.str.contains("ili|ari"))].to_list()
-
-    not_z_filled_flunet_cols = [col for col in all_flunet_cols if not col.endswith("zfilled")]
-    assert len(not_z_filled_flunet_cols) + len(z_filled_cols) + len(fluid_cols) == len(cols)
-    for country in countries:
-        # Removing all flunet values for a country where there are fewer than {min_data_points}
-        if all(df.loc[(df["country"] == country), z_filled_cols].fillna(0).astype(bool).sum() <= min_data_points):
-            df.loc[(df["country"] == country), all_flunet_cols] = np.NaN
-        for fluid_col in fluid_cols:
-            # Removing rows from fluid columns where there are fewer than {min_data_points} for a country
-            df[fluid_col] = df[fluid_col].astype(np.float32)
-            if df.loc[(df["country"] == country), fluid_col].sum() <= min_data_points:
-                df.loc[(df["country"] == country), fluid_col] = np.NaN
-        for flunet_col in not_z_filled_flunet_cols:
-            # Removing rows from columns to be used in line charts where there are no non-NA or 0 values for a country (where it would show a flat 0 or NA line)
-            df[flunet_col] = df[flunet_col].astype(np.float32)
-            if df.loc[(df["country"] == country), flunet_col].fillna(0).astype(bool).sum() == 0:
-                df.loc[(df["country"] == country), flunet_col] = np.NaN
-
-=======
->>>>>>> c8038833
     return df