--- conflicted
+++ resolved
@@ -1,9 +1,6 @@
 """Load a meadow dataset and create a garden dataset."""
 
-<<<<<<< HEAD
 import numpy as np
-=======
->>>>>>> 09f276d3
 import pandas as pd
 
 from etl.data_helpers import geo
@@ -29,12 +26,6 @@
     tb = geo.harmonize_countries(df=tb, countries_file=paths.country_mapping_path)
 
     tb = tb[tb["survival_year"] == 5]
-<<<<<<< HEAD
-    # Print rows where country is Australia and cancer is Stomach
-    # print(tb[(tb["country"] == "Australia") & (tb["cancer"] == "Stomach")])
-=======
-
->>>>>>> 09f276d3
     tb = tb.drop("survival_year", axis=1)
     # Replace specific values in the "cancer" column
     tb["cancer"] = tb["cancer"].replace(
