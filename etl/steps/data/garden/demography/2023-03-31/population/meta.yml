--- conflicted
+++ resolved
@@ -6,18 +6,16 @@
 
     • UN WPP (2022): Covers the period 1950-2100. Future projections are based on the Medium variant.
 
-<<<<<<< HEAD
     • Gapminder (v7): Mostly covers the period 1800-1949. In addition, it complements the dataset with population data for the
     "Vatican" until 2100 (it is missing in UN WPP's estimates).
 
     • HYDE (v3.2): Mostly covers the period 10,000 BCE - 1799. In addition, it complements the dataset with population for some countries
     outside of this year period. E.g. it provides data for "Svalbard and Jan Mayen" (until 2017) and "Netherlands Antilles" (until 2010).
-=======
+
     • Gapminder (v7): Mostly covers the period 1800-1949. In addition, it complements the dataset with population data for the "Vatican" until 2100 (it is missing in UN WPP's estimates).
 
     • HYDE (v3.2): Mostly covers the period 10,000 BCE - 1799. In addition, it complements the dataset with population for
     some countries outside of this year period. E.g. it provides data for "Svalbard and Jan Mayen" (until 2017) and "Netherlands Antilles" (until 2010).
->>>>>>> 65424192
 
     • Gapminder (Systema Globalis): Covers the period 1555-2008. It complements the dataset with former countries and other data points not present in the other sources.
   sources: &population-sources
