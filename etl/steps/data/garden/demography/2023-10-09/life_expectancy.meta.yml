# NOTE: To learn more about the fields, hover over their names.
definitions:
  global:
    selected_entities:
      with_americas: &sel_entities_americas
        - Africa
        - Americas
        - Asia
        - Europe
        - Oceania
        - World
      standard: &sel_entities
        - Africa
        - Northern America
        - Latin America and the Caribbean
        - Asia
        - Europe
        - Oceania
        - World
    title_base: Period life expectancy
    title_public: Life expectancy
    data_used: |-
      <% if (age == 0) and (sex == 'all') %>
        Prior to 1950, we use HMD (2023) data combined with Zijdeman (2015). From 1950 onwards, we use UN WPP (2022) data. For old regional data, we use Riley (2005) estimates.
      <% else %>
        Prior to 1950, we use HMD (2023) data. From 1950 onwards, we use UN WPP (2022) data.
      <% endif %>
    point_1: |-
      <% if type == "period" %>
        Period life expectancy is a metric that summarizes death rates across all age groups in one particular year.
      <% else %>
        Cohort life expectancy is the average lifespan of a group of people, usually a birth cohort – people born in the same year.
      <% endif %>
    point_2: |-
      <% if type == "period" %>
        <% if age == '0' %>
          For a given year, it represents the average lifespan for a hypothetical group of people, if they experienced the same age-specific death rates throughout their whole lives as the age-specific death rates seen in that particular year.
        <% else %>
          For a given year, it represents the remaining average lifespan for a hypothetical group of people, if they experienced the same age-specific death rates throughout the rest of their lives as the age-specific death rates seen in that particular year.
        <% endif %>
      <% else %>
        <% if age == '0' %>
          It is calculated by tracking individuals from that cohort throughout their lives until death, and calculating their average lifespan.
        <% else %>
          It is calculated by tracking individuals from that cohort throughout the rest of their lives until death, and calculating their average remaining lifespan.
        <% endif %>
      <% endif %>
    point_1: |-
      <% if type == "period" %>
      Period life expectancy is a metric that summarizes death rates across all age groups in one particular year.
      <% else %>
      Cohort life expectancy is the average lifespan of a group of people, usually a birth cohort – people born in the same year.
      <% endif %>
    point_2: |-
      <% if type == "period" %>

      <% if age == '0' %>
      For a given year, it represents the average lifespan for a hypothetical group of people, if they experienced the same age-specific death rates throughout their whole lives as the age-specific death rates seen in that particular year.
      <% else %>
      For a given year, it represents the remaining average lifespan for a hypothetical group of people, if they experienced the same age-specific death rates throughout the rest of their lives as the age-specific death rates seen in that particular year.
      <% endif %>

      <% else %>

      <% if age == '0' %>
      It is calculated by tracking individuals from that cohort throughout their lives until death, and calculating their average lifespan.
      <% else %>
      It is calculated by tracking individuals from that cohort throughout the rest of their lives until death, and calculating their average remaining lifespan.
      <% endif %>

      <% endif %>

  common:
    description_short: |-
      <% if age == '0' %>
<<<<<<< HEAD

      <% if sex == 'all' %>
      The period life expectancy at birth, in a given year.
      <% else %>
      The period life expectancy at birth among << sex + 's' >>, in a given year.
      <% endif %>

      <% else %>

      <% if sex == 'all' %>
      The total period life expectancy at age << age >>, in a given year.
      <% else %>
      The total period life expectancy at age << age >> among << sex + 's' >>, in a given year.
      <% endif %>

=======
        <% if sex == 'all' %>
          The period life expectancy at birth, in a given year.
        <% else %>
          The period life expectancy at birth among << sex + 's' >>, in a given year.
        <% endif %>
      <% else %>
        <% if sex == 'all' %>
          The total period life expectancy at age << age >>, in a given year.
        <% else %>
          The total period life expectancy at age << age >> among << sex + 's' >>, in a given year.
        <% endif %>
>>>>>>> 99604fc5
      <% endif %>
    description_key:
      - |-
        {definitions.global.point_1}
      - |-
        {definitions.global.point_2}
      - |-
        {definitions.global.data_used}
    presentation:
      title_public: |-
        {definitions.global.title_public} at << age if age != 0 else 'birth'>>
      attribution_short: HMD, UN WPP
      topic_tags:
        - Life Expectancy
      grapher_config:
        hasMapTab: true
        selectedEntityNames: *sel_entities
    display:
      numDecimalPlaces: 1
    unit: years
    short_unit: years
    processing_level: minor

# Learn more about the available fields:
# http://docs.owid.io/projects/etl/architecture/metadata/reference/dataset/
dataset:
  title: Life Expectancy (period)
  update_period_days: 365


# Learn more about the available fields:
# http://docs.owid.io/projects/etl/architecture/metadata/reference/tables/
tables:

  # HISTORICAL VALUES (until today)
  life_expectancy:
    variables:

      # {definitions.global.title_base}
      life_expectancy:
        title: |-
          {definitions.global.title_base}
        display: &display_hist
          numDecimalPlaces: 1
          name: |-
            {definitions.global.title_public} at << 'birth' if (age == 0) else age >><< ', ' + sex + 's' if (sex != 'all') >>
        presentation:
          title_variant: &title_variant_hist << sex + 's, ' if sex != 'all' >>period tables

      life_expectancy_0:
        title: |-
          {definitions.global.title_base} at birth
        display: *display_hist
        presentation:
          attribution_short: Various sources
          title_variant: *title_variant_hist
          grapher_config:
            selectedEntityNames: *sel_entities_americas
          attribution: |-
            UN WPP (2022); HMD (2023); Zijdeman et al. (2015); Riley (2005)


  # WITH PROJECTIONS
  life_expectancy_with_proj:
    variables:

      life_expectancy_with_proj:
        title: |-
          {definitions.global.title_base} (with projections)
        display: &display_w_proj
          numDecimalPlaces: 1
          name: |-
            {definitions.global.title_public} at << 'birth' if (age == 0) else age >><< ', ' + sex + 's' if (sex != 'all') >>, with UN medium projections
        presentation:
          title_variant: &title_variant_w_proj << sex + 's, ' if sex != 'all' >>period tables, with UN medium projections

      life_expectancy_0_with_proj:
        title: |-
          {definitions.global.title_base} at birth (with projections)
        display: *display_w_proj
        presentation:
          attribution_short: Various sources
          title_variant: *title_variant_w_proj
          grapher_config:
            selectedEntityNames: *sel_entities_americas
          attribution: |-
            UN WPP (2022); HMD (2023); Zijdeman et al. (2015); Riley (2005)


  # ONLY PROJECTIONS
  life_expectancy_only_proj:
    variables:

      life_expectancy_only_proj:
        title: |-
          {definitions.global.title_base} (only projections)
        description_key:
          - |-
            {definitions.global.point_1}
          - |-
            {definitions.global.point_2}
        display: &display_o_proj
          numDecimalPlaces: 1
          name: |-
            {definitions.global.title_public} at << 'birth' if (age == 0) else age >><< ', ' + sex + 's' if (sex != 'all') >>, medium projection
        presentation:
          attribution_short: &attr_o_proj UN WPP
          title_variant: &title_variant_o_proj << sex + 's, ' if sex != 'all' >>period tables, medium projection

      life_expectancy_0_only_proj:
        title: |-
          {definitions.global.title_base} at birth (only projections)
        description_key:
          - |-
            {definitions.global.point_1}
          - |-
            {definitions.global.point_2}
        display: *display_o_proj
        presentation:
          attribution_short: *attr_o_proj
          title_variant: *title_variant_o_proj
          grapher_config:
            selectedEntityNames: *sel_entities_americas<|MERGE_RESOLUTION|>--- conflicted
+++ resolved
@@ -73,7 +73,6 @@
   common:
     description_short: |-
       <% if age == '0' %>
-<<<<<<< HEAD
 
       <% if sex == 'all' %>
       The period life expectancy at birth, in a given year.
@@ -89,19 +88,6 @@
       The total period life expectancy at age << age >> among << sex + 's' >>, in a given year.
       <% endif %>
 
-=======
-        <% if sex == 'all' %>
-          The period life expectancy at birth, in a given year.
-        <% else %>
-          The period life expectancy at birth among << sex + 's' >>, in a given year.
-        <% endif %>
-      <% else %>
-        <% if sex == 'all' %>
-          The total period life expectancy at age << age >>, in a given year.
-        <% else %>
-          The total period life expectancy at age << age >> among << sex + 's' >>, in a given year.
-        <% endif %>
->>>>>>> 99604fc5
       <% endif %>
     description_key:
       - |-
