# NOTE: To learn more about the fields, hover over their names.
definitions:
  global:
    life_expectancy:
      description_short: |-
        <% if type == "period" %>
        The average number of years a person is expected to live, based on mortality rates seen across all age groups in a given interval.
        <% elif type == "cohort" %>
        The average number of years that individuals born in a given interval actually lived, based on tracking that birth cohort over time.
        <% endif %>
      point_1: |-
        <% if type == "period" %>
        This is based on a synthetic cohort created using mortality rates across age groups in a given year.
        <% elif type == "cohort" %>
        Rather than waiting for the entire cohort to have died before calculating the cohort life expectancy, researchers may use data from birth cohorts that are 'almost extinct'.
        <% endif %>
    data_used: |-
      Prior to 1950, we use HMD (2023) data. From 1950 onwards, we use UN WPP (2022) data.

# Learn more about the available fields:
# http://docs.owid.io/projects/etl/architecture/metadata/reference/dataset/
dataset:
  title: Life tables
  update_period_days: 365
  description: |-
    Life tables from UN and HMD.

    For period data, data prior to 1950 is from HMD, and data from 1950 onwards is from UN WPP.


# Learn more about the available fields:
# http://docs.owid.io/projects/etl/architecture/metadata/reference/tables/
tables:
  life_tables:
    variables:

      central_death_rate:
        title: Central death rate
        description_short: |-
          For a given population or cohort, the central death rate during a given 12 month interval is calculated as the number of deaths during the interval, divided by the number of person-years lived during that interval.
        description_key:
          - |-
            Person-years refers to the combined total time that a group of people has lived. For example, if 10 people each live for 2 years, they collectively contribute 20 person-years. This makes the value very slightly different from the 'probability of death' during the interval, because the 'probability of death' metric uses a different denominator: the number of people alive at that age at the start of the interval.
          - |-
            {definitions.global.data_used}
        unit: deaths per 1,000 people
        processing_level: minor
        description_processing: |-
          The original metric is given as a fraction between 0 and 1 (i.e. per-capita). We multiply this by 1,000 to get a per-1,000 people rate.
<<<<<<< HEAD
        display:
          name: |-
            Central death rate at << 'birth' if (age == '0') else age >><< ', ' + sex + 's' if (sex != 'both') >>, << type >>
        presentation:
          title_public: Central death rate at << age if age != '0' else 'birth'>>
          title_variant: << sex + 's, ' if sex != 'both' >><< type + ' tables'>>, historical data
          grapher_config:
            selectedEntityNames:
              - Italy
              - England and Wales
              - France
              - Sweden
=======
      central_death_rate_mf_ratio:
        title: Central death rate ratio (m/f)
        unit: ""
        description_short: |-
          <% if type == "cohort" %>
          The ratio of cohort central death rate (males/females) at a given age.
          <% elif type == "period" %>
          The ratio of period central death rate (males/females) at a given age.
          <% endif %>
>>>>>>> 3932f52a

      probability_of_death:
        title: Probability of death
        unit: "%"
        description_short: |-
          The probability of dying in a given interval, among people who survived to the start of that interval.
        description_key:
          - |-
            For example, the probability of death for a 50 year old in a given year is found by: dividing the number of deaths in 50 year olds that year, by the number of people alive at the age of 50 at the start of the year.
        processing_level: minor
        description_processing: |-
          The original metric is given as a fraction between 0 and 1 (i.e. per-capita). We multiply this by 100 to get a percentage.

      average_survival_length:
        title: Average survival length
        short_unit: years
        unit: years
        description_short: Average length of survival between ages x and x+n for persons dying in the interval.

      number_survivors:
        title: Number of survivors
        unit: survivors
        description_short: Number of survivors at a given age, assuming survivors at 0 years old is 100,000.

      number_deaths:
        title: Number of deaths
        short_unit: deaths
        unit: deaths
        description_short: Number of deaths between during a given age.

      number_person_years_lived:
        title: Number of person-years lived
        unit: person-years
        description_short: Number of person-years lived between a given ages and a year after.

      number_person_years_remaining:
        title: Number of person-years remaining
        unit: person-years
        description_short: Number of person-years remaining after a given age.

      life_expectancy:
        title: Life expectancy
        short_unit: years
        unit: years
        description_short: |-
          {definitions.global.life_expectancy.description_short}
        description_key:
          - |-
            <% if age == 0 %>
            Life expectancy at age 0 refers to life expectancy at birth.
            <% else %>
            It refers to the remaining life expectancy for people who have already survived to the given age.
            <% endif %>
          - |-
            {definitions.global.life_expectancy.point_1}
          - |-
            {definitions.global.data_used}

      life_expectancy_fm_diff:
        title: Life expectancy difference (f-m)
        short_unit: years
        unit: years
        description_short: |-
          <% if type == "cohort" %>
          The difference in cohort life expectancy (females - males) at a given age.
          <% elif type == "period" %>
          The difference in period life expectancy (females - males) at a given age.
          <% endif %>
        description_key:
          - Higher values indicate longer life expectancy among females than males.
          - |-
            {definitions.global.life_expectancy.description_short}
          - |-
            {definitions.global.life_expectancy.point_1}
          - |-
            {definitions.global.data_used}

      life_expectancy_fm_ratio:
        title: Life expectancy ratio (f/m)
        unit: ""
        description_short: |-
          <% if type == "cohort" %>
          The ratio of cohort life expectancy (females/males) at a given age.
          <% elif type == "period" %>
          The ratio of period life expectancy (females/males) at a given age.
          <% endif %>
        description_key:
          - Higher values indicate longer life expectancy among females than males.
          - |-
            {definitions.global.life_expectancy.description_short}
          - |-
            {definitions.global.life_expectancy.point_1}
          - |-
            {definitions.global.data_used}<|MERGE_RESOLUTION|>--- conflicted
+++ resolved
@@ -47,7 +47,6 @@
         processing_level: minor
         description_processing: |-
           The original metric is given as a fraction between 0 and 1 (i.e. per-capita). We multiply this by 1,000 to get a per-1,000 people rate.
-<<<<<<< HEAD
         display:
           name: |-
             Central death rate at << 'birth' if (age == '0') else age >><< ', ' + sex + 's' if (sex != 'both') >>, << type >>
@@ -60,7 +59,6 @@
               - England and Wales
               - France
               - Sweden
-=======
       central_death_rate_mf_ratio:
         title: Central death rate ratio (m/f)
         unit: ""
@@ -70,7 +68,6 @@
           <% elif type == "period" %>
           The ratio of period central death rate (males/females) at a given age.
           <% endif %>
->>>>>>> 3932f52a
 
       probability_of_death:
         title: Probability of death
