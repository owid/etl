definitions:
  people_label: |-
    <% if gender == "all" %>people<% elif gender == "female" %>women<% elif gender == "male" %>men<% endif %>
  immigrants:
    title: |-
      <% if gender == "all" %>
      Immigrants to << country_origin_or_dest >>: Where did they move from?
      <%- elif gender == "female" %>
      Women who moved from another country to << country_origin_or_dest >>
      <%- elif gender == "male" %>
      Men who moved from another country to << country_origin_or_dest >>
      <%- endif %>
    description_short: |-
      The number of {definitions.people_label} who moved from another country to << country_origin_or_dest >>. This is a measure of immigrant stocks at mid-year, not the annual flow of immigrants.
  emigrants:
    title: |-
      <% if gender == "all" %>
      Emigrants from << country_origin_or_dest >>: Where did they move to?
      <%- elif gender == "female" %>
      Women who moved from << country_origin_or_dest >> to another country
      <%- elif gender == "male" %>
      Men who moved from << country_origin_or_dest >> to another country
      <%- endif %>
    description_short: |-
      The number of {definitions.people_label} who were born in << country_origin_or_dest >> and now live abroad. This is a measure of emigrant stocks at mid-year, not the annual flow of emigrants.

  common:
    display:
      numDecimalPlaces: 0
    presentation:
      topic_tags:
        - Migration
    short_unit: ""
    processing_level: major
    description_processing: |-
      - Regional aggregates (such as continents, income groups and the worldwide aggregate) are based on [our definition of the continents](https://ourworldindata.org/world-region-map-definitions#our-world-in-data) and the [World Bank definition of income groups](https://ourworldindata.org/grapher/world-bank-income-groups), unless otherwise indicated. They might differ from the definitions used by the United Nations.
    unit: people

dataset:
  update_period_days: 729

tables:
  migration_stock_flows:
    variables:
      immigrants:
        title: "{definitions.immigrants.title}"
        description_short: "{definitions.immigrants.description_short}"
      emigrants:
        title: "{definitions.emigrants.title}"
        description_short: "{definitions.emigrants.description_short}"

  migrant_stock_dest_origin:
    variables:
      migrants:
        title: |-
          <% if metric == "immigrants" %>
          {definitions.immigrants.title}
          <%- elif metric == "emigrants"%>
          {definitions.emigrants.title}
          <%- endif %>
        description_short: |-
          <% if metric == "immigrants" %>
          {definitions.immigrants.description_short}
          <% elif metric == "emigrants" %>
          {definitions.emigrants.description_short}
          <% endif %>
<<<<<<< HEAD

        # TODO: SHOULD REMOVE?

#      migrants_all_sexes:
#        title: |-
#          <% if metric == "immigrants" %>
#          Immigrants to << country_origin_or_dest >>: Where did they move from?
#          <% elif metric == "emigrants" %>
#          Emigrants from << country_origin_or_dest >>: Where did they move to?
#          <% endif %>
#        description_short: |-
#          <% if metric == "immigrants" %>
#          The number of people who moved from another country to << country_origin_or_dest >>. This is a measure of immigrant stocks at mid-year, not the annual flow of immigrants.
#          <% elif metric == "emigrants" %>
#          The number of people who were born in << country_origin_or_dest >> and now live abroad. This is a measure of emigrant stocks at mid-year, not the annual flow of emigrants.
#          <% endif %>
#        unit: people
#      migrants_female:
#        title: |-
#          <% if metric == "immigrants" %>
#          Women who moved from another country to << country_origin_or_dest >>
#          <% elif metric == "emigrants" %>
#          Women who moved from << country_origin_or_dest >> to another country
#          <% endif %>
#        description_short: |-
#          <% if metric == "immigrants" %>
#          The number of women who moved from another country to << country_origin_or_dest >>. This is a measure of immigrant stocks at mid-year, not the annual flow of immigrants.
#          <% elif metric == "emigrants" %>
#          The number of women who were born in << country_origin_or_dest >> and now live abroad. This is a measure of emigrant stocks at mid-year, not the annual flow of emigrants.
#          <% endif %>
#        unit: people
#      migrants_male:
#        title: |-
#          <% if metric == "immigrants" %>
#          Men who moved from another country to << country_origin_or_dest >>
#          <% elif metric == "emigrants" %>
#          Men who moved from << country_origin_or_dest >> to another country
#          <% endif %>
#        description_short: |-
#          <% if metric == "immigrants" %>
#          The number of men who moved from another country to << country_origin_or_dest >>. This is a measure of immigrant stocks at mid-year, not the annual flow of immigrants.
#          <% elif metric == "emigrants" %>
#          The number of men who were born in << country_origin_or_dest >> and now live abroad. This is a measure of emigrant stocks at mid-year, not the annual flow of emigrants.
#          <% endif %>
#        unit: people
=======
        unit: people
>>>>>>> ebf18d6f
<|MERGE_RESOLUTION|>--- conflicted
+++ resolved
@@ -63,53 +63,4 @@
           {definitions.immigrants.description_short}
           <% elif metric == "emigrants" %>
           {definitions.emigrants.description_short}
-          <% endif %>
-<<<<<<< HEAD
-
-        # TODO: SHOULD REMOVE?
-
-#      migrants_all_sexes:
-#        title: |-
-#          <% if metric == "immigrants" %>
-#          Immigrants to << country_origin_or_dest >>: Where did they move from?
-#          <% elif metric == "emigrants" %>
-#          Emigrants from << country_origin_or_dest >>: Where did they move to?
-#          <% endif %>
-#        description_short: |-
-#          <% if metric == "immigrants" %>
-#          The number of people who moved from another country to << country_origin_or_dest >>. This is a measure of immigrant stocks at mid-year, not the annual flow of immigrants.
-#          <% elif metric == "emigrants" %>
-#          The number of people who were born in << country_origin_or_dest >> and now live abroad. This is a measure of emigrant stocks at mid-year, not the annual flow of emigrants.
-#          <% endif %>
-#        unit: people
-#      migrants_female:
-#        title: |-
-#          <% if metric == "immigrants" %>
-#          Women who moved from another country to << country_origin_or_dest >>
-#          <% elif metric == "emigrants" %>
-#          Women who moved from << country_origin_or_dest >> to another country
-#          <% endif %>
-#        description_short: |-
-#          <% if metric == "immigrants" %>
-#          The number of women who moved from another country to << country_origin_or_dest >>. This is a measure of immigrant stocks at mid-year, not the annual flow of immigrants.
-#          <% elif metric == "emigrants" %>
-#          The number of women who were born in << country_origin_or_dest >> and now live abroad. This is a measure of emigrant stocks at mid-year, not the annual flow of emigrants.
-#          <% endif %>
-#        unit: people
-#      migrants_male:
-#        title: |-
-#          <% if metric == "immigrants" %>
-#          Men who moved from another country to << country_origin_or_dest >>
-#          <% elif metric == "emigrants" %>
-#          Men who moved from << country_origin_or_dest >> to another country
-#          <% endif %>
-#        description_short: |-
-#          <% if metric == "immigrants" %>
-#          The number of men who moved from another country to << country_origin_or_dest >>. This is a measure of immigrant stocks at mid-year, not the annual flow of immigrants.
-#          <% elif metric == "emigrants" %>
-#          The number of men who were born in << country_origin_or_dest >> and now live abroad. This is a measure of emigrant stocks at mid-year, not the annual flow of emigrants.
-#          <% endif %>
-#        unit: people
-=======
-        unit: people
->>>>>>> ebf18d6f
+          <% endif %>