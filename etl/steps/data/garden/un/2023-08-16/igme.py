--- conflicted
+++ resolved
@@ -33,10 +33,7 @@
     tb_youth = tb_youth.rename(
         columns={"Observation value": "obs_value", "Lower bound": "lower_bound", "Upper bound": "upper_bound"}
     )
-<<<<<<< HEAD
     tb_youth = tb_youth.replace({"indicator": {"Under-5 mortality rate": "Under-five mortality rate"}})
-=======
->>>>>>> 09d27425
     # Process current data.
     #
     tb = fix_sub_saharan_africa(tb)
@@ -212,11 +209,7 @@
     tb_merge["unit_of_measure"] = "Deaths per 100 live births"
 
     result_tb = tb_merge[["country", "year", "indicator", "sex", "unit_of_measure", "wealth_quintile", "obs_value"]]
-<<<<<<< HEAD
     result_tb = pr.concat([youth_mortality, result_tb])
-=======
-    result_tb = result_tb[result_tb["indicator"].isin(["Under-fifteen mortality rate"])]
->>>>>>> 09d27425
     result_tb.metadata.short_name = "igme_under_fifteen_mortality"
 
     return result_tb
