--- conflicted
+++ resolved
@@ -7,11 +7,8 @@
 
     Deaths of combatants and civilians due to fighting are included.
 
-    We use the world regions as defined by PRIO: Africa, Americas, Asia, Europe, and Middle East.
-
-<<<<<<< HEAD
-    Regions: The regions are defined based on Gleditsch and Ward codes (GWno), as in "UCDP/PRIO Armed Conflict Dataset".
-    Find complete mapping at http://ksgleditsch.com/data/iisystem.dat (states) and http://ksgleditsch.com/data/microstatessystem.dat (micro-states)
+    We use the world regions as defined by PRIO: Africa, Americas, Asia, Europe, and Middle East. The regions are defined based on Gleditsch and Ward codes, as in "UCDP/PRIO Armed Conflict Dataset".
+    Find complete mapping at http://ksgleditsch.com/data/iisystem.dat (states) and http://ksgleditsch.com/data/microstatessystem.dat (micro-states).
 
       • Americas: 2-199
 
@@ -22,8 +19,8 @@
       • Middle East: 630-699
 
       • Asia and Oceania: 700-999
-=======
-    You can find more information about the data in our article:
+
+    You can find more information about the data in our article: [To be published]
 
 definitions:
   number_deaths_estimate: |-
@@ -58,7 +55,6 @@
 
     For conflict years without a best deaths estimate, we conversatively coded the low estimate.
     <% endif %>
->>>>>>> dbb99c03
 
 tables:
   prio_v31:
