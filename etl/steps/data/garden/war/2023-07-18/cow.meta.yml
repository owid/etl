--- conflicted
+++ resolved
@@ -7,15 +7,10 @@
 
     Deaths of combatants due to fighting, disease, and starvation are included.
 
-    We align the world regions across the datasets to be Africa, Americas, Asia, Europe, Middle East, and Oceania. This meant we sometimes had to identify the regions manually.
-
-<<<<<<< HEAD
-    Regions: The regions are defined based on Gleditsch and Ward codes (GWno). Find complete mapping at
+    We align the world regions across the datasets to be Africa, Americas, Asia, Europe, Middle East, and Oceania. This meant we sometimes had to identify the regions manually. The regions are defined based on Gleditsch and Ward codes (GWno). Find complete mapping at
     https://correlatesofwar.org/wp-content/uploads/system2016.csv
 
-    The regions defined by the source are the following.
-
-      • W. Hemisphere (we have renamed this to "Americas"): 2-199
+      • Americas: 2-199
 
       • Europe: 200-399
 
@@ -27,8 +22,6 @@
 
       • Oceania: 860-999
 
-=======
-    You can find more information about the data in our article:
 
 tables:
   cow:
@@ -110,7 +103,6 @@
 
           For wars without any deaths estimate, we conversatively coded Correlates of War's lower bound for including a war, 1,000 deaths each year.
           <% endif %>
->>>>>>> dbb99c03
 
         display:
           numDecimalPlaces: 0
