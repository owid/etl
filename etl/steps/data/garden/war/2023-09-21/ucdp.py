"""Data from UCDP.


Notes:
    - Conflict types for state-based violence is sourced from UCDP/PRIO dataset. non-state and one-sided violence is sourced from GED dataset.
    - There can be some mismatches with latest official reported data (UCDP's live dashboard). This is because UCDP uses latest data for their dashboard, which might not be available yet as bulk download.
    - Regions:
        - Uses `region` column for both GED and UCDP/PRIO datasets.
        - Incompatibilities in Oceania are encoded in "Asia". We therefore have changed the region name to "Asia and Oceania".
        - GED: Dataset uses names (not codes!)
            - You can learn more about the countries included in each region from section "Appendix 5 Main sources consulted during the 2022 update" in page 40,
            document: https://ucdp.uu.se/downloads/ged/ged231.pdf.
                - Note that countries from Oceania are included in Asia!
        - UCDP/PRIO: Dataset uses codes (note we changed "Asia" -> "Asia and Oceania")
            1 = Europe (GWNo: 200-399)
            2 = Middle East (GWNo: 630-699)
            3 = Asia (GWNo: 700-999)  [renamed to 'Asia and Oceania']
            4 = Africa (GWNo: 400-626)
            5 = Americas (GWNo: 2-199)
"""

from typing import List, Optional

import geopandas as gpd
import numpy as np
import pandas as pd
from owid.catalog import Dataset, Table
from owid.catalog import processing as pr
from shapely import wkt
from shared import (
    add_indicators_extra,
    aggregate_conflict_types,
    fill_gaps_with_zeroes,
    get_number_of_countries_in_conflict_by_region,
)
from structlog import get_logger

from etl.data_helpers import geo
from etl.helpers import PathFinder, create_dataset

log = get_logger()

# Get paths and naming conventions for current step.
paths = PathFinder(__file__)

# Mapping for Geo-referenced datase
TYPE_OF_VIOLENCE_MAPPING = {
    2: "non-state conflict",
    3: "one-sided violence",
}
# Mapping for armed conflicts dataset (inc PRIO/UCDP)
TYPE_OF_CONFLICT_MAPPING = {
    1: "extrasystemic",
    2: "interstate",
    3: "intrastate (non-internationalized)",
    4: "intrastate (internationalized)",
}
# Regions mapping (for PRIO/UCDP dataset)
REGIONS_MAPPING = {
    1: "Europe",
    2: "Middle East",
    3: "Asia and Oceania",
    4: "Africa",
    5: "Americas",
}
REGIONS_EXPECTED = set(REGIONS_MAPPING.values())


def run(dest_dir: str) -> None:
    paths.log.info("war_ucdp.start")

    #
    # Load inputs.
    #
    # Load meadow dataset.
    ds_meadow = paths.load_dataset("ucdp")

    # Read table from GW codes
    ds_gw = paths.load_dataset("gleditsch")
    tb_regions = ds_gw["gleditsch_regions"].reset_index()
    tb_codes = ds_gw["gleditsch_countries"]

    # Load maps table
    short_name = "nat_earth_110"
    ds_maps = paths.load_dataset(short_name)
    tb_maps = ds_maps[short_name].reset_index()

<<<<<<< HEAD
=======
    # Load population
    ds_population = paths.load_dataset("population")

>>>>>>> bf806166
    #
    # Process data.
    #
    paths.log.info("sanity checks")
    _sanity_checks(ds_meadow)

    # Load relevant tables
    tb_geo = ds_meadow["ucdp_geo"].reset_index()
    tb_conflict = ds_meadow["ucdp_battle_related_conflict"].reset_index()
    tb_prio = ds_meadow["ucdp_prio_armed_conflict"].reset_index()

    # Keep only active conflicts
    paths.log.info("keep active conflicts")
    tb_geo = tb_geo[tb_geo["active_year"] == 1]

    # Change region named "Asia" to "Asia and Oceania" (in GED)
    tb_geo["region"] = tb_geo["region"].replace(to_replace={"Asia": "Asia and Oceania"})

    # Create `conflict_type` column
    paths.log.info("add field `conflict_type`")
    tb = add_conflict_type(tb_geo, tb_conflict)

    # Get country-level stuff
    paths.log.info("getting country-level indicators")
    tb_participants = estimate_metrics_participants(tb, tb_codes)
<<<<<<< HEAD
    tb_locations = estimate_metrics_locations(tb, tb_maps)
=======
    tb_locations = estimate_metrics_locations(tb, tb_maps, ds_population)
>>>>>>> bf806166

    # Sanity check conflict_type transitions
    ## Only consider transitions between intrastate and intl intrastate. If other transitions are detected, raise error.
    _sanity_check_conflict_types(tb)
    _sanity_check_prio_conflict_types(tb_prio)

    # Add number of new conflicts and ongoing conflicts (also adds data for the World)
    paths.log.info("get metrics for main dataset (also estimate values for 'World')")
    tb = estimate_metrics(tb)

    # Add table from UCDP/PRIO
    paths.log.info("prepare data from ucdp/prio table (also estimate values for 'World')")
    tb_prio = prepare_prio_data(tb_prio)

    # Fill NaNs
    paths.log.info("replace missing data with zeros (where applicable)")
    tb_prio = replace_missing_data_with_zeros(tb_prio)
    tb = replace_missing_data_with_zeros(tb)

    # Combine main dataset with PRIO/UCDP
    paths.log.info("add data from ucdp/prio table")
    tb = combine_tables(tb, tb_prio)

    # Add extra-systemic after 1989
    paths.log.info("fix extra-systemic nulls")
    tb = fix_extrasystemic_entries(tb)

    # Add data for "all conflicts" conflict type
    paths.log.info("add data for 'all conflicts'")
    tb = add_conflict_all(tb)

    # Add data for "all intrastate" conflict types
    tb = add_conflict_all_intrastate(tb)

    # Add data for "state-based" conflict types
    tb = add_conflict_all_statebased(tb)

    # Force types
    # tb = tb.astype({"conflict_type": "category", "region": "category"})

    # Add conflict rates
    tb = add_indicators_extra(
        tb,
        tb_regions,
        columns_conflict_rate=["number_ongoing_conflicts", "number_new_conflicts"],
        columns_conflict_mortality=[
            "number_deaths_ongoing_conflicts",
            "number_deaths_ongoing_conflicts_high",
            "number_deaths_ongoing_conflicts_low",
        ],
    )

    # Adapt region names
    tb = adapt_region_names(tb)

    # Set index, sort rows
    tb = tb.set_index(["year", "region", "conflict_type"], verify_integrity=True).sort_index()
    tb_participants = tb_participants.set_index(
        ["year", "country", "conflict_type"], verify_integrity=True
    ).sort_index()
    tb_locations = tb_locations.set_index(["year", "country", "conflict_type"], verify_integrity=True).sort_index()

    # Add short_name to table
    paths.log.info("add shortname to table")
    tb.metadata.short_name = paths.short_name

    # Tables
    tables = [
        tb,
        tb_participants,
        tb_locations,
    ]

    #
    # Save outputs.
    #
    # Create a new garden dataset with the same metadata as the meadow dataset.
    ds_garden = create_dataset(
        dest_dir, tables=tables, check_variables_metadata=True, default_metadata=ds_meadow.metadata
    )

    # Save changes in the new garden dataset.
    ds_garden.save()

    paths.log.info("ucdp.end")


def _sanity_checks(ds: Dataset) -> None:
    """Check that the tables in the dataset are as expected."""
    tb_geo = ds["ucdp_geo"].reset_index()
    tb_conflict = ds["ucdp_battle_related_conflict"].reset_index()
    tb_nonstate = ds["ucdp_non_state"].reset_index()
    tb_onesided = ds["ucdp_one_sided"].reset_index()

    # Battle-related conflict #
    # Check IDs
    geo_ids = tb_geo.loc[tb_geo["type_of_violence"] == 1, ["conflict_new_id"]].drop_duplicates()
    conflict_ids = tb_conflict[["conflict_id"]].drop_duplicates()
    res = geo_ids.merge(conflict_ids, left_on="conflict_new_id", right_on="conflict_id", how="outer")
    assert res.isna().sum().sum() == 0, "Check NaNs in conflict_new_id or conflict_id"
    # Check number of deaths
    geo_deaths = (
        tb_geo.loc[(tb_geo["type_of_violence"] == 1) & (tb_geo["active_year"] == 1)]
        .groupby(["conflict_new_id", "year"], as_index=False)[["best"]]
        .sum()
        .sort_values(["conflict_new_id", "year"])
    )
    conflict_deaths = tb_conflict[["conflict_id", "year", "bd_best"]].sort_values(["conflict_id", "year"])
    res = geo_deaths.merge(
        conflict_deaths, left_on=["conflict_new_id", "year"], right_on=["conflict_id", "year"], how="outer"
    )
    assert res.isna().sum().sum() == 0, "Check NaNs in conflict_new_id or conflict_id"
    assert (
        len(res[res["best"] - res["bd_best"] != 0]) <= 1
    ), "Dicrepancy between number of deaths in conflict (Geo vs. Non-state datasets)"

    # Non-state #
    # Check IDs
    geo_ids = tb_geo.loc[tb_geo["type_of_violence"] == 2, ["conflict_new_id"]].drop_duplicates()
    nonstate_ids = tb_nonstate[["conflict_id"]].drop_duplicates()
    res = geo_ids.merge(nonstate_ids, left_on="conflict_new_id", right_on="conflict_id", how="outer")
    assert res.isna().sum().sum() == 0, "Check NaNs in conflict_new_id or conflict_id"
    # Check number of deaths
    geo_deaths = (
        tb_geo.loc[(tb_geo["type_of_violence"] == 2) & (tb_geo["active_year"] == 1)]
        .groupby(["conflict_new_id", "year"], as_index=False)[["best"]]
        .sum()
        .sort_values(["conflict_new_id", "year"])
    )
    nonstate_deaths = tb_nonstate[["conflict_id", "year", "best_fatality_estimate"]].sort_values(
        ["conflict_id", "year"]
    )
    res = geo_deaths.merge(
        nonstate_deaths, left_on=["conflict_new_id", "year"], right_on=["conflict_id", "year"], how="outer"
    )
    assert res.isna().sum().sum() == 0, "Check NaNs in conflict_new_id or conflict_id"
    assert (
        len(res[res["best"] - res["best_fatality_estimate"] != 0]) == 0
    ), "Dicrepancy between number of deaths in conflict (Geo vs. Non-state datasets)"

    # One-sided #
    # Check IDs
    geo_ids = tb_geo.loc[tb_geo["type_of_violence"] == 3, ["conflict_new_id"]].drop_duplicates()
    onesided_ids = tb_onesided[["conflict_id"]].drop_duplicates()
    res = geo_ids.merge(onesided_ids, left_on="conflict_new_id", right_on="conflict_id", how="outer")
    assert res.isna().sum().sum() == 0, "Check NaNs in conflict_new_id or conflict_id"
    # Check number of deaths
    geo_deaths = (
        tb_geo.loc[(tb_geo["type_of_violence"] == 3) & (tb_geo["active_year"] == 1)]
        .groupby(["conflict_new_id", "year"], as_index=False)[["best"]]
        .sum()
        .sort_values(["conflict_new_id", "year"])
    )
    onesided_deaths = tb_onesided[["conflict_id", "year", "best_fatality_estimate"]].sort_values(
        ["conflict_id", "year"]
    )
    res = geo_deaths.merge(
        onesided_deaths, left_on=["conflict_new_id", "year"], right_on=["conflict_id", "year"], how="outer"
    )
    assert res.isna().sum().sum() == 0, "Check NaNs in conflict_new_id or conflict_id"
    assert (
        len(res[res["best"] - res["best_fatality_estimate"] != 0]) <= 3
    ), "Dicrepancy between number of deaths in conflict (Geo vs. Non-state datasets)"


def add_conflict_type(tb_geo: Table, tb_conflict: Table) -> Table:
    """Add `conflict_type` to georeferenced dataset table.

    Values for conflict_type are:
       - non-state conflict
       - one-sided violence
       - extrasystemic
       - interstate
       - intrastate
       - internationalized intrastate

    The thing is that the original table `tb_geo` only contains a very high level categorisation. In particular,
    it labels all state-based conflicts as 'state-based'. Instead, we want to use a more fine grained definition:
    extrasystemic, intrastate, interstate.

    Parameters
    ----------
        tb_geo: Table
            This is the main table with the relevant data
        tb_conflict: Table
            This is a secondary table, that we use to obtain the conflict types of the conflicts.
    """
    tb_conflict = tb_conflict[["conflict_id", "year", "type_of_conflict"]].drop_duplicates()
    assert tb_conflict.groupby(["conflict_id", "year"]).size().max() == 1, "Some conflict_id-year pairs are duplicated!"

    # Add `type_of_conflict` to `tb_geo`.
    # This column contains the type of state-based conflict (1: inter-state, 2: intra-state, 3: extra-state, 4: internationalized intrastate)
    tb_geo = tb_geo.merge(
        tb_conflict, left_on=["conflict_new_id", "year"], right_on=["conflict_id", "year"], how="outer"
    )
    # Fill unknown types of violence
    mask = tb_geo["type_of_violence"] == 1  # these are state-based conflicts
    tb_geo.loc[mask, "type_of_conflict"] = tb_geo.loc[mask, "type_of_conflict"].fillna("state-based (unknown)")

    # Assert that `type_of_conflict` was only added for state-based events
    assert (
        tb_geo[tb_geo["type_of_violence"] != 1]["type_of_conflict"].isna().all()
    ), "There are some actual values for non-state based conflicts! These should only be NaN, since `tb_conflict` should only contain data for state-based conflicts."
    # Check that `type_of_conflict` is not NaN for state-based events
    assert (
        not tb_geo[tb_geo["type_of_violence"] == 1]["type_of_conflict"].isna().any()
    ), "Could not find the type of conflict for some state-based conflicts!"

    # Create `conflict_type` column as a combination of `type_of_violence` and `type_of_conflict`.
    tb_geo["conflict_type"] = (
        tb_geo["type_of_conflict"]
        .replace(TYPE_OF_CONFLICT_MAPPING)
        .fillna(tb_geo["type_of_violence"].replace(TYPE_OF_VIOLENCE_MAPPING))
    )

    # Sanity check
    assert tb_geo["conflict_type"].isna().sum() == 0, "Check NaNs in conflict_type (i.e. conflicts without a type)!"
    return tb_geo


def _sanity_check_conflict_types(tb: Table) -> Table:
    """Check conflict type.

    - Only transitions accepted are between intrastate conflicts.
    - The same conflict is only expceted to have one type in a year.
    """
    # Define expected combinations of conflicT_types for a conflict. Typically, only in the intrastate domain
    TRANSITION_EXPECTED = {"intrastate (internationalized)", "intrastate (non-internationalized)"}
    # Get conflicts with more than one conflict type assigned to them over their lifetime
    conflict_type_transitions = tb.groupby("conflict_new_id")["conflict_type"].apply(set)
    transitions = conflict_type_transitions[conflict_type_transitions.apply(len) > 1].drop_duplicates()
    # Extract unique combinations of conflict_types for a conflict
    assert (len(transitions) == 1) & (transitions.iloc[0] == TRANSITION_EXPECTED), "Error"

    # Check if different regions categorise the conflict differently in the same year
    assert not (
        tb.groupby(["conflict_id", "year"])["type_of_conflict"].nunique() > 1
    ).any(), "Seems like the conflict has multiple types for a single year! Is it categorised differently depending on the region? This case has not been taken into account -- please review the code!"


def _sanity_check_prio_conflict_types(tb: Table) -> Table:
    """Check conflict type in UCDP/PRIO data.

    - Only transitions accepted between intrastate conflicts.
    - The same conflict is only expceted to have one type in a year.
    """
    # Define expected combinations of conflict_types for a conflict. Typically, only in the intrastate domain
    TRANSITIONS_EXPECTED = {"{3, 4}"}
    # Get conflicts with more than one conflict type assigned to them over their lifetime
    conflict_type_transitions = tb.groupby("conflict_id")["type_of_conflict"].apply(set)
    transitions = conflict_type_transitions[conflict_type_transitions.apply(len) > 1].drop_duplicates()
    # Extract unique combinations of conflict_types for a conflict
    transitions = set(transitions.astype(str))
    transitions_unk = transitions - TRANSITIONS_EXPECTED

    # Check if different regions categorise the conflict differently in the same year
    assert not (
        tb.groupby(["conflict_id", "year"])["type_of_conflict"].nunique() > 1
    ).any(), "Seems like the conflict hast multiple types for a single year! Is it categorised differently depending on the region?"

    assert not transitions_unk, f"Unknown transitions found: {transitions_unk}"


def replace_missing_data_with_zeros(tb: Table, columns: Optional[List[str]] = None) -> Table:
    """Replace missing data with zeros.

    In some instances (e.g. extrasystemic conflicts after ~1964) there is missing data. Instead, we'd like this to be zero-valued.
    """
    # Add missing (year, region, conflict_typ) entries (filled with NaNs)
    years = np.arange(tb["year"].min(), tb["year"].max() + 1)
    regions = set(tb["region"])
    conflict_types = set(tb["conflict_type"])
    new_idx = pd.MultiIndex.from_product([years, regions, conflict_types], names=["year", "region", "conflict_type"])
    tb = tb.set_index(["year", "region", "conflict_type"]).reindex(new_idx).reset_index()

    # ADD HERE IF YOU WANT TO REPLACE MISSING DATA WITH ZEROS
    ## Change NaNs for 0 for specific rows
    ## For columns "number_ongoing_conflicts", "number_new_conflicts", and "number_deaths_ongoing_conflict*"
    if columns is None:
        columns = [
            "number_ongoing_conflicts",
            "number_new_conflicts",
            "number_deaths_ongoing_conflicts",
            "number_deaths_ongoing_conflicts_low",
            "number_deaths_ongoing_conflicts_high",
        ]
    for col in columns:
        if col in tb.columns:
            tb.loc[:, col] = tb.loc[:, col].fillna(0)

    return tb


def estimate_metrics(tb: Table) -> Table:
    """Add number of ongoing and new conflicts, and number of deaths.

    It also estimates the values for 'World', otherwise this can't be estimated later on.
    This is because some conflicts occur in multiple regions, and hence would be double counted. To overcome this,
    we need to access the actual conflict_id field to find the number of unique values. This can only be done here.
    """
    # Get number of ongoing conflicts, and deaths in ongoing conflicts
    paths.log.info("get number of ongoing conflicts and deaths in ongoing conflicts")
    tb_ongoing = _get_ongoing_metrics(tb)

    # Get number of new conflicts every year
    paths.log.info("get number of new conflicts every year")
    tb_new = _get_new_metrics(tb)
    # Combine and build single table
    paths.log.info("combine and build single table")
    tb = tb_ongoing.merge(
        tb_new,
        left_on=["year", "region", "conflict_type"],
        right_on=["year", "region", "conflict_type"],
        how="outer",  # data for (1991, intrastate) is available for 'ongoing conflicts' but not for 'new conflicts'. We don't want to loose it!
    )

    # If datapoint is missing, fill with zero
    tb = tb.fillna(0)

    # tb = tb.drop(columns=["year_start"])
    return tb


def _get_ongoing_metrics(tb: Table) -> Table:
    # For each region
    columns_idx = ["year", "region", "conflict_type"]
    tb_ongoing = (
        tb.groupby(columns_idx)
        .agg({"best": "sum", "high": "sum", "low": "sum", "conflict_new_id": "nunique"})
        .reset_index()
    )
    tb_ongoing.columns = columns_idx + [
        "number_deaths_ongoing_conflicts",
        "number_deaths_ongoing_conflicts_high",
        "number_deaths_ongoing_conflicts_low",
        "number_ongoing_conflicts",
    ]
    # For the World
    columns_idx = ["year", "conflict_type"]
    tb_ongoing_world = (
        tb.groupby(columns_idx)
        .agg({"best": "sum", "high": "sum", "low": "sum", "conflict_new_id": "nunique"})
        .reset_index()
    )
    tb_ongoing_world.columns = columns_idx + [
        "number_deaths_ongoing_conflicts",
        "number_deaths_ongoing_conflicts_high",
        "number_deaths_ongoing_conflicts_low",
        "number_ongoing_conflicts",
    ]
    tb_ongoing_world["region"] = "World"

    # Combine
    tb_ongoing = pr.concat([tb_ongoing, tb_ongoing_world], ignore_index=True).sort_values(  # type: ignore
        by=["year", "region", "conflict_type"]
    )
    return tb_ongoing


def _get_new_metrics(tb: Table) -> Table:
    # Reduce table to only preserve first appearing event
    tb = (
        tb[["conflict_new_id", "year", "region", "conflict_type"]]
        .sort_values("year")
        .drop_duplicates(subset=["conflict_new_id", "region"], keep="first")
    )

    # For each region
    columns_idx = ["year", "region", "conflict_type"]
    tb_new = tb.groupby(columns_idx)[["conflict_new_id"]].nunique().reset_index()
    tb_new.columns = columns_idx + ["number_new_conflicts"]

    # For the World
    ## Consider first start globally (a conflict may have started in region A in year X and in region B later in year X + 1)
    tb = tb.sort_values("year").drop_duplicates(subset=["conflict_new_id"], keep="first")
    columns_idx = ["year", "conflict_type"]
    tb_new_world = tb.groupby(columns_idx)[["conflict_new_id"]].nunique().reset_index()
    tb_new_world.columns = columns_idx + ["number_new_conflicts"]
    tb_new_world["region"] = "World"

    # Combine
    tb_new = pr.concat([tb_new, tb_new_world], ignore_index=True).sort_values(  # type: ignore
        by=["year", "region", "conflict_type"]
    )

    return tb_new


def prepare_prio_data(tb_prio: Table) -> Table:
    """Prepare PRIO table.

    This includes estimating all necessary metrics (ongoing and new).
    """
    tb_prio = _prepare_prio_table(tb_prio)
    tb_prio = _prio_add_metrics(tb_prio)
    return tb_prio


def combine_tables(tb: Table, tb_prio: Table) -> Table:
    """Combine main table with data from UCDP/PRIO.

    UCDP/PRIO table provides estimates for dates earlier then 1989.

    It only includes state-based conflicts!
    """
    # Ensure year period for each table is as expected
    assert tb["year"].min() == 1989, "Unexpected start year!"
    assert tb["year"].max() == 2022, "Unexpected start year!"
    assert tb_prio["year"].min() == 1946, "Unexpected start year!"
    assert tb_prio["year"].max() == 1989, "Unexpected start year!"

    # Force NaN in 1989 data from Geo-referenced dataset for `number_new_conflicts`
    # We want this data to come from PRIO/UCDP instead!
    tb.loc[tb["year"] == 1989, "number_new_conflicts"] = np.nan
    # Force NaN in 1989 data from PRIO/UCDP dataset for `number_ongoing_conflicts`
    # We want this data to come from GEO instead!
    tb_prio.loc[tb_prio["year"] == 1989, "number_ongoing_conflicts"] = np.nan

    # Merge Geo with UCDP/PRIO
    tb = tb_prio.merge(tb, on=["year", "region", "conflict_type"], suffixes=("_prio", "_main"), how="outer")

    # Sanity checks
    ## Data from PRIO/UCDP for `number_ongoing_conflicts` goes from 1946 to 1988 (inc)
    assert tb[tb["number_ongoing_conflicts_prio"].notna()]["year"].min() == 1946
    assert tb[tb["number_ongoing_conflicts_prio"].notna()]["year"].max() == 1988
    ## Data from GEO for `number_ongoing_conflicts` goes from 1989 to 2022 (inc)
    assert tb[tb["number_ongoing_conflicts_main"].notna()].year.min() == 1989
    assert tb[tb["number_ongoing_conflicts_main"].notna()]["year"].max() == 2022
    ## Data from PRIO/UCDP for `number_new_conflicts` goes from 1946 to 1989 (inc)
    assert tb[tb["number_new_conflicts_prio"].notna()]["year"].min() == 1946
    assert tb[tb["number_new_conflicts_prio"].notna()]["year"].max() == 1989
    ## Data from GEO for `number_new_conflicts` goes from 1990 to 2022 (inc)
    assert tb[tb["number_new_conflicts_main"].notna()]["year"].min() == 1990
    assert tb[tb["number_new_conflicts_main"].notna()]["year"].max() == 2022

    # Actually combine timeseries from UCDP/PRIO and GEO.
    # We prioritise values from PRIO for 1989, therefore the order `PRIO.fillna(MAIN)`
    tb["number_ongoing_conflicts"] = tb["number_ongoing_conflicts_prio"].fillna(tb["number_ongoing_conflicts_main"])
    tb["number_new_conflicts"] = tb["number_new_conflicts_prio"].fillna(tb["number_new_conflicts_main"])

    # Remove unnecessary columns
    columns_remove = tb.filter(regex=r"(_prio|_main)").columns
    tb = tb[[col for col in tb.columns if col not in columns_remove]]

    return tb


def fix_extrasystemic_entries(tb: Table) -> Table:
    """Fix entries with conflict_type='extrasystemic.

    Basically means setting to zero null entries after 1989.
    """
    # Sanity check
    assert (
        tb.loc[tb["conflict_type"] == "extrasystemic", "year"].max() == 1989
    ), "There are years beyond 1989 for extrasystemic conflicts by default!"

    # Get only extra-systemic stuff
    mask = tb.conflict_type == "extrasystemic"
    tb_extra = tb.loc[mask].copy()

    # add all combinations
    years = np.arange(tb["year"].min(), tb["year"].max() + 1)
    regions = set(tb["region"])
    new_idx = pd.MultiIndex.from_product([years, regions], names=["year", "region"])
    tb_extra = tb_extra.set_index(["year", "region"]).reindex(new_idx).reset_index()
    tb_extra["conflict_type"] = "extrasystemic"

    # Replace nulls with zeroes (all time series)
    columns = [
        "number_ongoing_conflicts",
        "number_new_conflicts",
    ]
    tb_extra[columns] = tb_extra[columns].fillna(0)

    # Replace nulls with zeroes (only post 1989 time series)
    columns = [
        "number_deaths_ongoing_conflicts",
        "number_deaths_ongoing_conflicts_high",
        "number_deaths_ongoing_conflicts_low",
    ]
    mask_1989 = tb_extra["year"] >= 1989
    tb_extra.loc[mask_1989, columns] = tb_extra.loc[mask_1989, columns].fillna(0)

    # Add to main table
    tb = pr.concat([tb[-mask], tb_extra])
    return tb


def _prepare_prio_table(tb: Table) -> Table:
    # Select relevant columns
    tb = tb[["conflict_id", "year", "region", "type_of_conflict", "start_date"]]

    # Flatten (some entries have multiple regions, e.g. `1, 2`). This should be flattened to multiple rows.
    # https://stackoverflow.com/a/42168328/5056599
    tb["region"] = tb["region"].str.split(", ")
    cols = tb.columns[tb.columns != "region"].tolist()
    tb = tb[cols].join(tb["region"].apply(pd.Series))
    tb = tb.set_index(cols).stack().reset_index()
    tb = tb.drop(tb.columns[-2], axis=1).rename(columns={0: "region"})
    tb["region"] = tb["region"].astype(int)

    # Obtain start year of the conflict
    tb["year_start"] = pd.to_datetime(tb["start_date"]).dt.year

    # Rename regions
    tb["region"] = tb["region"].map(REGIONS_MAPPING)

    # Create conflict_type
    tb["conflict_type"] = tb["type_of_conflict"].map(TYPE_OF_CONFLICT_MAPPING)

    # Checks
    assert tb["conflict_type"].isna().sum() == 0, "Some unknown conflict type ids were found!"
    assert tb["region"].isna().sum() == 0, "Some unknown region ids were found!"

    # Filter only data from the first year with ongoing conflicts
    tb = tb[tb["year_start"] >= tb["year"].min()]

    return tb


def _prio_add_metrics(tb: Table) -> Table:
    """Things to consider:

    Values for the `number_new_conflicts` in 1989 for conflict types 'one-sided' and 'non-state' (i.e. other than 'state-based')
    are not accurate.
    This is because the Geo-referenced dataset starts in 1989, and this leads somehow to an overestimate of the number of conflicts
    that started this year. We can solve this for 'state-based' conflicts, for which we can get data earlier than 1989 from
    the UCDP/PRIO Armed Conflicts dataset.
    """
    # Get number of ongoing conflicts for all regions
    cols_idx = ["year", "region", "conflict_type"]
    tb_ongoing = tb.groupby(cols_idx, as_index=False)["conflict_id"].nunique()
    tb_ongoing.columns = cols_idx + ["number_ongoing_conflicts"]
    # Get number of ongoing conflicts for 'World'
    cols_idx = ["year", "conflict_type"]
    tb_ongoing_world = tb.groupby(cols_idx, as_index=False)["conflict_id"].nunique()
    tb_ongoing_world.columns = cols_idx + ["number_ongoing_conflicts"]
    tb_ongoing_world["region"] = "World"
    # Combine regions & world
    tb_ongoing = pr.concat([tb_ongoing, tb_ongoing_world], ignore_index=True)
    # Keep only until 1989
    tb_ongoing = tb_ongoing[tb_ongoing["year"] < 1989]

    # Get number of new conflicts for all regions
    ## Reduce table to only preserve first appearing event
    tb = tb.sort_values("year").drop_duplicates(subset=["conflict_id", "year_start", "region"], keep="first")
    # Groupby operation
    cols_idx = ["year_start", "region", "conflict_type"]
    tb_new = tb.groupby(cols_idx, as_index=False)["conflict_id"].nunique()
    tb_new.columns = cols_idx + ["number_new_conflicts"]
    # Get number of new conflicts for 'World'
    tb = tb.sort_values("year").drop_duplicates(subset=["conflict_id", "year_start"], keep="first")
    cols_idx = ["year_start", "conflict_type"]
    tb_new_world = tb.groupby(cols_idx, as_index=False)["conflict_id"].nunique()
    tb_new_world.columns = cols_idx + ["number_new_conflicts"]
    tb_new_world["region"] = "World"
    # Combine regions & world
    tb_new = pr.concat([tb_new, tb_new_world], ignore_index=True)
    # Keep only until 1989 (inc)
    tb_new = tb_new[tb_new["year_start"] <= 1989]
    # Rename column
    tb_new = tb_new.rename(columns={"year_start": "year"})

    # Combine and build single table
    tb = tb_ongoing.merge(
        tb_new, left_on=["year", "region", "conflict_type"], right_on=["year", "region", "conflict_type"], how="outer"
    )

    # Dtypes
    tb = tb.astype({"year": "uint64", "region": "category"})

    return tb


def add_conflict_all(tb: Table) -> Table:
    """Add metrics for conflict_type = 'all'.

    Note that this should only be added for years after 1989, since prior to that year we are missing data on 'one-sided' and 'non-state'.
    """
    # Estimate number of all conflicts
    tb_all = tb.groupby(["year", "region"], as_index=False)[
        [
            "number_deaths_ongoing_conflicts",
            "number_deaths_ongoing_conflicts_high",
            "number_deaths_ongoing_conflicts_low",
            "number_ongoing_conflicts",
            "number_new_conflicts",
        ]
    ].sum()
    tb_all["conflict_type"] = "all"

    # Only append values after 1989 (before that we don't have 'one-sided' or 'non-state' counts)
    tb_all = tb_all[tb_all["year"] >= 1989]
    tb = pr.concat([tb, tb_all], ignore_index=True)

    # Set `number_new_conflicts` to NaN for 1989
    tb.loc[(tb["year"] == 1989) & (tb["conflict_type"] == "all"), "number_new_conflicts"] = np.nan

    return tb


def add_conflict_all_intrastate(tb: Table) -> Table:
    """Add metrics for conflict_type = 'intrastate'."""
    tb_intra = tb[
        tb["conflict_type"].isin(["intrastate (non-internationalized)", "intrastate (internationalized)"])
    ].copy()
    tb_intra = tb_intra.groupby(["year", "region"], as_index=False).sum(numeric_only=True, min_count=1)
    tb_intra["conflict_type"] = "intrastate"
    tb = pr.concat([tb, tb_intra], ignore_index=True)
    return tb


def add_conflict_all_statebased(tb: Table) -> Table:
    """Add metrics for conflict_type = 'state-based'."""
    tb_state = tb[tb["conflict_type"].isin(TYPE_OF_CONFLICT_MAPPING.values())].copy()
    tb_state = tb_state.groupby(["year", "region"], as_index=False).sum(numeric_only=True, min_count=1)
    tb_state["conflict_type"] = "state-based"
    tb = pr.concat([tb, tb_state], ignore_index=True)
    return tb


def adapt_region_names(tb: Table) -> Table:
    assert not tb["region"].isna().any(), "There were some NaN values found for field `region`. This is not expected!"
    # Get regions in table
    regions = set(tb["region"])
    # Check they are as expected
    regions_unknown = regions - (REGIONS_EXPECTED | {"World"})
    assert not regions_unknown, f"Unexpected regions: {regions_unknown}, please review!"

    # Add suffix with source name
    msk = tb["region"] != "World"
    tb.loc[msk, "region"] = tb.loc[msk, "region"] + " (UCDP)"
    return tb


def estimate_metrics_participants(tb: Table, tb_codes: Table) -> Table:
    """Add participant information at country-level."""
    ###################
    # Participated in #
    ###################
    # FLAG YES/NO (country-level)

    # Get table with [year, conflict_type, code]
    codes = ["gwnoa", "gwnob"]
    tb_country = pr.concat([tb[["year", "conflict_type", code]].rename(columns={code: "id"}).copy() for code in codes])

    # Drop rows with code = NaN
    tb_country = tb_country.dropna(subset=["id"])
    # Drop duplicates
    tb_country = tb_country.drop_duplicates()

    # Explode where multiple codes
    tb_country["id"] = tb_country["id"].astype(str).str.split(";")
    tb_country = tb_country.explode("id")
    # Drop duplicates (may appear duplicates after exploding)
    tb_country = tb_country.drop_duplicates()
    # Ensure numeric type
    tb_country["id"] = tb_country["id"].astype(int)

    # Sanity check
    assert not tb_country.isna().any(axis=None), "There are some NaNs!"

    # Add country name
    tb_country["country"] = tb_country.apply(lambda x: tb_codes.loc[(x["id"], x["year"])], axis=1)
    assert tb_country["country"].notna().all(), "Some countries were not found! NaN was set"

    # Add flag
    tb_country["participated_in_conflict"] = 1
    tb_country["participated_in_conflict"].m.origins = tb["gwnoa"].m.origins

    # Prepare GW table
    tb_alltypes = Table(pd.DataFrame({"conflict_type": tb_country["conflict_type"].unique()}))
    tb_codes = tb_codes.reset_index().merge(tb_alltypes, how="cross")
    tb_codes["country"] = tb_codes["country"].astype(str)

    # Combine all GW entries with UCDP
    columns_idx = ["year", "country", "id", "conflict_type"]
    tb_country = tb_codes.merge(tb_country, on=columns_idx, how="outer")
    tb_country["participated_in_conflict"] = tb_country["participated_in_conflict"].fillna(0)
    tb_country = tb_country[columns_idx + ["participated_in_conflict"]]

    # Add intrastate (all)
    tb_country = aggregate_conflict_types(
        tb_country, "intrastate", ["intrastate (non-internationalized)", "intrastate (internationalized)"]
    )
    # Add state-based
    tb_country = aggregate_conflict_types(tb_country, "state-based", list(TYPE_OF_CONFLICT_MAPPING.values()))

    # Only preserve years that make sense
    tb_country = tb_country[(tb_country["year"] >= tb["year"].min()) & (tb_country["year"] <= tb["year"].max())]

    ###################
    # Participated in #
    ###################
    # NUMBER COUNTRIES

    tb_num_participants = get_number_of_countries_in_conflict_by_region(tb_country, "conflict_type", "gw")

    # Combine tables
    tb_country = pr.concat([tb_country, tb_num_participants], ignore_index=True)

    # Drop column `id`
    tb_country = tb_country.drop(columns=["id"])

    ###############
    # Final steps #
    ###############

    # Set short name
    tb_country.metadata.short_name = f"{paths.short_name}_country"

    return tb_country


<<<<<<< HEAD
def estimate_metrics_locations(tb: Table, tb_maps: Table) -> Table:
=======
def estimate_metrics_locations(tb: Table, tb_maps: Table, ds_population: Dataset) -> Table:
>>>>>>> bf806166
    """Add participant information at country-level.

    reference: https://github.com/owid/notebooks/blob/main/JoeHasell/UCDP%20and%20PRIO/UCDP_georeferenced/ucdp_country_extract.ipynb
    """
    # Add country name using geometry
    paths.log.info("adding location name of conflict event...")
    tb_locations = _get_location_of_conflict_in_ucdp_ged(tb, tb_maps).copy()

<<<<<<< HEAD
    ###################
    # COUNTRY-LEVEL: Country in conflict or not (1 or 0)
    ###################
    paths.log.info("estimating country flag 'is_location_of_conflict'...")
=======
>>>>>>> bf806166
    # There are some countries not in GW (remove, replace?). We keep Palestine and Western Sahara since
    # these are mappable in OWID maps.
    # We map entry with id "53238" and relid "PAK-2003-1-345-88" from "Siachen Glacier" to "Pakistan" based on
    # the text in `where_description` field, which says: "Giang sector in Siachen, Pakistani Kashmir"
    tb_locations.loc[tb_locations["country_name_location"] == "Siachen Glacier", "country_name_location"] = "Pakistan"

<<<<<<< HEAD
=======
    ###################
    # COUNTRY-LEVEL: Country in conflict or not (1 or 0)
    ###################
    paths.log.info("estimating country flag 'is_location_of_conflict'...")

>>>>>>> bf806166
    # tb_locations = tb_locations.merge(
    #     tb_codes.reset_index(), left_on="country_name_location", right_on="country", how="left"
    # )

<<<<<<< HEAD
    # Estimate number of conflicts ocurring in each country
    tb_locations_country = (
        tb_locations.groupby(["country_name_location", "year", "conflict_type"], as_index=False)["conflict_new_id"]
        .nunique()
=======
    # Estimate if a conflict occured in a country, and the number of deaths in it
    tb_locations_country = (
        tb_locations.groupby(["country_name_location", "year", "conflict_type"], as_index=False)
        .agg(
            {
                "conflict_new_id": "nunique",
                "best": "sum",
                "low": "sum",
                "high": "sum",
            }
        )
>>>>>>> bf806166
        .rename(
            columns={
                "conflict_new_id": "is_location_of_conflict",
                "country_name_location": "country",
<<<<<<< HEAD
=======
                "best": "number_deaths",
                "low": "number_deaths_low",
                "high": "number_deaths_high",
>>>>>>> bf806166
            }
        )
    )
    assert tb_locations_country["is_location_of_conflict"].notna().all(), "Missing values in `is_location_of_conflict`!"
<<<<<<< HEAD

=======
    cols_num_deaths = ["number_deaths", "number_deaths_low", "number_deaths_high"]
    for col in cols_num_deaths:
        assert tb_locations_country[col].notna().all(), f"Missing values in `{col}`!"
>>>>>>> bf806166
    # Convert into a binary indicator: 1 (if more than one conflict), 0 (otherwise)
    tb_locations_country["is_location_of_conflict"] = tb_locations_country["is_location_of_conflict"].apply(
        lambda x: 1 if x > 0 else 0
    )

    # Fill with zeroes
    tb_locations_country = fill_gaps_with_zeroes(
        tb=tb_locations_country,
        columns=["country", "year", "conflict_type"],
        cols_use_range=["year"],
    )

    # Add origins from Natural Earth
<<<<<<< HEAD
    tb_locations_country["is_location_of_conflict"].origins += tb_maps["name"].m.origins
=======
    cols = ["is_location_of_conflict"] + cols_num_deaths
    for col in cols:
        tb_locations_country[col].origins += tb_maps["name"].m.origins
>>>>>>> bf806166

    ###################
    # Add conflict type aggregates
    ###################
    paths.log.info("adding conflict type aggregates...")

    # Add missing conflict types
<<<<<<< HEAD
    # Add intrastate (all)
    tb_locations_country = aggregate_conflict_types(
        tb=tb_locations_country,
        parent_name="intrastate",
        children_names=["intrastate (non-internationalized)", "intrastate (internationalized)"],
        columns_to_aggregate=["is_location_of_conflict"],
        columns_to_groupby=["country", "year"],
    )
    # Add state-based
    state_based_conflicts = list(TYPE_OF_CONFLICT_MAPPING.values())
    tb_locations_country = aggregate_conflict_types(
        tb=tb_locations_country,
        parent_name="state-based",
        children_names=list(state_based_conflicts),
        columns_to_aggregate=["is_location_of_conflict"],
        columns_to_groupby=["country", "year"],
    )
    # Add all
    non_state_conflicts = list(TYPE_OF_VIOLENCE_MAPPING.values())
    tb_locations_country = aggregate_conflict_types(
        tb=tb_locations_country,
        parent_name="all",
        children_names=list(state_based_conflicts + non_state_conflicts),
        columns_to_aggregate=["is_location_of_conflict"],
        columns_to_groupby=["country", "year"],
    )
=======
    CTYPES_AGGREGATES = {
        "intrastate": ["intrastate (non-internationalized)", "intrastate (internationalized)"],
        "state-based": list(TYPE_OF_CONFLICT_MAPPING.values()),
        "all": list(TYPE_OF_VIOLENCE_MAPPING.values()) + list(TYPE_OF_CONFLICT_MAPPING.values()),
    }
    for ctype_agg, ctypes in CTYPES_AGGREGATES.items():
        tb_locations_country = aggregate_conflict_types(
            tb=tb_locations_country,
            parent_name=ctype_agg,
            children_names=ctypes,
            columns_to_aggregate=["is_location_of_conflict"] + cols_num_deaths,
            columns_to_aggregate_absolute=cols_num_deaths,
            columns_to_groupby=["country", "year"],
        )

    ###################
    # Add rates
    ###################
    # Add population column
    tb_locations_country = geo.add_population_to_table(
        tb=tb_locations_country,
        ds_population=ds_population,
    )
    # Divide and obtain rates
    factor = 100_000
    tb_locations_country["death_rate"] = (
        factor * tb_locations_country["number_deaths"] / tb_locations_country["population"]
    )
    tb_locations_country["death_rate_low"] = factor * (
        tb_locations_country["number_deaths_low"] / tb_locations_country["population"]
    )
    tb_locations_country["death_rate_high"] = factor * (
        tb_locations_country["number_deaths_high"] / tb_locations_country["population"]
    )

    # Drop population column
    tb_locations_country = tb_locations_country.drop(columns=["population"])
>>>>>>> bf806166

    ###################
    # REGION-LEVEL: Number of locations with conflict
    ###################
    paths.log.info("estimating number of locations with conflict...")

    # Add regions
    cols = ["region", "year", "conflict_type"]
    tb_locations_regions = (
<<<<<<< HEAD
        tb_locations.groupby(cols)["country_name_location"]
        .nunique()
=======
        tb_locations.groupby(cols)
        .agg(
            {
                "country_name_location": "nunique",
            }
        )
>>>>>>> bf806166
        .reset_index()
        .sort_values(cols)
        .rename(
            columns={
                "country_name_location": "number_locations",
                "region": "country",
            }
        )
    )
    # World
    cols = ["year", "conflict_type"]
    tb_locations_world = (
<<<<<<< HEAD
        tb_locations.groupby(cols)["country_name_location"]
        .nunique()
=======
        tb_locations.groupby(cols)
        .agg(
            {
                "country_name_location": "nunique",
            }
        )
>>>>>>> bf806166
        .reset_index()
        .sort_values(cols)
        .rename(
            columns={
                "country_name_location": "number_locations",
                "region": "country",
            }
        )
    )
    tb_locations_world["country"] = "World"
    # Combine
    tb_locations_regions = pr.concat([tb_locations_regions, tb_locations_world], ignore_index=True)

    # Add origins
    tb_locations_regions["number_locations"].m.origins = tb_locations["conflict_new_id"].origins

    paths.log.info("adding conflict type aggregates...")
    # Add aggregates of conflict types
<<<<<<< HEAD
    tb_locations_regions = aggregate_conflict_types(
        tb=tb_locations_regions,
        parent_name="intrastate",
        children_names=["intrastate (non-internationalized)", "intrastate (internationalized)"],
        columns_to_aggregate=["number_locations"],
        columns_to_aggregate_absolute=["number_locations"],
        columns_to_groupby=["country", "year"],
    )
    # Add state-based
    state_based_conflicts = list(TYPE_OF_CONFLICT_MAPPING.values())
    tb_locations_regions = aggregate_conflict_types(
        tb=tb_locations_regions,
        parent_name="state-based",
        children_names=list(state_based_conflicts),
        columns_to_aggregate=["number_locations"],
        columns_to_aggregate_absolute=["number_locations"],
        columns_to_groupby=["country", "year"],
    )
    # Add all
    non_state_conflicts = list(TYPE_OF_VIOLENCE_MAPPING.values())
    tb_locations_regions = aggregate_conflict_types(
        tb=tb_locations_regions,
        parent_name="all",
        children_names=list(state_based_conflicts + non_state_conflicts),
        columns_to_aggregate=["number_locations"],
        columns_to_aggregate_absolute=["number_locations"],
        columns_to_groupby=["country", "year"],
    )
=======
    for ctype_agg, ctypes in CTYPES_AGGREGATES.items():
        tb_locations_regions = aggregate_conflict_types(
            tb=tb_locations_regions,
            parent_name=ctype_agg,
            children_names=ctypes,
            columns_to_aggregate=["number_locations"],
            columns_to_aggregate_absolute=["number_locations"],
            columns_to_groupby=["country", "year"],
        )
>>>>>>> bf806166

    ###################
    # COMBINE: Country flag + Regional counts
    ###################
    paths.log.info("combining country flag and regional counts...")
    tb_locations = pr.concat(
        [tb_locations_country, tb_locations_regions], short_name=f"{paths.short_name}_locations", ignore_index=True
    )
    return tb_locations


def _get_location_of_conflict_in_ucdp_ged(tb: Table, tb_maps: Table) -> Table:
    """Add column with country name of the conflict."""
    # Convert the UCDP data to a GeoDataFrame (so it can be mapped and used in spatial analysis).
    # The 'wkt.loads' function takes the coordinates in the 'geometry' column and ensures geopandas will use it to map the data.
    gdf = tb[["relid", "geom_wkt"]]
    gdf.rename(columns={"geom_wkt": "geometry"}, inplace=True)
    gdf["geometry"] = gdf["geometry"].apply(wkt.loads)
    gdf = gpd.GeoDataFrame(gdf, crs="epsg:4326")

    # Format the map to be a GeoDataFrame with a gemoetry column
    gdf_maps = gpd.GeoDataFrame(tb_maps)
    gdf_maps["geometry"] = gdf_maps["geometry"].apply(wkt.loads)
    gdf_maps = gdf_maps.set_geometry("geometry")
    gdf_maps.crs = "epsg:4326"

    # Use the overlay function to extract data from the world map that each point sits on top of.
    gdf_match = gpd.overlay(gdf, gdf_maps, how="intersection")
    # Events not assigned to any country
    # There are 1618 points that are missed - likely because they are in the sea perhaps due to the conflict either happening at sea or at the coast and the coordinates are slightly inaccurate.
    assert gdf.shape[0] - gdf_match.shape[0] == 1618, "Unexpected number of events without exact coordinate match!"

    # Get missing entries
    ids_missing = set(gdf["relid"]) - set(gdf_match["relid"])
    gdf_missing = gdf[gdf["relid"].isin(ids_missing)]

    # Reprojecting the points and the world into the World Equidistant Cylindrical Sphere projection.
    wec_crs = "+proj=eqc +lat_ts=0 +lat_0=0 +lon_0=0 +x_0=0 +y_0=0 +a=6371007 +b=6371007 +units=m +no_defs"
    gdf_missing_wec = gdf_missing.to_crs(wec_crs)
    gdf_maps_wec = gdf_maps.to_crs(wec_crs)
    # For these points we can find the nearest country using the distance function
    polygon_near = []
    for _, row in gdf_missing_wec.iterrows():
        polygon_index = gdf_maps_wec.distance(row["geometry"]).sort_values().index[0]
        ne_country_name = gdf_maps_wec["name"][polygon_index]
        polygon_near.append(ne_country_name)
    # Assign
    gdf_missing["name"] = polygon_near

    # Combining and adding name to original table
    COLUMN_COUNTRY_NAME = "country_name_location"
    gdf_country_names = pr.concat([Table(gdf_match[["relid", "name"]]), Table(gdf_missing[["relid", "name"]])])
    tb = tb.merge(gdf_country_names, on="relid", how="left", validate="one_to_one").rename(
        columns={"name": COLUMN_COUNTRY_NAME}
    )
    assert tb[COLUMN_COUNTRY_NAME].notna().all(), "Some missing values found in `COLUMN_COUNTRY_NAME`"

    # SOME CORRECTIONS #
    # To align with OWID borders we will rename the conflicts in Somaliland to Somalia and the conflicts in Morocco that were below 27.66727 latitude to Western Sahara.
    ## Somaliland -> Somalia
    mask = tb[COLUMN_COUNTRY_NAME] == "Somaliland"
    paths.log.info(f"{len(tb.loc[mask, COLUMN_COUNTRY_NAME])} datapoints in Somaliland")
    tb.loc[mask, COLUMN_COUNTRY_NAME] = "Somalia"
    ## Morocco -> Western Sahara
    mask = (tb[COLUMN_COUNTRY_NAME] == "Morocco") & (tb["latitude"] < 27.66727)
    paths.log.info(f"{len(tb.loc[mask, COLUMN_COUNTRY_NAME])} datapoints in land contested by Morocco/W.Sahara")
    tb.loc[mask, COLUMN_COUNTRY_NAME] = "Western Sahara"

    # Add a flag column for points likely to have inccorect corrdinates:
    # a) points where coordiantes are (0 0), or points where latitude and longitude are exactly the same
    tb["flag"] = ""
    # Items are (mask, flag_message)
    errors = [
        (
            tb["geom_wkt"] == "POINT (0 0)",
            "coordinates (0 0)",
        ),
        (tb["latitude"] == tb["longitude"], "latitude = longitude"),
    ]
    for error in errors:
        tb.loc[error[0], "flag"] = error[1]
        tb.loc[mask, COLUMN_COUNTRY_NAME] = np.nan

    assert tb["country_name_location"].isna().sum() == 4, "4 missing values were expected! Found a different amount!"
    tb = tb.dropna(subset=["country_name_location"])

    return tb<|MERGE_RESOLUTION|>--- conflicted
+++ resolved
@@ -85,12 +85,9 @@
     ds_maps = paths.load_dataset(short_name)
     tb_maps = ds_maps[short_name].reset_index()
 
-<<<<<<< HEAD
-=======
     # Load population
     ds_population = paths.load_dataset("population")
 
->>>>>>> bf806166
     #
     # Process data.
     #
@@ -116,11 +113,7 @@
     # Get country-level stuff
     paths.log.info("getting country-level indicators")
     tb_participants = estimate_metrics_participants(tb, tb_codes)
-<<<<<<< HEAD
-    tb_locations = estimate_metrics_locations(tb, tb_maps)
-=======
     tb_locations = estimate_metrics_locations(tb, tb_maps, ds_population)
->>>>>>> bf806166
 
     # Sanity check conflict_type transitions
     ## Only consider transitions between intrastate and intl intrastate. If other transitions are detected, raise error.
@@ -836,11 +829,7 @@
     return tb_country
 
 
-<<<<<<< HEAD
-def estimate_metrics_locations(tb: Table, tb_maps: Table) -> Table:
-=======
 def estimate_metrics_locations(tb: Table, tb_maps: Table, ds_population: Dataset) -> Table:
->>>>>>> bf806166
     """Add participant information at country-level.
 
     reference: https://github.com/owid/notebooks/blob/main/JoeHasell/UCDP%20and%20PRIO/UCDP_georeferenced/ucdp_country_extract.ipynb
@@ -849,37 +838,21 @@
     paths.log.info("adding location name of conflict event...")
     tb_locations = _get_location_of_conflict_in_ucdp_ged(tb, tb_maps).copy()
 
-<<<<<<< HEAD
-    ###################
-    # COUNTRY-LEVEL: Country in conflict or not (1 or 0)
-    ###################
-    paths.log.info("estimating country flag 'is_location_of_conflict'...")
-=======
->>>>>>> bf806166
     # There are some countries not in GW (remove, replace?). We keep Palestine and Western Sahara since
     # these are mappable in OWID maps.
     # We map entry with id "53238" and relid "PAK-2003-1-345-88" from "Siachen Glacier" to "Pakistan" based on
     # the text in `where_description` field, which says: "Giang sector in Siachen, Pakistani Kashmir"
     tb_locations.loc[tb_locations["country_name_location"] == "Siachen Glacier", "country_name_location"] = "Pakistan"
 
-<<<<<<< HEAD
-=======
     ###################
     # COUNTRY-LEVEL: Country in conflict or not (1 or 0)
     ###################
     paths.log.info("estimating country flag 'is_location_of_conflict'...")
 
->>>>>>> bf806166
     # tb_locations = tb_locations.merge(
     #     tb_codes.reset_index(), left_on="country_name_location", right_on="country", how="left"
     # )
 
-<<<<<<< HEAD
-    # Estimate number of conflicts ocurring in each country
-    tb_locations_country = (
-        tb_locations.groupby(["country_name_location", "year", "conflict_type"], as_index=False)["conflict_new_id"]
-        .nunique()
-=======
     # Estimate if a conflict occured in a country, and the number of deaths in it
     tb_locations_country = (
         tb_locations.groupby(["country_name_location", "year", "conflict_type"], as_index=False)
@@ -891,28 +864,20 @@
                 "high": "sum",
             }
         )
->>>>>>> bf806166
         .rename(
             columns={
                 "conflict_new_id": "is_location_of_conflict",
                 "country_name_location": "country",
-<<<<<<< HEAD
-=======
                 "best": "number_deaths",
                 "low": "number_deaths_low",
                 "high": "number_deaths_high",
->>>>>>> bf806166
             }
         )
     )
     assert tb_locations_country["is_location_of_conflict"].notna().all(), "Missing values in `is_location_of_conflict`!"
-<<<<<<< HEAD
-
-=======
     cols_num_deaths = ["number_deaths", "number_deaths_low", "number_deaths_high"]
     for col in cols_num_deaths:
         assert tb_locations_country[col].notna().all(), f"Missing values in `{col}`!"
->>>>>>> bf806166
     # Convert into a binary indicator: 1 (if more than one conflict), 0 (otherwise)
     tb_locations_country["is_location_of_conflict"] = tb_locations_country["is_location_of_conflict"].apply(
         lambda x: 1 if x > 0 else 0
@@ -926,13 +891,9 @@
     )
 
     # Add origins from Natural Earth
-<<<<<<< HEAD
-    tb_locations_country["is_location_of_conflict"].origins += tb_maps["name"].m.origins
-=======
     cols = ["is_location_of_conflict"] + cols_num_deaths
     for col in cols:
         tb_locations_country[col].origins += tb_maps["name"].m.origins
->>>>>>> bf806166
 
     ###################
     # Add conflict type aggregates
@@ -940,34 +901,6 @@
     paths.log.info("adding conflict type aggregates...")
 
     # Add missing conflict types
-<<<<<<< HEAD
-    # Add intrastate (all)
-    tb_locations_country = aggregate_conflict_types(
-        tb=tb_locations_country,
-        parent_name="intrastate",
-        children_names=["intrastate (non-internationalized)", "intrastate (internationalized)"],
-        columns_to_aggregate=["is_location_of_conflict"],
-        columns_to_groupby=["country", "year"],
-    )
-    # Add state-based
-    state_based_conflicts = list(TYPE_OF_CONFLICT_MAPPING.values())
-    tb_locations_country = aggregate_conflict_types(
-        tb=tb_locations_country,
-        parent_name="state-based",
-        children_names=list(state_based_conflicts),
-        columns_to_aggregate=["is_location_of_conflict"],
-        columns_to_groupby=["country", "year"],
-    )
-    # Add all
-    non_state_conflicts = list(TYPE_OF_VIOLENCE_MAPPING.values())
-    tb_locations_country = aggregate_conflict_types(
-        tb=tb_locations_country,
-        parent_name="all",
-        children_names=list(state_based_conflicts + non_state_conflicts),
-        columns_to_aggregate=["is_location_of_conflict"],
-        columns_to_groupby=["country", "year"],
-    )
-=======
     CTYPES_AGGREGATES = {
         "intrastate": ["intrastate (non-internationalized)", "intrastate (internationalized)"],
         "state-based": list(TYPE_OF_CONFLICT_MAPPING.values()),
@@ -1005,7 +938,6 @@
 
     # Drop population column
     tb_locations_country = tb_locations_country.drop(columns=["population"])
->>>>>>> bf806166
 
     ###################
     # REGION-LEVEL: Number of locations with conflict
@@ -1015,17 +947,12 @@
     # Add regions
     cols = ["region", "year", "conflict_type"]
     tb_locations_regions = (
-<<<<<<< HEAD
-        tb_locations.groupby(cols)["country_name_location"]
-        .nunique()
-=======
         tb_locations.groupby(cols)
         .agg(
             {
                 "country_name_location": "nunique",
             }
         )
->>>>>>> bf806166
         .reset_index()
         .sort_values(cols)
         .rename(
@@ -1038,17 +965,12 @@
     # World
     cols = ["year", "conflict_type"]
     tb_locations_world = (
-<<<<<<< HEAD
-        tb_locations.groupby(cols)["country_name_location"]
-        .nunique()
-=======
         tb_locations.groupby(cols)
         .agg(
             {
                 "country_name_location": "nunique",
             }
         )
->>>>>>> bf806166
         .reset_index()
         .sort_values(cols)
         .rename(
@@ -1067,36 +989,6 @@
 
     paths.log.info("adding conflict type aggregates...")
     # Add aggregates of conflict types
-<<<<<<< HEAD
-    tb_locations_regions = aggregate_conflict_types(
-        tb=tb_locations_regions,
-        parent_name="intrastate",
-        children_names=["intrastate (non-internationalized)", "intrastate (internationalized)"],
-        columns_to_aggregate=["number_locations"],
-        columns_to_aggregate_absolute=["number_locations"],
-        columns_to_groupby=["country", "year"],
-    )
-    # Add state-based
-    state_based_conflicts = list(TYPE_OF_CONFLICT_MAPPING.values())
-    tb_locations_regions = aggregate_conflict_types(
-        tb=tb_locations_regions,
-        parent_name="state-based",
-        children_names=list(state_based_conflicts),
-        columns_to_aggregate=["number_locations"],
-        columns_to_aggregate_absolute=["number_locations"],
-        columns_to_groupby=["country", "year"],
-    )
-    # Add all
-    non_state_conflicts = list(TYPE_OF_VIOLENCE_MAPPING.values())
-    tb_locations_regions = aggregate_conflict_types(
-        tb=tb_locations_regions,
-        parent_name="all",
-        children_names=list(state_based_conflicts + non_state_conflicts),
-        columns_to_aggregate=["number_locations"],
-        columns_to_aggregate_absolute=["number_locations"],
-        columns_to_groupby=["country", "year"],
-    )
-=======
     for ctype_agg, ctypes in CTYPES_AGGREGATES.items():
         tb_locations_regions = aggregate_conflict_types(
             tb=tb_locations_regions,
@@ -1106,7 +998,6 @@
             columns_to_aggregate_absolute=["number_locations"],
             columns_to_groupby=["country", "year"],
         )
->>>>>>> bf806166
 
     ###################
     # COMBINE: Country flag + Regional counts
