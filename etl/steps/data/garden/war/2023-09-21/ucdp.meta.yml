--- conflicted
+++ resolved
@@ -121,8 +121,6 @@
 
 
 tables:
-<<<<<<< HEAD
-
   # PARTICIPANT INDICATORS
   ucdp_country:
     common:
@@ -178,63 +176,6 @@
 
           <%- endif -%>
 
-=======
-  # PARTICIPANT INDICATORS
-  ucdp_country:
-    common:
-      presentation:
-        attribution: Uppsala Conflict Data Program and Peace Research Institute Oslo (2023)
-      description_key:
-        - "{definitions.all.conflict_type}"
-        - A country is considered to participate in a conflict if they were a primary participant, which refers to those participants that have the main disagreement of the conflict.
-
-    variables:
-      participated_in_conflict:
-        title: State involved in conflict
-        unit: ""
-        description_short: |-
-          <%- if conflict_type == "state-based" -%>
-          State was a primary participant in at least one interstate, intrastate, or extrasystemic conflict that year.
-
-          <%- elif conflict_type == "intrastate (internationalized)" -%>
-          State was a primary participants in at least one internationalized intrastate conflict that year.
-
-          <%- elif conflict_type == "intrastate (non-internationalized)" -%>
-          State was a primary participants in at least one non-internationalized intrastate conflict that year.
-
-          <%- elif conflict_type == "one-sided violence" -%>
-          State was a primary participants in at least one instance of one-sided violence that year.
-
-          <% else -%>
-          State was a primary participants in at least one << conflict_type >> conflict that year.
-
-          <%- endif -%>
-        description_key:
-          - |-
-            '1' indicates that the state participated in a conflict. '0' indicates that the state did not participate in a conflict.
-
-      number_participants:
-        title: Number of states involved in conflicts
-        unit: "states"
-        description_short: |-
-          <%- if conflict_type == "state-based" -%>
-          Included are states that were primary participants in at least one interstate, intrastate, or extrasystemic conflict that year.
-
-          <%- elif conflict_type == "intrastate (internationalized)" -%>
-          Included are states that were primary participants in at least one internationalized intrastate conflict that year.
-
-          <%- elif conflict_type == "intrastate (non-internationalized)" -%>
-          Included are states that were primary participants in at least one non-internationalized intrastate conflict that year.
-
-          <%- elif conflict_type == "one-sided violence" -%>
-          Included are states that were primary participants in at least one instance of one-sided violence that year.
-
-          <% else -%>
-          Included are states that were primary participants in at least one << conflict_type >> conflict that year.
-
-          <%- endif -%>
-
->>>>>>> 5649c269
   # LOCATION INDICATORS
   ucdp_locations:
 
