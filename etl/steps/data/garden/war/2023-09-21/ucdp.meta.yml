definitions:
  common:
    presentation:
      topic_tags:
        - War & Peace
  all:
    selectedEntityNames: &selected_entities
      - Africa
      - Americas
      - Asia and Oceania
      - Europe
      - Middle East
    deaths_included: |-
      Deaths of combatants and civilians due to fighting are included.
    conflict_type_ongoing: |-
      <%- if conflict_type == "all" -%>
      An ongoing armed conflict is a disagreement between organized groups, or between one organized group and civilians, that causes at least 25 deaths during a year.
      <%- elif conflict_type == "interstate" -%>
      An interstate conflict is a conflict between states that causes at least 25 deaths during a year.
      <%- elif conflict_type == "intrastate" -%>
      An intrastate conflict is a conflict between a state and a non-state armed group that causes at least 25 deaths during a year.
      <%- elif conflict_type == "intrastate (internationalized)" -%>
      An internationalized intrastate conflict is a conflict between a state and a non-state armed group, with involvement of a foreign state, that causes at least 25 deaths during a year.
      <%- elif conflict_type == "intrastate (non-internationalized)" -%>
      A non-internationalized intrastate conflict is a conflict between a state and a non-state armed group, without involvement of a foreign state, that causes at least 25 deaths during a year.
      <%- elif conflict_type == "non-state conflict" -%>
      A non-state conflict is a conflict between non-state armed groups that causes at least 25 deaths during a year.
      <%- elif conflict_type == "one-sided violence" -%>
      One-sided violence is the use of armed force by a state or non-state armed group against civilians that causes at least 25 deaths during a year.
      <%- elif conflict_type == "state-based" -%>
      A state-based conflict is a conflict between two armed groups, at least one of which is a state, that causes at least 25 deaths during a year.
      <%- endif -%>
    location_conflicts_method: |-
<<<<<<< HEAD
      UCDP provides geo coordinates of each conflict event. We have mapped this coordinates to countries by means of the Natural Earth dataset.
=======
      UCDP provides geographical coordinates of each conflict event. We have mapped this coordinates to countries by means of the Natural Earth dataset.
>>>>>>> bf806166

      In some instances, the event's coordinates fall within the borders of a country. Other times, the event's coordinates fall outside the borders of a country. In the latter case, we have mapped the event to the country that is closest to the event's coordinates.

      Conflict event with id "53238" and relid "PAK-2003-1-345-88" was assigned to "Siachen Glacier" by Natural Earth. We have mapped it to "Pakistan" following the text in the where_description field in the source data. This says "Giang sector in Siachen, Pakistani Kashmir".

  number_deaths:
    description_short: |-
      <%- if conflict_type == "all" -%>
      The << estimate >> estimate of the number of deaths in all ongoing armed conflicts in each year. This includes interstate, intrastate, extrasystemic, and non-state conflicts, as well as one-sided violence.
      <%- elif conflict_type == "interstate" -%>
      The << estimate >> estimate of the number of deaths in ongoing interstate conflicts in each year.
      <%- elif conflict_type == "intrastate" -%>
      The << estimate >> estimate of the number of deaths in ongoing intrastate conflicts in each year.
      <%- elif conflict_type == "intrastate (internationalized)" -%>
      The << estimate >> estimate of the number of deaths in ongoing internationalized intrastate conflicts in each year.
      <%- elif conflict_type == "intrastate (non-internationalized)" -%>
      The << estimate >> estimate of the number of deaths in ongoing non-internationalized intrastate conflicts in each year.
      <%- elif conflict_type == "non-state conflict" -%>
      The << estimate >> estimate of the number of deaths in ongoing non-state conflicts in each year.
      <%- elif conflict_type == "one-sided violence" -%>
      The << estimate >> estimate of the number of deaths in conflicts of one-sided violence in each year.
      <%- elif conflict_type == "state-based" -%>
      The << estimate >> estimate of the number of deaths in conflicts of state-based conflicts in each year.
      <%- endif -%>
    description_key: &description_key_deaths
      - |-
        {definitions.all.conflict_type_ongoing}
      - |-
        {definitions.all.deaths_included}

  number_ongoing_conflicts:
    description_short: |-
      <%- if conflict_type == "all" -%>
      The number of all ongoing armed conflicts in each year. This includes interstate, intrastate, extrasystemic, and non-state conflicts, as well as one-sided violence
      <%- elif conflict_type == "interstate" -%>
      The number of ongoing interstate conflicts in each year
      <%- elif conflict_type == "intrastate" -%>
      The number of ongoing intrastate conflicts in each year
      <%- elif conflict_type == "intrastate (internationalized)" -%>
      The number of ongoing internationalized intrastate conflicts in each year
      <%- elif conflict_type == "intrastate (non-internationalized)" -%>
      The number of ongoing non-internationalized intrastate conflicts in each year
      <%- elif conflict_type == "extrasystemic" -%>
      The number of ongoing extrasystemic conflicts in each year
      <%- elif conflict_type == "non-state conflict" -%>
      The number of non-state conflicts in each year
      <%- elif conflict_type == "one-sided violence" -%>
      The number of conflicts of one-sided violence in each year
      <%- elif conflict_type == "state-based" -%>
      The number of state-based conflicts in each year
      <%- endif -%>
    description_key: &description_key_ongoing
      - |-
        {definitions.all.conflict_type_ongoing}
      - We count a conflict as ongoing in a region even if the conflict is also ongoing in other regions. The sum across all regions can therefore be higher than the total number of ongoing conflicts.

  number_new_conflicts:
    description_short: |-
      <%- if conflict_type == "all" -%>
      The number of new armed conflicts in each year. This includes interstate, intrastate, extrasystemic, and non-state conflicts, as well as one-sided violence
      <%- elif conflict_type == "interstate" -%>
      The number of new interstate conflicts in each year
      <%- elif conflict_type == "intrastate" -%>
      The number of new intrastate conflicts in each year
      <%- elif conflict_type == "intrastate (internationalized)" -%>
      The number of new internationalized intrastate conflicts in each year
      <%- elif conflict_type == "intrastate (non-internationalized)" -%>
      The number of new non-internationalized intrastate conflicts in each year
      <%- elif conflict_type == "extrasystemic" -%>
      The number of new extrasystemic conflicts in each year
      <%- elif conflict_type == "non-state conflict" -%>
      The number of new non-state conflicts in each year
      <%- elif conflict_type == "one-sided violence" -%>
      The number of new conflicts of one-sided violence in each year
      <%- elif conflict_type == "state-based" -%>
      The number of new state-based conflicts in each year
      <%- endif -%>
    description_key: &description_key_new
      - |-
        <% if conflict_type == "all" %>
        A new armed conflict is a disagreement between organized groups, or between one organized group and civilians, that causes at least 25 deaths during a year for the first time.
        <% elif conflict_type == "interstate" %>
        A new interstate conflict is a conflict between states that causes at least 25 deaths during a year for the first time.
        <% elif conflict_type == "intrastate" %>
        A new intrastate conflict is a conflict between a state and a non-state armed group that causes at least 25 deaths during a year for the first time.
        <% elif conflict_type == "intrastate (internationalized)" %>
        A new internationalized intrastate conflict is a conflict between a state and a non-state armed group, with involvement of a foreign state, that causes at least 25 deaths during a year for the first time. We also only count an internationalized intrastate conflict as new when the conflict overall started that year, not if it became internationalized.
        <% elif conflict_type == "intrastate (non-internationalized)" %>
        A new non-internationalized intrastate conflict is a conflict between a state and a non-state armed group, without involvement of a foreign state, that causes at least 25 deaths during a year for the first time. We also only count a non-internationalized intrastate conflict as new when the conflict overall started that year, not if it stopped being internationalized.
        <% elif conflict_type == "extrasystemic" %>
        A new extrasystemic conflict is a conflict between a state and a non-state armed group outside its territory that causes at least 25 deaths during a year for the first time.
        <% elif conflict_type == "non-state conflict" %>
        A new non-state conflict is a conflict between non-state armed groups that causes at least 25 deaths during a year for the first time.
        <% elif conflict_type == "one-sided violence" %>
        New one-sided violence is the use of armed force by a state or non-state armed group against civilians that causes at least 25 deaths during a year for the first time.
        <% elif conflict_type == "state-based" %>
        A new state-based conflict is a conflict between two armed groups, at least one of which is a state, that causes at least 25 deaths during a year.
        <% endif %>
      - We only count a conflict as new when the conflict overall started that year, not if it became active again.
      - We count a conflict as new in a region even if the conflict started earlier or at the same time in another region. The sum across all regions can therefore be higher than the total number of new conflicts.


dataset:
  title: History of war (UCDP, 2023)
  description: |-
    This dataset provides information on armed conflicts, using data from the UCDP Georeferenced Event Dataset (version 23.1), the UCDP/PRIO Armed Conflict Dataset (version 23.1), and the UCDP Battle-Related Deaths Dataset (version 23.1).

    We aggregate the UCDP Georeferenced Event Dataset up to the year and world (region) to identify all conflict deaths, non-state conflicts, and one-sided violence.

    We use the UCDP/PRIO Armed Conflict Dataset to identify state-based conflicts: interstate, intrastate (all, internationalized, and non-internationalized), and extrasystemic.

    We use the UCDP Battle-Related Deaths Dataset to link deaths in the Georeferenced Event Dataset to types of state-based conflicts in the UCDP/PRIO Armed Conflict Dataset.

    We combine these datasets to provide information on the number of ongoing and new conflicts, the number of ongoing and new conflict types, as well as the number of deaths in ongoing conflicts and conflict types.

    Deaths of combatants and civilians due to fighting are included.

    The Georeferenced Event Dataset has been extracted from the UCDP systems at a certain point in time. However, the UCDP team works with the data all year round, including revisions and updates. Therefore, their dashboard
    might show slightly more up-to-date data, which sometimes result in minor discrepancies in the data.

    We use the world regions as defined by UCDP/PRIO: Africa, Americas, Asia, Europe, and Middle East. These are defined based on Gleditsch and Ward codes. Find the complete mapping at
    http://ksgleditsch.com/data/iisystem.dat (states) and http://ksgleditsch.com/data/microstatessystem.dat (micro-states):

      • Americas: 2-199

      • Europe: 200-399

      • Africa: 400-626

      • Middle East: 630-699

      • Asia and Oceania: 700-999

    You can find more information about the data in our article: [To be published]

    This dataset contains information on armed conflicts - state, non-state and one-sided conflicts, in the period of 1989 and 2022.


tables:
  # COUNTRY-LEVEL
  ucdp_country:
    variables:
      participated_in_conflict:
        title: Participated in conflict
        unit: ""
        display:
          numDecimalPlaces: 0
        description_short: |-
          Whether the country participated in a conflict (of a specific kind) in a given year.

      number_participants:
        title: Number of countries in conflict
        unit: "countries"
        display:
          numDecimalPlaces: 0
        description_short: |-
          The number of countries that participated in a conflict (of a specific kind) in a given year and region.

  ucdp_locations:
    common:
      description_processing: |-
        {definitions.all.location_conflicts_method}
    variables:
      is_location_of_conflict:
        title: Location of conflict
        unit: ""
        display:
          numDecimalPlaces: 0
        description_short: |-
<<<<<<< HEAD
          Whether there was at least one conflict (of a specific kind) event in the country in a given year.
=======
          Whether there was at least one conflict event, for a given country, year and and conflict type.
>>>>>>> bf806166
        description_key:
          - |-
            '1' indicates that there was a conflict event in the given country. '0' indicates that there was no conflict event in the given country.
      number_locations:
        title: Number of countries being locations of conflicts
        unit: "countries"
        display:
          numDecimalPlaces: 0
        description_short: |-
<<<<<<< HEAD
          The number of countries where at least one conflict (of a specific kind) event occurred, for a given year and region.
=======
          The number of countries where at least one conflict event occurred, for a given year and and conflict type.

      number_deaths:
        title: Number of conflict deaths in a country (best estimate)
        unit: "deaths"
        display:
          numDecimalPlaces: 0
        description_short: |-
          The best estimate on the number of deaths from conflict events that occurred in a country, for a given year and and conflict type.

      number_deaths_low:
        title: Number of conflict deaths in a country (low estimate)
        unit: "deaths"
        display:
          numDecimalPlaces: 0
        description_short: |-
          The low estimate on the number of deaths from conflict events that occurred in a country, for a given year and and conflict type.

      number_deaths_high:
        title: Number of conflict deaths in a country (high estimate)
        unit: "deaths"
        display:
          numDecimalPlaces: 0
        description_short: |-
          The high estimate on the number of deaths from conflict events that occurred in a country, for a given year and and conflict type.

      death_rate:
        title: Death rate of conflicts located in a country (best estimate)
        unit: "deaths per 100,000 people"
        display:
          numDecimalPlaces: 1
        description_short: |-
          The best estimate on the death rate from conflict events that occurred in a country, for a given year and and conflict type.

      death_rate_low:
        title: Death rate of conflicts located in a country (low estimate)
        unit: "deaths per 100,000 people"
        display:
          numDecimalPlaces: 1
        description_short: |-
          The low estimate on the death rate from conflict events that occurred in a country, for a given year and and conflict type.

      death_rate_high:
        title: Death rate of conflicts located in a country (high estimate)
        unit: "deaths per 100,000 people"
        display:
          numDecimalPlaces: 1
        description_short: |-
          The high estimate on the death rate from conflict events that occurred in a country, for a given year and and conflict type.

>>>>>>> bf806166

  ucdp:
    variables:
      ##################
      # Ongoing deaths #
      ##################
      number_deaths_ongoing_conflicts:
        title: Number of deaths in ongoing conflicts (best estimate)
        unit: deaths
        description_short: |-
          <% set estimate = "best" %>
          {definitions.number_deaths.description_short}
        description_key: *description_key_deaths
        display:
          numDecimalPlaces: 0
        presentation:
          grapher_config:
            selectedEntityNames: *selected_entities

      number_deaths_ongoing_conflicts_high:
        title: Number of deaths in ongoing conflicts (high estimate)
        unit: deaths
        description_short: |-
          <% set estimate = "high" %>
          {definitions.number_deaths.description_short}
        description_key: *description_key_deaths
        display:
          numDecimalPlaces: 0
        presentation:
          grapher_config:
            selectedEntityNames: *selected_entities

      number_deaths_ongoing_conflicts_low:
        title: Number of deaths in ongoing conflicts (low estimate)
        unit: deaths
        description_short: |-
          <% set estimate = "low" %>
          {definitions.number_deaths.description_short}
        description_key: *description_key_deaths
        display:
          numDecimalPlaces: 0
        presentation:
          grapher_config:
            selectedEntityNames: *selected_entities

      number_deaths_ongoing_conflicts_per_capita:
        title: Number of deaths in ongoing conflicts (best estimate, per capita)
        unit: deaths per 100,000 people
        description_short: |-
          <% set estimate = "best" %>
          {definitions.number_deaths.description_short}
        description_key: *description_key_deaths
        display:
          numDecimalPlaces: 1
        presentation:
          grapher_config:
            selectedEntityNames: *selected_entities

      number_deaths_ongoing_conflicts_high_per_capita:
        title: Number of deaths in ongoing conflicts (high estimate, per capita)
        unit: deaths per 100,000 people
        description_short: |-
          <% set estimate = "high" %>
          {definitions.number_deaths.description_short}
        description_key: *description_key_deaths
        display:
          numDecimalPlaces: 1
        presentation:
          grapher_config:
            selectedEntityNames: *selected_entities

      number_deaths_ongoing_conflicts_low_per_capita:
        title: Number of deaths in ongoing conflicts (low estimate, per capita)
        unit: deaths per 100,000 people
        description_short: |-
          <% set estimate = "low" %>
          {definitions.number_deaths.description_short}
        description_key: *description_key_deaths
        display:
          numDecimalPlaces: 1
        presentation:
          grapher_config:
            selectedEntityNames: *selected_entities

      #####################
      # Ongoing conflicts #
      #####################
      number_ongoing_conflicts:
        title: Number of ongoing conflicts
        unit: conflicts
        description_short: |-
          {definitions.number_ongoing_conflicts.description_short}.
        description_key: *description_key_ongoing
        display:
          numDecimalPlaces: 0
        presentation:
          grapher_config:
            selectedEntityNames: *selected_entities

      number_ongoing_conflicts_per_country:
        title: Number of ongoing conflicts per country
        unit: conflicts per country
        description_short: |-
          {definitions.number_ongoing_conflicts.description_short}, divided by the number of countries in the region.
        description_key: *description_key_ongoing
        display:
          numDecimalPlaces: 3
        presentation:
          grapher_config:
            selectedEntityNames: *selected_entities

      number_ongoing_conflicts_per_country_pair:
        title: Number of ongoing conflicts per country-pair
        unit: conflicts per country-pair
        description_short: |-
          {definitions.number_ongoing_conflicts.description_short}, divided by the number of country-pairs in the region.
        description_key: *description_key_ongoing
        display:
          numDecimalPlaces: 5
        presentation:
          grapher_config:
            selectedEntityNames: *selected_entities

      #################
      # New conflicts #
      #################
      number_new_conflicts:
        title: Number of new conflicts
        unit: conflicts
        description_short: |-
          {definitions.number_new_conflicts.description_short}
        description_key: *description_key_new
        display:
          numDecimalPlaces: 0
        presentation:
          grapher_config:
            selectedEntityNames: *selected_entities

      number_new_conflicts_per_country:
        title: Number of new conflicts per country
        unit: conflicts per country
        description_short: |-
          {definitions.number_new_conflicts.description_short}, divided by the number of countries in the region.
        description_key: *description_key_new
        display:
          numDecimalPlaces: 3
        presentation:
          grapher_config:
            selectedEntityNames: *selected_entities

      number_new_conflicts_per_country_pair:
        title: Number of new conflicts per country-pair
        unit: conflicts per country-pair
        description_short: |-
          {definitions.number_new_conflicts.description_short}, divided by the number of country-pairs in the region.
        description_key: *description_key_new
        display:
          numDecimalPlaces: 5
        presentation:
          grapher_config:
            selectedEntityNames: *selected_entities<|MERGE_RESOLUTION|>--- conflicted
+++ resolved
@@ -31,11 +31,7 @@
       A state-based conflict is a conflict between two armed groups, at least one of which is a state, that causes at least 25 deaths during a year.
       <%- endif -%>
     location_conflicts_method: |-
-<<<<<<< HEAD
-      UCDP provides geo coordinates of each conflict event. We have mapped this coordinates to countries by means of the Natural Earth dataset.
-=======
       UCDP provides geographical coordinates of each conflict event. We have mapped this coordinates to countries by means of the Natural Earth dataset.
->>>>>>> bf806166
 
       In some instances, the event's coordinates fall within the borders of a country. Other times, the event's coordinates fall outside the borders of a country. In the latter case, we have mapped the event to the country that is closest to the event's coordinates.
 
@@ -205,11 +201,7 @@
         display:
           numDecimalPlaces: 0
         description_short: |-
-<<<<<<< HEAD
-          Whether there was at least one conflict (of a specific kind) event in the country in a given year.
-=======
           Whether there was at least one conflict event, for a given country, year and and conflict type.
->>>>>>> bf806166
         description_key:
           - |-
             '1' indicates that there was a conflict event in the given country. '0' indicates that there was no conflict event in the given country.
@@ -219,9 +211,6 @@
         display:
           numDecimalPlaces: 0
         description_short: |-
-<<<<<<< HEAD
-          The number of countries where at least one conflict (of a specific kind) event occurred, for a given year and region.
-=======
           The number of countries where at least one conflict event occurred, for a given year and and conflict type.
 
       number_deaths:
@@ -272,7 +261,6 @@
         description_short: |-
           The high estimate on the death rate from conflict events that occurred in a country, for a given year and and conflict type.
 
->>>>>>> bf806166
 
   ucdp:
     variables:
