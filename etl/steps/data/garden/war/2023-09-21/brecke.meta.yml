--- conflicted
+++ resolved
@@ -50,11 +50,8 @@
       - "{definitions.all.interstate_conflicts}"
       - Deaths of combatants and civilians due to fighting, disease, and starvation are included.
       - For conflicts without any deaths estimate, we conservatively coded the Conflict Catalog's lower bound for including a conflict, 32 deaths each year.
-<<<<<<< HEAD
       - If a conflict lasted more than one year, we distributed its deaths evenly across years.
-=======
 
->>>>>>> 5649c269
 
   number_ongoing_conflicts:
     description_short: |-
@@ -183,18 +180,10 @@
 
     We change the world regions in the data. The list belows lists these, along with the codes of the countries in them. Find the complete list of country codes at https://correlatesofwar.org/wp-content/uploads/states2016.csv.
 
-<<<<<<< HEAD
       - Africa (from East & South Africa, North Africa, and West & Central Africa): 402-626
       - Americas (from North America, Central America, and the Caribbean and South America): 2-165
       - Asia and Oceania (from Central Asia, East Asia, South Asia, and Southeast Asia): 700-990
       - Europe (from Eastern Europe and Western Europe): 200-395, 640
       - Middle East (from Arabian Peninsula and Iran west to Syria): 630, 645-698
-=======
-    - Africa (from East & South Africa, North Africa, and West & Central Africa): 402-626
-    - Americas (from North America, Central America, and the Caribbean and South America): 2-165
-    - Asia and Oceania (from Central Asia, East Asia, South Asia, and Southeast Asia): 700-990
-    - Europe (from Eastern Europe and Western Europe): 200-395, 640
-    - Middle East (from Arabian Peninsula and Iran west to Syria): 630, 645-698
->>>>>>> 5649c269
 
     You can find more information about the data in our article: [To be published]