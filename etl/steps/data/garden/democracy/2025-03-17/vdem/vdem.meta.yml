--- conflicted
+++ resolved
@@ -11,7 +11,7 @@
 
       {definitions.auxiliary.description_imputes}
     description_processing_no_impute: |-
-      ## Region aggregates
+      ### Region aggregates
       The default regional aggregates (including values for the World) have been estimated by averaging the country values. These are only estimated when data for most countries and populations is available (i.e. 70% for most continents). We have used the list of countries in 1900 as a reference.
 
       In addition, regional aggregates with names like "Region (population-weighted)"" (including values for World) have been estimated by averaging the country values weighted by population. The population values are from the UN WPP 2024 revision dataset. These are only estimated when 70% of people in region have data for the given year.
@@ -73,15 +73,10 @@
       display:
         numDecimalPlaces: 0
       description_processing: &processing_regions |-
-<<<<<<< HEAD
-        ## Region aggregates
-        {definitions.auxiliary.description_processing_no_impute}
-=======
         ### Region aggregates
         The default regional aggregates (including values for the World) have been estimated by averaging the country values. These are only estimated when data for most countries and populations is available (i.e. 70% for most continents). We have used the list of countries in 1900 as a reference.
 
         In addition, regional aggregates with names like "Region (population-weighted)"" (including values for World) have been estimated by averaging the country values weighted by population. The population values are from the UN WPP 2024 revision dataset. These are only estimated when 70% of people in region have data for the given year.
->>>>>>> 3594429c
 
         {definitions.auxiliary.description_imputes}
       description_key:
