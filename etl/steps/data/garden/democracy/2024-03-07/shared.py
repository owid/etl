from pathlib import Path
from typing import Any, Callable, Dict, List, Optional, Tuple, cast

import numpy as np
import pandas as pd
import yaml
from owid.catalog import Dataset, Table
from owid.catalog.tables import concat

from etl.data_helpers import geo

SEPARATOR = "."
# REGION AGGREGATES
REGIONS = {
    "Africa": {
        "additional_members": [
            "Somaliland",
            "Zanzibar",
        ]
    },
    "Asia": {
        "additional_members": [
            "Palestine/Gaza",
            "Palestine/West Bank",
        ]
    },
    "North America": {},
    "South America": {},
    "Europe": {
        "additional_members": [
            "Baden",
            "Bavaria",
            "Brunswick",
            "Duchy of Nassau",
            "Hamburg",
            "Hanover",
            "Hesse Electoral",
            "Hesse Grand Ducal",
            "Mecklenburg Schwerin",
            "Modena",
            "Oldenburg",
            "Parma",
            "Piedmont-Sardinia",
            "Saxe-Weimar-Eisenach",
            "Saxony",
            "Tuscany",
            "Two Sicilies",
            "Wurttemberg",
        ]
    },
    "Oceania": {},
}


def from_wide_to_long(
    tb: Table,
    indicator_name_callback: Optional[Callable] = None,
    indicator_category_callback: Optional[Callable] = None,
    column_dimension_name: str = "category",
    separator: str = SEPARATOR,
) -> Table:
    """Format a particular shape of table from wide to long format.

    tb: Table with wide format.
    indicator_name_callback: Function to extract the indicator name from the column name.
    indicator_category_callback: Function to extract the indicator category from the column name.

    If no `indicator_name_callback` and `indicator_category_callback` are provided, it proceed expects the following input:

    | year | country | indicator_a_1 | indicator_a_2 | indicator_b_1 | indicator_b_2 |
    |------|---------|---------------|---------------|---------------|---------------|
    | 2000 |   USA   |       1       |       2       |       3       |       4       |
    | 2000 |   CAN   |       5       |       6       |       7       |       8       |

    and then generates the output:

    | year | country |  category  | indicator_a | indicator_b |
    |------|---------|------------|-------------|-------------|
    | 2000 | USA     | category_1 |      1      |       3     |
    | 2000 | USA     | category_2 |      2      |       4     |
    """
    tb_ = tb.copy()

    # Melt the DataFrame to long format
    tb_ = tb_.melt(id_vars=["year", "country"], var_name="indicator_type", value_name="value")

    # Get callables
    if indicator_name_callback is None:

        def default_indicator_name(x):
            assert len(x.split(separator)) == 2
            return x.split(separator)[0]

        indicator_name_callback = default_indicator_name

    if indicator_category_callback is None:

        def default_indicator_category(x):
            assert len(x.split(separator)) == 2
            return x.split(separator)[-1]

        indicator_category_callback = default_indicator_category

    # Extract indicator names and types
    tb_["indicator"] = tb_["indicator_type"].apply(indicator_name_callback)
    tb_[column_dimension_name] = tb_["indicator_type"].apply(indicator_category_callback)

    # Drop the original 'indicator_type' column as it's no longer needed
    tb_.drop("indicator_type", axis=1, inplace=True)

    # Pivot the table to get 'indicator_a' and 'indicator_b' as separate columns
    tb_ = tb_.pivot(index=["year", "country", column_dimension_name], columns="indicator", values="value").reset_index()

    # Rename the columns to match your requirements
    tb_.columns.name = None  # Remove the hierarchy

    return tb_


def expand_observations(tb: Table) -> Table:
    """Expand to have a row per (year, country)."""
    # Add missing years for each triplet ("warcode", "campcode", "ccode")

    # List of countries
    regions = set(tb["country"])

    # List of possible years
    years = np.arange(tb["year"].min(), tb["year"].max() + 1)

    # New index
    new_idx = pd.MultiIndex.from_product([years, regions], names=["year", "country"])

    # Reset index
    tb = tb.set_index(["year", "country"]).reindex(new_idx).reset_index()

    # Type of `year`
    tb["year"] = tb["year"].astype("int")
    return tb


def add_population_in_dummies(
    tb: Table,
    ds_population: Dataset,
    expected_countries_without_population: Optional[List[str]] = None,
    drop_population: bool = True,
):
    # Add population column
    tb = geo.add_population_to_table(
        tb,
        ds_population,
        interpolate_missing_population=True,
        expected_countries_without_population=expected_countries_without_population,
    )
    tb = cast(Table, tb.dropna(subset="population"))
    # Add metadata (origins combined indicator+population)
    cols = [col for col in tb.columns if col not in ["year", "country", "population"]]
    meta = {col: tb[col].metadata for col in cols} | {"population": tb["population"].metadata}
    ## Encode population in indicators: Population if 1, 0 otherwise
    tb[cols] = tb[cols].multiply(tb["population"], axis=0)
    if drop_population:
        tb = tb.drop(columns="population")
    ## Add metadata back (combine origins from population)
    for col in cols:
        metadata = meta[col]
        metadata.origins += meta["population"].origins
        tb[col].metadata = meta[col]

    return tb


def make_table_with_dummies(
    tb: Table,
    indicators: List[Dict[str, Any]],
    separator: str = SEPARATOR,
) -> Table:
    """Format table to have dummy indicators.

    From a table with categorical indicators, create a new table with dummy indicator for each indicator-category pair.

    Example input:

    | year | country |  regime   | regime_amb |
    |------|---------|-----------|------------|
    | 2000 |   USA   |     1     |      0     |
    | 2000 |   CAN   |     0     |      1     |
    | 2000 |   DEU   |    NaN    |      NaN   |


    Example output:

    | year | country | regime.0 | regime.1 | regime.-1 | regime_amb.0 | regime_amb.0 | regime_amb.-1 |
    |------|---------|----------|----------|-----------|--------------|--------------|---------------|
    | 2000 |   USA   |    0     |    1     |     0     |      1       |      0       |       0       |
    | 2000 |   CAN   |    1     |    0     |     0     |      0       |      1       |       0       |
    | 2000 |   DEU   |    0     |    0     |     1     |      0       |      0       |       1       |

    Note that '-1' denotes NA (missing value) category.

    The argument `indicators` contains the indicators for which we will create dummies, along with other associated paramters. Example:

    {
        "name": "regime_amb_row_owid",
        "name_new": "num_countries_regime_amb",
        # "values_expected": set(map(str, range(10))),
        "values_expected": {
            "0": "closed autocracy",
            "1": "closed (maybe electoral) autocracy",
            "2": "electoral (maybe closed) autocracy",
            "3": "electoral autocracy",
            "4": "electoral autocracy (maybe electoral democracy)",
            "5": "electoral democracy (maybe electoral autocracy)",
            "6": "electoral democracy",
            "7": "electoral democracy (maybe liberal democracy)",
            "8": "liberal democracy (maybe electoral democracy)",
            "9": "liberal democracy",
        },
        "has_na": True,
    }
    """
    tb_ = tb.copy()

    # Convert to string
    indicator_names = [indicator["name"] for indicator in indicators]
    tb_[indicator_names] = tb_[indicator_names].astype("string")

    # Sanity check that the categories for each indicator are as expected
    for indicator in indicators:
        values_expected = indicator["values_expected"]
        # Check and fix NA (convert NAs to -1 category)
        if indicator["has_na"]:
            # Assert that there are actually NaNs
            assert tb_[indicator["name"]].isna().any(), f"No NA found in {indicator['name']}!"
            # If NA, we should not have category '-1', otherwise these would get merged!
            assert "-1" not in set(
                tb_[indicator["name"]].unique()
            ), f"Error for indicator `{indicator['name']}`. Found -1, which is not allowed when `has_na=True`!"
            tb_[indicator["name"]] = tb_[indicator["name"]].fillna("-1")
            # Add '-1' as a possible category
            if isinstance(values_expected, dict):
                indicator["values_expected"]["-1"] = "-1"
            else:
                values_expected |= {"-1"}
        else:
            assert not tb_[indicator["name"]].isna().any(), f"NA found in {indicator['name']}!"

        values_found = set(tb_[indicator["name"]].unique())
        assert values_found == set(
            values_expected
        ), f"Error for indicator `{indicator['name']}`. Expected {set(values_expected)} but found {values_found}"

        # Rename dimension values
        if isinstance(values_expected, dict):
            tb_[indicator["name"]] = tb_[indicator["name"]].map(indicator["values_expected"])

    ## Rename columns
    tb_ = tb_.rename(
        columns={indicator["name"]: indicator.get("name_new", indicator["name"]) for indicator in indicators}
    )
    indicator_names = [indicator.get("name_new", indicator["name"]) for indicator in indicators]

    ## Get dummy indicator table
    tb_ = cast(Table, pd.get_dummies(tb_, dummy_na=True, columns=indicator_names, dtype=int, prefix_sep=separator))

    ## Add missing metadata to dummy indicators
    dummy_cols = []
    for indicator in indicators:
        name_new = indicator.get("name_new", indicator["name"])
        ## get list of dummy indicator column names
        if isinstance(indicator["values_expected"], dict):
            dummy_columns = [f"{name_new}{separator}{v}" for v in indicator["values_expected"].values()]
        else:
            dummy_columns = [f"{name_new}{separator}{v}" for v in indicator["values_expected"]]
        ## assign metadata to dummy column indicators
        for col in dummy_columns:
            tb_[col].metadata = tb[indicator["name"]].metadata
        dummy_cols.extend(dummy_columns)

    ### Select subset of columns
    tb_ = tb_.loc[:, ["year", "country"] + dummy_cols]

    return tb_


def add_regions_and_global_aggregates(
    tb: Table,
    ds_regions: Dataset,
    regions: Optional[Dict[str, Any]] = None,
    aggregations: Optional[Dict[str, str]] = None,
    min_num_values_per_year: Optional[int] = None,
    aggregations_world: Optional[Dict[str, str]] = None,
    short_name: str = "region_counts",
) -> Table:
    """Add regions, and world aggregates."""
    # Copy
    tb_ = tb.copy()

    # Regions considered
    if regions is None:
        regions = REGIONS

    # Add regions
    tb_regions = geo.add_regions_to_table(
        tb_.copy(),
        ds_regions,
        regions=regions,
        aggregations=aggregations,
        min_num_values_per_year=min_num_values_per_year,
    )
    tb_regions = tb_regions.loc[tb_regions["country"].isin(regions.keys())]

    # Add world
    if aggregations_world is None:
        tb_world = tb.groupby("year", as_index=False).sum(numeric_only=True, min_count=1).assign(country="World")
    else:
        tb_world = tb.groupby("year", as_index=False).agg(aggregations_world).assign(country="World")
    tb = concat([tb_regions, tb_world], ignore_index=True, short_name="region_counts")

    return tb


def add_count_years_in_regime(
    tb: Table,
    columns: List[Tuple[str, str, int]],
<<<<<<< HEAD
    na_is_zero: bool = False,
=======
>>>>>>> 47842188
) -> Table:
    """Add years in a certain regime.

    Two types of counters are generated:
        - Age: Number of years consecutively with a certain regime type.
        - Experience: Number of years with a certain regime type.
<<<<<<< HEAD

    columns: List of tuples with 3 elements: (colname, col_newname, threshold).
    na_is_zero: NaN values (i.e. can't be classified based on the threshold) are classified into the negative class (i.e. 0).
    """

    def _count_years_in_regime(tb, col, col_new, th, na_is_zero=False):
        """Groups are created as (-inf, th] and (th, inf).

        If NaN is found, we assume that the country is not in the regime.
        """
        col_th = "thresholded"

        tb[col_th] = pd.cut(tb[col], bins=[-float("inf"), th, float("inf")], labels=[0, 1]).astype("Int64")
        if na_is_zero:
            tb[col_th] = tb[col_th].fillna(0)
=======
    """

    def _count_years_in_regime(tb, col, col_new, th):
        col_th = "thresholded"

        tb[col_th] = pd.cut(tb[col], bins=[-float("inf"), th, float("inf")], labels=[0, 1]).astype(int)
>>>>>>> 47842188
        # Add age of democracy
        tb[f"age_{col_new}"] = tb.groupby(["country", tb[col_th].fillna(0).eq(0).cumsum()])[col_th].cumsum().astype(int)
        tb[f"age_{col_new}"] = tb[f"age_{col_new}"].copy_metadata(tb[col])
        # Add experience with democracy
        tb[f"experience_{col_new}"] = tb.groupby("country")[col_th].cumsum().astype(int)
        tb[f"experience_{col_new}"] = tb[f"age_{col_new}"].copy_metadata(tb[col])
        # Sanity check
        assert (tb.loc[tb[col_th] == 1, f"age_{col_new}"] != 0).all(), "Negative age found!"
        assert (tb.loc[tb[col_th] == 1, f"experience_{col_new}"] != 0).all(), "Negative age found!"
        # Drop unused columns
        tb = tb.drop(columns=[col_th])
        return tb

    if columns:
        for col in columns:
            assert len(col) == 3, "Columns should be a list of tuples with 3 elements: (colname, col_newname, col_th)"
<<<<<<< HEAD
            tb = _count_years_in_regime(tb, *col, na_is_zero=na_is_zero)
=======
            tb = _count_years_in_regime(tb, *col)
>>>>>>> 47842188
    return tb


def add_age_groups(
    tb: Table,
    column: str,
    column_raw: str,
    threshold: int,
    category_names: Dict[Any, str],
    age_bins: List[int | float] | None = None,
) -> Table:
    """Create category for `column`."""
    column_new = f"group_{column}"

    if age_bins is None:
        age_bins = [0, 18, 30, 60, 90, float("inf")]

    # Create age group labels
    assert len(age_bins) > 1, "There should be at least two age groups."
    labels = []
    for i in range(len(age_bins) - 1):
        labels.append(f"{age_bins[i]+1}-{age_bins[i+1]} years".replace("-inf", "+"))

    # Create variable for age group of electoral demcoracies
    tb[column_new] = pd.cut(
        tb[column],
        bins=age_bins,
        labels=labels,
    ).astype("string")

    # Add additional categories
    for regime_id, regime_name in category_names.items():
        if regime_id > threshold:
            break
        tb.loc[(tb[column_raw] == regime_id) & tb[column_new].isna(), column_new] = regime_name

    # Copy metadata
    tb[column_new] = tb[column_new].copy_metadata(tb[column])
    return tb


def add_imputes(
    tb: Table, path: Path, cols_verify: List[str] | None = None, col_flag_imputed: str | None = None
) -> Table:
    """Add imputed values to the table.

    Imputed values are inferred from historical equivalents.

    Example: Was "Eritrea" a democracy in 1993?

        - We can infer this from "Ethiopia (former)" (historical equivalent). You can see all these mappings in bmr.countries_impute.yml file.

        - This is useful to (i) be able to colour these world regions in grapher map charts, and (ii) to be able to count the number of people living in democracy (in `make_tables_population_counters`).

        - Note that these "imputed country values" are ignored when estimating the number of countries in democracies (function `make_tables_country_counters`), since these countries did not exist at the time!
    """
    tb_ = tb.copy()

    if col_flag_imputed is None:
        col_flag_imputed = "values_imputed"

    if cols_verify is None:
        cols_verify = ["country", "year"]

    # Load impute data
    countries_impute = yaml.safe_load(path.read_text())

    # Drop known values that are not correct

    tb_imputed = []
    for impute in countries_impute:
        # Get relevant rows
        tb_imp_ = tb_.loc[
            (tb_["country"] == impute["country_impute"])
            & (tb_["year"] >= impute.get("year_min", 99999))
            & (tb_["year"] <= impute.get("year_max", -99999))
        ].copy()
        # Sanity checks
        assert tb_imp_.shape[0] > 0, f"No data found for {impute['country_impute']}"
        assert tb_imp_["year"].max() == impute["year_max"], f"Missing years (max check) for {impute['country_impute']}"
        assert tb_imp_["year"].min() == impute["year_min"], f"Missing years (min check) for {impute['country_impute']}"

        # Tweak them
        # tb_ = tb_.rename(
        #     columns={
        #         "country": "regime_imputed_country",
        #     }
        # )
        tb_imp_[col_flag_imputed] = True

        # Different behaviour depending whether we have a list of countries or a single country to impute
        if isinstance(impute["country"], list):
            for country in impute["country"]:
                tb_imp_["country"] = country
                tb_imputed.append(tb_imp_.copy())
        else:
            tb_imp_["country"] = impute["country"]
            tb_imputed.append(tb_imp_)

    tb_ = concat(tb_imputed + [tb_], ignore_index=True)

    # Set to False by default (for non-imputed countries)
    tb_[col_flag_imputed] = tb_[col_flag_imputed].fillna(False).astype(bool)

    # Re-order columns
    # cols = [
    #     "country",
    #     "year",
    #     "regime",
    #     "regime_womsuffr",
    #     "regime_imputed_country",
    #     "regime_imputed",
    # ]
    # tb_ = cast(Table, tb_[cols])

    # Verify that there are no duplicates
    tb_ = tb_.set_index(cols_verify, verify_integrity=True).sort_index().reset_index()
    return tb_<|MERGE_RESOLUTION|>--- conflicted
+++ resolved
@@ -321,17 +321,13 @@
 def add_count_years_in_regime(
     tb: Table,
     columns: List[Tuple[str, str, int]],
-<<<<<<< HEAD
     na_is_zero: bool = False,
-=======
->>>>>>> 47842188
 ) -> Table:
     """Add years in a certain regime.
 
     Two types of counters are generated:
         - Age: Number of years consecutively with a certain regime type.
         - Experience: Number of years with a certain regime type.
-<<<<<<< HEAD
 
     columns: List of tuples with 3 elements: (colname, col_newname, threshold).
     na_is_zero: NaN values (i.e. can't be classified based on the threshold) are classified into the negative class (i.e. 0).
@@ -347,14 +343,7 @@
         tb[col_th] = pd.cut(tb[col], bins=[-float("inf"), th, float("inf")], labels=[0, 1]).astype("Int64")
         if na_is_zero:
             tb[col_th] = tb[col_th].fillna(0)
-=======
-    """
-
-    def _count_years_in_regime(tb, col, col_new, th):
-        col_th = "thresholded"
-
-        tb[col_th] = pd.cut(tb[col], bins=[-float("inf"), th, float("inf")], labels=[0, 1]).astype(int)
->>>>>>> 47842188
+
         # Add age of democracy
         tb[f"age_{col_new}"] = tb.groupby(["country", tb[col_th].fillna(0).eq(0).cumsum()])[col_th].cumsum().astype(int)
         tb[f"age_{col_new}"] = tb[f"age_{col_new}"].copy_metadata(tb[col])
@@ -371,11 +360,7 @@
     if columns:
         for col in columns:
             assert len(col) == 3, "Columns should be a list of tuples with 3 elements: (colname, col_newname, col_th)"
-<<<<<<< HEAD
             tb = _count_years_in_regime(tb, *col, na_is_zero=na_is_zero)
-=======
-            tb = _count_years_in_regime(tb, *col)
->>>>>>> 47842188
     return tb
 
 
