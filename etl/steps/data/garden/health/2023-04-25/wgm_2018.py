--- conflicted
+++ resolved
@@ -248,12 +248,8 @@
             numeric_only=True
         )
         # Sanity check
-<<<<<<< HEAD
-        assert set(df_.answer) == {
-=======
         answers = set(df_["answer"])
         answers_expected = {
->>>>>>> ac02ae4a
             "Agree",
             "Disagree",
         }
