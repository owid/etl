--- conflicted
+++ resolved
@@ -97,15 +97,10 @@
 
     #
     tb_cdc_historical = tb_cdc_historical.rename(columns={"cases": "case_count"})
-<<<<<<< HEAD
     # tb_cdc_historical = tb_cdc_historical[tb_cdc_historical["year"] < 2002]
     tb_cdc_historical = tb_cdc_historical.dropna(subset=["case_count"])
     tb_cdc_historical["type"] = "historical"
-=======
-    tb_cdc_historical = tb_cdc_historical[tb_cdc_historical["year"] < 2002]
-    tb_cdc_historical = tb_cdc_historical.dropna(subset=["case_count"])
 
->>>>>>> d2e6a176
     # Drop national data and type of case (indigenous vs imported) from the CDC archive
     tb_cdc_archive = tb_cdc_archive[["country", "year", "total_measles_cases", "source"]]
     tb_cdc_archive = tb_cdc_archive.rename(columns={"total_measles_cases": "case_count"})
