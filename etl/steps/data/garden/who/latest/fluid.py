"""Load a meadow dataset and create a garden dataset."""

import numpy as np
import pandas as pd
from owid.catalog import Dataset, Table
from structlog import get_logger

from etl.data_helpers import geo
from etl.helpers import PathFinder, create_dataset

log = get_logger()

# Get paths and naming conventions for current step.
paths = PathFinder(__file__)


def run(dest_dir: str) -> None:
    log.info("fluid.start")

    #
    # Load inputs.
    #
    # Load meadow dataset.
    ds_meadow: Dataset = paths.load_dependency("fluid")

    # Read table from meadow dataset.
    tb_meadow = ds_meadow["fluid"]

    # Create a dataframe with data from the table.
    df = pd.DataFrame(tb_meadow)

    #
    # Process data.
    #
    log.info("fluid.harmonize_countries")
    df = geo.harmonize_countries(
        df=df, countries_file=paths.country_mapping_path, excluded_countries_file=paths.excluded_countries_path
    )

    # Subset the data
    df = subset_and_clean_data(df)
    df = pivot_fluid(df)
    # Remove timeseries where there are only zeros or NAs
    df = calculate_patient_rates(df)
    df = df.reset_index(drop=True)
    # Create a new table with the processed data.
    tb_garden = Table(df, short_name=paths.short_name)
    #
    # Save outputs.
    #
    # Create a new garden dataset with the same metadata as the meadow dataset.
    ds_garden = create_dataset(dest_dir, tables=[tb_garden], default_metadata=ds_meadow.metadata)

    # Save changes in the new garden dataset.
    ds_garden.save()

    log.info("fluid.end")


def clean_sari_inpatient(df: pd.DataFrame) -> pd.DataFrame:
    """
    Removing rows where the number of SARI cases is below the number of inpatients, I don't think this should be possible.
    """
    remove_inpatients = df["inpatients"][(df["case_info"] == "SARI") & (df["reported_cases"] > df["inpatients"])].shape[
        0
    ]
    log.info(f"Removing {remove_inpatients} rows where the number of inpatients is below the number of SARI cases...")
    df["inpatients"][(df["case_info"] == "SARI") & (df["reported_cases"] > df["inpatients"])] = np.NaN

    return df


def subset_and_clean_data(df: pd.DataFrame) -> pd.DataFrame:
    """
    * Select out the 'All' age groups
    * Select the case info types we are interested in: SARI, ILI, ARI, SARI_DEATHS
    * Format the date
    * Drop unwanted columns
    * Drop rows where reported cases = 0
    """

    df = df.query("agegroup_code == 'All' & case_info.isin(['ILI', 'SARI', 'ARI','SARI_ICU' ,'SARI_DEATHS'])")
    df["date"] = pd.to_datetime(df["iso_weekstartdate"], format="%Y-%m-%d", utc=True).dt.date.astype(str)

    # At time of creation the source type was not used in FluID, but it is used in FluNET to identify Sentinel sites
    assert df.origin_source.unique() == ["NOTDEFINED"]

    df = df.drop(
        columns=[
            "whoregion",
            "fluseason",
            "itz",
            "country_code",
            "iso_weekstartdate",
            "iso_year",
            "iso_week",
            "mmwr_weekstartdate",
            "mmwr_year",
            "mmwr_week",
            "agegroup_code",
            "pop_cov",
            "inf_tested",
            "inf_pos",
            "inf_neg",
            "inf_a",
            "inf_b",
            "inf_mixed",
            "ah1",
            "ah1n12009",
            "ah3",
            "ah5",
            "ah7",
            "anotsubtyped",
            "aothertypes",
            "byamagata",
            "bvictoria",
            "bnotdetermined",
            "other",
            "rsv",
            "adeno",
            "parainfluenza",
            "inf_risk",
            "geospread",
            "impact",
            "intensity",
            "trend",
            "nb_sites",
            "mortality_all",
            "mortality_pni",
            "iso2",
            "isoyw",
            "mmwryw",
            "iso2",
            "isoyw",
            "mmwryw",
            "origin_source",
        ]
    )

    df = df.dropna(subset=["reported_cases"])
    df = clean_sari_inpatient(df)
    return df


def pivot_fluid(df: pd.DataFrame) -> pd.DataFrame:

    df_piv = df.pivot(
        index=["country", "hemisphere", "date"],
        columns=["case_info"],
        values=["reported_cases", "outpatients", "inpatients"],
    ).reset_index()

    df_piv.columns = list(map("".join, df_piv.columns))

    df_piv = df_piv.rename(
        columns={
            "reported_casesSARI": "reported_sari_cases",
            "reported_casesARI": "reported_ari_cases",
            "reported_casesILI": "reported_ili_cases",
            "reported_casesSARI_DEATHS": "reported_sari_deaths",
            "reported_casesSARI_ICU": "reported_sari_icu",
            "outpatientsARI": "outpatients_ari",
            "outpatientsILI": "outpatients_ili",
            "inpatientsSARI": "inpatients_sari",
            "inpatientsSARI_ICU": "inpatients_sari_icu",
        }
    )

    return df_piv


def calculate_patient_rates(df: pd.DataFrame) -> pd.DataFrame:
    """
    Calculating the rates of reported cases per outpatients/inpatients as also used by WHO
    """

    df[["reported_ili_cases", "reported_ari_cases", "reported_sari_cases"]] = df[
        ["reported_ili_cases", "reported_ari_cases", "reported_sari_cases"]
    ].astype(float)

    # Replace 0s and NAs with NaNs
    df.loc[:, ["outpatients_ari", "outpatients_ili", "inpatients_sari", "inpatients_sari_icu"]] = df.loc[
        :, ["outpatients_ari", "outpatients_ili", "inpatients_sari", "inpatients_sari_icu"]
    ].replace({0: np.nan, pd.NA: np.nan})

    df["ili_cases_per_thousand_outpatients"] = (df["reported_ili_cases"] / df["outpatients_ili"]) * 1000
    df["ari_cases_per_thousand_outpatients"] = (df["reported_ari_cases"] / df["outpatients_ari"]) * 1000
    df["sari_cases_per_hundred_inpatients"] = (df["reported_sari_cases"] / df["inpatients_sari"]) * 100

    df = clean_patient_rates(df)

    return df


def clean_patient_rates(df: pd.DataFrame) -> pd.DataFrame:
    """
    Cleaning the patient rates by:
    * Removing values over the top limit of the rate e.g. values over 100 for SARI cases per 100 inpatients
    * Removing time-series where there are only values of either 0 or the top limit of the variable.
    """
    df[
        [
            "ili_cases_per_thousand_outpatients",
            "ari_cases_per_thousand_outpatients",
            "sari_cases_per_hundred_inpatients",
        ]
    ] = (
        df[
            [
                "ili_cases_per_thousand_outpatients",
                "ari_cases_per_thousand_outpatients",
                "sari_cases_per_hundred_inpatients",
            ]
        ]
        .astype(float)
        .replace({pd.NA: np.nan})
    )

    over_1000_ili = df[df["ili_cases_per_thousand_outpatients"] > 1000].shape[0]
    over_1000_ari = df[df["ari_cases_per_thousand_outpatients"] > 1000].shape[0]
    over_100_sari = df[df["sari_cases_per_hundred_inpatients"] > 100].shape[0]

    log.info(f"{over_1000_ili} rows with ili_cases_per_thousand_outpatients over 1000. We'll set these to NA.")
    log.info(f"{over_1000_ari} rows with ari_cases_per_thousand_outpatients over 1000. We'll set these to NA.")
    log.info(f"{over_100_sari} rows with sari_cases_per_hundred_inpatients over 100. We'll set these to NA.")

    df.loc[df["ili_cases_per_thousand_outpatients"] > 1000, "ili_cases_per_thousand_outpatients"] = np.NaN
    df.loc[df["ari_cases_per_thousand_outpatients"] > 1000, "ari_cases_per_thousand_outpatients"] = np.NaN
    df.loc[df["sari_cases_per_hundred_inpatients"] > 100, "sari_cases_per_hundred_inpatients"] = np.NaN

    df["ili_cases_per_thousand_outpatients"] = df.groupby("country", group_keys=False)[
        "ili_cases_per_thousand_outpatients"
<<<<<<< HEAD
    ].apply(check_group, min=1, max=999)

    df["ari_cases_per_thousand_outpatients"] = df.groupby("country", group_keys=False)[
        "ari_cases_per_thousand_outpatients"
    ].apply(check_group, min=1, max=999)

    df["sari_cases_per_hundred_inpatients"] = df.groupby("country", group_keys=False)[
        "sari_cases_per_hundred_inpatients"
    ].apply(check_group, min=1, max=99)
=======
    ].apply(check_group, min=0, max=1000)

    df["ari_cases_per_thousand_outpatients"] = df.groupby("country", group_keys=False)[
        "ari_cases_per_thousand_outpatients"
    ].apply(check_group, min=0, max=1000)

    df["sari_cases_per_hundred_inpatients"] = df.groupby("country", group_keys=False)[
        "sari_cases_per_hundred_inpatients"
    ].apply(check_group, min=0, max=100)
>>>>>>> 08bec750

    return df


def check_group(group: pd.Series, min: int, max: int) -> pd.Series:
    """
    If all values in the group are equal to either {min} or {max} then replace all values for that group with NA.
    """
<<<<<<< HEAD
    if all((x <= min) | (x >= max) | (np.isnan(x)) for x in group):
        return pd.Series([np.NaN if x <= min or x >= max else x for x in group], index=group.index, dtype="float64")
=======
    if all((x == min) | (x == max) | (np.isnan(x)) for x in group):
        return pd.Series([np.NaN if x == min or x == max else x for x in group], index=group.index, dtype="float64")
>>>>>>> 08bec750
    else:
        return group<|MERGE_RESOLUTION|>--- conflicted
+++ resolved
@@ -230,7 +230,6 @@
 
     df["ili_cases_per_thousand_outpatients"] = df.groupby("country", group_keys=False)[
         "ili_cases_per_thousand_outpatients"
-<<<<<<< HEAD
     ].apply(check_group, min=1, max=999)
 
     df["ari_cases_per_thousand_outpatients"] = df.groupby("country", group_keys=False)[
@@ -240,31 +239,15 @@
     df["sari_cases_per_hundred_inpatients"] = df.groupby("country", group_keys=False)[
         "sari_cases_per_hundred_inpatients"
     ].apply(check_group, min=1, max=99)
-=======
-    ].apply(check_group, min=0, max=1000)
-
-    df["ari_cases_per_thousand_outpatients"] = df.groupby("country", group_keys=False)[
-        "ari_cases_per_thousand_outpatients"
-    ].apply(check_group, min=0, max=1000)
-
-    df["sari_cases_per_hundred_inpatients"] = df.groupby("country", group_keys=False)[
-        "sari_cases_per_hundred_inpatients"
-    ].apply(check_group, min=0, max=100)
->>>>>>> 08bec750
 
     return df
 
 
 def check_group(group: pd.Series, min: int, max: int) -> pd.Series:
     """
-    If all values in the group are equal to either {min} or {max} then replace all values for that group with NA.
-    """
-<<<<<<< HEAD
+    If all values in the group are less than {min} or greater than {max}, or NA then replace all values for that group with NA.
+    """
     if all((x <= min) | (x >= max) | (np.isnan(x)) for x in group):
         return pd.Series([np.NaN if x <= min or x >= max else x for x in group], index=group.index, dtype="float64")
-=======
-    if all((x == min) | (x == max) | (np.isnan(x)) for x in group):
-        return pd.Series([np.NaN if x == min or x == max else x for x in group], index=group.index, dtype="float64")
->>>>>>> 08bec750
     else:
         return group