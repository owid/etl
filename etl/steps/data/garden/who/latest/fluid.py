--- conflicted
+++ resolved
@@ -285,17 +285,9 @@
         df = pd.merge(df, df_col_bool, on=["country", "year"])
 
         df_current = df[df["year"] == current_year]
-<<<<<<< HEAD
         # Dropping rows if all the weeks data from this year are 0 or NA
         df_current.loc[
             (df_current["weeks_gt_zero"] == 0),
-=======
-        # Getting how many weeks worth of data there should have been so far this year
-        num_weeks = max(df_current["iso_week"])
-        # Dropping rows if all the weeks data from this year are 0 or NA
-        df_current.loc[
-            (df_current["weeks_gt_zero"] == num_weeks),
->>>>>>> 7dfa0346
             col,
         ] = np.nan
 
