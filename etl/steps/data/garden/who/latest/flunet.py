"""Load a meadow dataset and create a garden dataset."""
import numpy as np
import pandas as pd
from owid.catalog import Dataset, Table
from structlog import get_logger

from etl.data_helpers import geo
from etl.helpers import PathFinder, create_dataset

log = get_logger()

# Get paths and naming conventions for current step.
paths = PathFinder(__file__)


def run(dest_dir: str) -> None:
    log.info("flunet.start")

    #
    # Load inputs.
    #
    # Load meadow dataset.
    ds_meadow: Dataset = paths.load_dependency("flunet")

    # Read table from meadow dataset.
    tb_meadow = ds_meadow["flunet"]

    # Create a dataframe with data from the table.
    df = pd.DataFrame(tb_meadow)

    #
    # Process data.
    #
    log.info("flunet.harmonize_countries")
    df = geo.harmonize_countries(
        df=df, countries_file=paths.country_mapping_path, excluded_countries_file=paths.excluded_countries_path
    )

    df = clean_and_format_data(df)
    df = split_by_surveillance_type(df)
    df = calculate_percent_positive(df)
<<<<<<< HEAD
    # df = create_zero_filled_strain_columns(df)

    # We can't remove sparse data from the zero-filled columns because of how stacked bar charts behave
    # filter_col = [col for col in df if col.endswith("zfilled")]
    # set time-series with less than 10 (non-zero, non-NA) datapoints to NA - apply to a
    # df = remove_sparse_timeseries(df=df, cols=df.columns.drop(["country", "date", filter_col]), min_data_points=10)
=======
    df = create_zero_filled_strain_columns(df)

    # set time-series with less than 10 (non-zero, non-NA) datapoints to NA - apply to a
    df = remove_sparse_timeseries(df=df, cols=df.columns.drop(["country", "date"]), min_data_points=10)
>>>>>>> 3c70ada6

    # Create a new table with the processed data.
    # tb_garden = Table(df, like=tb_meadow)
    tb_garden = Table(df, short_name=paths.short_name)
    #
    # Save outputs.
    #
    # Create a new garden dataset with the same metadata as the meadow dataset.
    ds_garden = create_dataset(dest_dir, tables=[tb_garden], default_metadata=ds_meadow.metadata)
    # Save changes in the new garden dataset.
    ds_garden.save()

    log.info("flunet.end")


def remove_rows_that_sum_incorrectly(df: pd.DataFrame) -> pd.DataFrame:
    """
    Let's remove rows that don't add up correctly e.g.
    where influenza a + influenza b does not equal influenza all

    We can't be sure which of the columns are correct and as there are relatively few we should just remove them.
    """
    orig_rows = df.shape[0]
    df = df.drop(df[(df["inf_a"].fillna(0) + df["inf_b"].fillna(0)) != df["inf_all"].fillna(0)].index)
    df = df.drop(
        df[
            (
                df["ah1n12009"].fillna(0)
                + df["ah1"].fillna(0)
                + df["ah3"].fillna(0)
                + df["ah5"].fillna(0)
                + df["ah7n9"].fillna(0)
                + df["anotsubtyped"].fillna(0)
                + df["anotsubtypable"].fillna(0)
                + df["aother_subtype"].fillna(0)
            )
            != df["inf_a"].fillna(0)
        ].index
    )

    df = df.drop(
        df[
            (
                df["bvic_2del"].fillna(0)
                + df["bvic_3del"].fillna(0)
                + df["bvic_nodel"].fillna(0)
                + df["bvic_delunk"].fillna(0)
                + df["byam"].fillna(0)
                + df["bnotdetermined"].fillna(0)
            )
            != df["inf_b"].fillna(0)
        ].index
    )
    new_rows = df.shape[0]
    rows_dropped = orig_rows - new_rows
    log.info(f"{rows_dropped} rows dropped as the disaggregates did not sum correctly")
    assert rows_dropped < 20000, "More than 20,000 rows dropped, this is much more than expected"
    return df


def split_by_surveillance_type(df: pd.DataFrame) -> pd.DataFrame:
    """
    Pivoting the table so there is a column per variable and per surveillance type

    Summing each column and skipping NAs so there is a column of combined values
    """
    flu_cols = df.columns.drop(["country", "date", "origin_source"])
    df_piv = df.pivot(index=["country", "date"], columns="origin_source").reset_index()

    df_piv.columns = list(map("".join, df_piv.columns))
    sentinel_list = ["SENTINEL", "NONSENTINEL", "NOTDEFINED"]
    for col in flu_cols:
        sum_cols = [col + s for s in sentinel_list]
        df_piv[col + "COMBINED"] = df_piv[sum_cols].sum(axis=1, min_count=1)
    return df_piv


def combine_columns(df: pd.DataFrame) -> pd.DataFrame:
    """
    Combine columns of:
    * Influenza A with no subtype
    * Influenza B Victoria substrains
    Summing so that NaNs are skipped and not converted to 0
    """
    df["a_no_subtype"] = df[["anotsubtyped", "anotsubtypable", "aother_subtype"]].sum(axis=1, min_count=1)
    df["bvic"] = df[["bvic_2del", "bvic_3del", "bvic_nodel", "bvic_delunk"]].sum(axis=1, min_count=1)

    return df


def create_date_from_iso_week(date_iso: pd.Series) -> pd.Series:
    """
    Convert iso week to date format
    """
    date = pd.to_datetime(date_iso, format="%Y-%m-%d", utc=True).dt.date.astype(str)
    return date


def clean_and_format_data(df: pd.DataFrame) -> pd.DataFrame:
    """
    Clean data by:
    * Converting date to date format
    * Combining subtype columns together
    * Drop unused columns
    """

    df["date"] = create_date_from_iso_week(df["iso_weekstartdate"])
    df = remove_rows_that_sum_incorrectly(df)
    df = combine_columns(df)
    sel_cols = [
        "country",
        "date",
        "origin_source",
        "ah1n12009",
        "ah1",
        "ah3",
        "ah5",
        "ah7n9",
        "a_no_subtype",
        "inf_a",
        "byam",
        "bnotdetermined",
        "bvic",
        "inf_b",
        "inf_all",
        "inf_negative",
        "spec_processed_nb",
        "spec_received_nb",
    ]
    df = df[sel_cols]

    return df


def calculate_percent_positive(df: pd.DataFrame) -> pd.DataFrame:
    """
    Because the data is patchy in some places the WHO recommends three methods for calclating the share of influenza tests that are positive.
    In order of preference
    1. Postive tests divided by positive and negative tests summmed: inf_all/(inf_all + inf_neg)
    2. Positive tests divided by specimens processed: inf_all/spec_processed_nb
    3. Positive tests divided by specimens received: inf_all/spec_received_nb

    Remove rows where the percent is > 100
    Remove rows where the percent = 100 but all available denominators are 0.
    """
    surveillance_cols = ["SENTINEL", "NONSENTINEL", "NOTDEFINED", "COMBINED"]

    for col in surveillance_cols:
        df["pcnt_pos_1" + col] = (df["inf_all" + col] / (df["inf_all" + col] + df["inf_negative" + col])) * 100
        df["pcnt_pos_2" + col] = (df["inf_all" + col] / df["spec_processed_nb" + col]) * 100
        df["pcnt_pos_3" + col] = (df["inf_all" + col] / df["spec_received_nb" + col]) * 100

        # hierachically fill the 'pcnt_pos' column with values from the columns described above in order of preference: 1->2->3
        df["pcnt_pos" + col] = df["pcnt_pos_1" + col]
        df["pcnt_pos" + col] = df["pcnt_pos" + col].fillna(df["pcnt_pos_2" + col])
        df["pcnt_pos" + col] = df["pcnt_pos" + col].fillna(df["pcnt_pos_3" + col])

        df = df.drop(columns=["pcnt_pos_1" + col, "pcnt_pos_2" + col, "pcnt_pos_3" + col])

        # Drop rows where pcnt_pos is >100
        df.loc[df["pcnt_pos" + col] > 100, "pcnt_pos" + col] = np.nan

        # Rows where the percentage positive is 100 but all possible denominators are 0
        df.loc[
            (df["pcnt_pos" + col] == 100)
            & (df["inf_negative" + col] == 0)
            & (df["spec_processed_nb" + col] == 0)
            & (df["spec_received_nb" + col] == 0),
            "pcnt_pos" + col,
        ] = np.nan
        df = df.dropna(axis=1, how="all")

    return df


# remove data for countries that have less than 5 or 10 data points

# def sanity_checks(df: pd.DataFrame) -> pd.DataFrame:
#    """
#    Some assertions to check that the variables are as expected e.g. all the of the influenza strains sum to the influenza all column.
#    """
##
#
#    assert all(
#        df[
#            [
##                "ah1n12009NONSENTINEL",
#                "ah1NONSENTINEL",
#                "ah3NONSENTINEL",
#                "ah5NONSENTINEL",
#                "ah7n9NONSENTINEL",
#                "a_no_subtypeNONSENTINEL",
##            ]
<<<<<<< HEAD
#        ].sum(axis=1, min_count=1)
=======
#        ].sum(axis=1, min_count=1)
#        == df["inf_aNONSENTINEL"]
>>>>>>> 3c70ada6
<|MERGE_RESOLUTION|>--- conflicted
+++ resolved
@@ -39,19 +39,12 @@
     df = clean_and_format_data(df)
     df = split_by_surveillance_type(df)
     df = calculate_percent_positive(df)
-<<<<<<< HEAD
     # df = create_zero_filled_strain_columns(df)
 
     # We can't remove sparse data from the zero-filled columns because of how stacked bar charts behave
     # filter_col = [col for col in df if col.endswith("zfilled")]
     # set time-series with less than 10 (non-zero, non-NA) datapoints to NA - apply to a
     # df = remove_sparse_timeseries(df=df, cols=df.columns.drop(["country", "date", filter_col]), min_data_points=10)
-=======
-    df = create_zero_filled_strain_columns(df)
-
-    # set time-series with less than 10 (non-zero, non-NA) datapoints to NA - apply to a
-    df = remove_sparse_timeseries(df=df, cols=df.columns.drop(["country", "date"]), min_data_points=10)
->>>>>>> 3c70ada6
 
     # Create a new table with the processed data.
     # tb_garden = Table(df, like=tb_meadow)
@@ -245,9 +238,5 @@
 #                "ah7n9NONSENTINEL",
 #                "a_no_subtypeNONSENTINEL",
 ##            ]
-<<<<<<< HEAD
 #        ].sum(axis=1, min_count=1)
-=======
-#        ].sum(axis=1, min_count=1)
-#        == df["inf_aNONSENTINEL"]
->>>>>>> 3c70ada6
+#        == df["inf_aNONSENTINEL"]