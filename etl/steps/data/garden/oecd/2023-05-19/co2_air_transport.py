--- conflicted
+++ resolved
@@ -79,14 +79,11 @@
     concatenated_df = pd.merge(pivot_outb, pivot_table_mn, on=["year", "country"], how="outer")
     merge_df = pd.merge(concatenated_df, pivot_df, on=["year", "country"], how="outer")
 
-<<<<<<< HEAD
-=======
     merge_df = ukraine_fill_war_for_reg_agg(merge_df)
     merge_df = merge_df.drop("TER_INT_m", axis=1)
 
     merge_df = merge_df.rename(columns={"ter_int_m_filled_ukraine": "TER_INT_m"})
 
->>>>>>> bf2dadaa
     regions_ = ["North America", "South America", "Europe", "Africa", "Asia", "Oceania", "World"]
 
     for region in regions_:
@@ -118,7 +115,6 @@
     )
 
     merged_df = pd.merge(df_pivoted, merge_df, on=["country", "year"], how="outer")
-    merged_df = merged_df.drop(["population"], axis=1)
 
     # Create a new table with the processed data.
     tb_garden = Table(merged_df, short_name="co2_air_transport")
@@ -132,6 +128,58 @@
     ds_garden.save()
 
     log.info("co2_air_transport.end")
+
+
+def ukraine_fill_war_for_reg_agg(df):
+    """
+    Fill missing values for 'Ukraine' in the DataFrame with zero values for the 'TER_INT_m'
+    column for concatenating regional emissions (then reset back to NaN) (2023 war so technically zero emissions and shouldn't be misleading for regional aggregates)
+
+    Args:
+        df (pd.DataFrame): Input DataFrame containing CO2 transport data.
+
+    Returns:
+        pd.DataFrame: DataFrame with missing values filled for 'Ukraine' in the 'TER_INT_m' column.
+
+    """
+    # Get a list of unique countries
+    unique_countries = df["country"].unique()
+
+    # Get the range of years that exist in the 'year' column
+    all_years = df["year"].unique()  # Inclusive range of years
+
+    # Create a DataFrame with all possible combinations of years and countries
+    new_index = pd.MultiIndex.from_product([all_years, unique_countries], names=["year", "country"])
+    new_df = pd.DataFrame(index=new_index).reset_index()
+
+    # Merge the new DataFrame with the original DataFrame
+    merged_df = pd.merge(new_df, df, on=["year", "country"], how="left")
+
+    # Optionally, sort the resulting DataFrame by the 'year' and 'country' columns
+    merged_df = merged_df.sort_values(["year", "country"]).reset_index(drop=True)
+
+    # Set values to NaN for missing years
+    merged_df.loc[merged_df["year"] < merged_df["year"].min(), "TER_INT_m"] = float("nan")
+    merged_df.loc[merged_df["year"] > merged_df["year"].max(), "TER_INT_m"] = float("nan")
+
+    # Create a Boolean mask to identify rows where the year is outside the desired range
+    year_mask = (merged_df["year"] < 2015) | (merged_df["year"] > 2023)
+
+    # Create a Boolean mask to identify rows where the country is 'Ukraine'
+    country_mask = merged_df["country"] == "Ukraine"
+
+    # Combine the masks using the logical AND operator
+    combined_mask = year_mask & country_mask
+
+    # Create the 'ter_int_m_filled_ukraine' column and fill it with the original 'TER_INT_m' values
+    merged_df["ter_int_m_filled_ukraine"] = merged_df["TER_INT_m"]
+
+    # Fill NaN values with 0s in the 'ter_int_m_filled_ukraine' column where the year is outside the range and the country is 'Ukraine'
+    merged_df.loc[combined_mask, "ter_int_m_filled_ukraine"] = merged_df.loc[
+        combined_mask, "ter_int_m_filled_ukraine"
+    ].fillna(0)
+
+    return merged_df
 
 
 def process_annual_data(df):
@@ -220,11 +268,7 @@
 
     # Calculate the interaction between TER_INT_a and inb_outb_tour
     df["int_inb_out_per_capita"] = df["per_capita_TER_INT_a"] * df["inb_outb_tour"]
-<<<<<<< HEAD
-    df["int_inb_out_tot"] = df["TER_INT_a"] * df["inb_outb_tour"]
-=======
     df["int_inb_out"] = df["TER_INT_a"] * df["inb_outb_tour"]
->>>>>>> bf2dadaa
 
     # Drop the 'inb_outb_tour' column
     df = df.drop(["inb_outb_tour"], axis=1)
