--- conflicted
+++ resolved
@@ -460,11 +460,8 @@
     - "Democratic Republic of the Congo"
     - "Zaire/ Congo , Dem. Rep."
     - "Congo, Democratic Republic"
-<<<<<<< HEAD
     - "Dem. Rep. of the Congo"
-=======
     - "Congo (Kinshasa)"
->>>>>>> 2da65335
 
 - code: "DNK"
   name: "Denmark"
