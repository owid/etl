--- conflicted
+++ resolved
@@ -17,14 +17,7 @@
 from owid.datautils import dataframes, geo
 
 from etl.paths import DATA_DIR
-<<<<<<< HEAD
-from owid import catalog
-from owid.catalog.meta import DatasetMeta
 from shared import LATEST_VERSIONS_FILE, NAMESPACE, VERSION
-=======
-
-from .shared import NAMESPACE, VERSION
->>>>>>> 88739024
 
 # Dataset name and title.
 DATASET_TITLE = "Food Explorer"
