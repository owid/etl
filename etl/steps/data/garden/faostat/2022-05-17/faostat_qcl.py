"""FAOSTAT garden step for faostat_qcl dataset."""

import json
from copy import deepcopy

import numpy as np
import pandas as pd
from owid import catalog
from owid.datautils import dataframes

<<<<<<< HEAD
from etl.paths import DATA_DIR, STEP_DIR
from owid import catalog
from shared import (
=======
from etl.paths import DATA_DIR

from .shared import (
>>>>>>> 88739024
    ADDED_TITLE_TO_WIDE_TABLE,
    FLAG_MULTIPLE_FLAGS,
    LATEST_VERSIONS_FILE,
    NAMESPACE,
    REGIONS_TO_ADD,
    VERSION,
    add_per_capita_variables,
    add_regions,
    clean_data,
    harmonize_elements,
    harmonize_items,
    prepare_long_table,
    prepare_wide_table,
    remove_outliers,
)


def add_slaughtered_animals_to_meat_total(data: pd.DataFrame) -> pd.DataFrame:
    """Add number of slaughtered animals to meat total.

    There is no FAOSTAT data on slaughtered animals for total meat. We construct this data by aggregating that element
    for the items specified in items_to_aggregate (which corresponds to all meat items after removing redundancies).

    Parameters
    ----------
    data : pd.DataFrame
        Processed data where meat total does not have number of slaughtered animals.

    Returns
    -------
    combined_data : pd.DataFrame
        Data after adding the new variable.

    """
    # List of items to sum as part of "Meat, total" (avoiding double-counting items).
    items_to_aggregate = [
        "Meat, ass",
        "Meat, beef and buffalo",
        "Meat, camel",
        "Meat, horse",
        "Meat, lamb and mutton",
        "Meat, mule",
        "Meat, pig",
        "Meat, poultry",
        "Meat, rabbit",
        "Meat, sheep and goat",
    ]
    # OWID item name for total meat.
    total_meat_item = "Meat, total"
    # OWID element name, unit name, and unit short name for number of slaughtered animals.
    slaughtered_animals_element = "Producing or slaughtered animals"
    slaughtered_animals_unit = "animals"
    slaughtered_animals_unit_short_name = "animals"
    error = f"Some items required to get the aggregate '{total_meat_item}' are missing in data."
    assert set(items_to_aggregate) < set(data["item"]), error
    assert slaughtered_animals_element in data["element"].unique()
    assert slaughtered_animals_unit in data["unit"].unique()

    # For some reason, there are two element codes for the same element (they have different items assigned).
    error = "Element codes for 'Producing or slaughtered animals' may have changed."
    assert data[
        (data["element"] == slaughtered_animals_element)
        & ~(data["element_code"].str.contains("pc"))
    ]["element_code"].unique().tolist() == ["005320", "005321"], error

    # Similarly, there are two items for meat total.
    error = f"Item codes for '{total_meat_item}' may have changed."
    assert list(data[data["item"] == total_meat_item]["item_code"].unique()) == [
        "00001765"
    ], error

    # We arbitrarily choose the first element code and the first item code.
    slaughtered_animals_element_code = "005320"
    total_meat_item_code = "00001765"

    # Check that, indeed, this variable is not given in the original data.
    assert data[
        (data["item"] == total_meat_item)
        & (data["element"] == slaughtered_animals_element)
        & (data["unit"] == slaughtered_animals_unit)
    ].empty

    # Select the subset of data to aggregate.
    data_to_aggregate = (
        data[
            (data["element"] == slaughtered_animals_element)
            & (data["unit"] == slaughtered_animals_unit)
            & (data["item"].isin(items_to_aggregate))
        ]
        .dropna(subset="value")
        .reset_index(drop=True)
    )

    # Create a dataframe with the total number of animals used for meat.
    animals = dataframes.groupby_agg(
        data_to_aggregate,
        groupby_columns=[
            "area_code",
            "fao_country",
            "fao_element",
            "country",
            "year",
            "population_with_data",
        ],
        aggregations={
            "value": "sum",
            "flag": lambda x: x if len(x) == 1 else FLAG_MULTIPLE_FLAGS,
        },
    ).reset_index()

    # Get element description for selected element code.
    _slaughtered_animals_element_description = data[
        data["element_code"] == slaughtered_animals_element_code
    ]["element_description"].unique()
    assert len(_slaughtered_animals_element_description) == 1
    slaughtered_animals_element_description = _slaughtered_animals_element_description[
        0
    ]

    # Get item description for selected item code.
    _total_meat_item_description = data[data["item_code"] == total_meat_item_code][
        "item_description"
    ].unique()
    assert len(_total_meat_item_description) == 1
    total_meat_item_description = _total_meat_item_description[0]

    # Get FAO item name for selected item code.
    _total_meat_fao_item = data[data["item_code"] == total_meat_item_code][
        "fao_item"
    ].unique()
    assert len(_total_meat_fao_item) == 1
    total_meat_fao_item = _total_meat_fao_item[0]

    # Get FAO unit for selected item code.
    _total_meat_fao_unit = data[data["item_code"] == total_meat_item_code][
        "fao_unit_short_name"
    ].unique()
    assert len(_total_meat_fao_unit) == 1
    total_meat_fao_unit = _total_meat_fao_unit[0]

    # Manually include the rest of columns.
    animals["element"] = slaughtered_animals_element
    animals["element_description"] = slaughtered_animals_element_description
    animals["unit"] = slaughtered_animals_unit
    animals["unit_short_name"] = slaughtered_animals_unit_short_name
    animals["element_code"] = slaughtered_animals_element_code
    animals["item_code"] = total_meat_item_code
    animals["item"] = total_meat_item
    animals["item_description"] = total_meat_item_description
    animals["fao_item"] = total_meat_fao_item
    animals["fao_unit_short_name"] = total_meat_fao_unit

    # Check that we are not missing any column.
    assert set(data.columns) == set(animals.columns)

    # Add animals data to the original dataframe.
    combined_data = (
        pd.concat([data, animals], ignore_index=True)
        .reset_index(drop=True)
        .astype(
            {
                "element_code": "category",
                "item_code": "category",
                "fao_item": "category",
                "fao_unit_short_name": "category",
                "flag": "category",
                "item": "category",
                "item_description": "category",
                "element": "category",
                "unit": "category",
                "element_description": "category",
                "unit_short_name": "category",
            }
        )
    )

    return combined_data


def add_yield_to_aggregate_regions(data: pd.DataFrame) -> pd.DataFrame:
    """Add yield (production / area harvested) to data for aggregate regions (i.e. continents and income groups).

    This data is not included in aggregate regions because it cannot be aggregated by simply summing the contribution of
    the individual countries. Instead, we need to aggregate production, then aggregate area harvested, and then divide
    one by the other.

    Note: Here, we divide production (the sum of the production from a list of countries in a region) by area (the sum
    of the area from a list of countries in a region) to obtain yield. But the list of countries that contributed to
    production may not be the same as the list of countries that contributed to area. We could impose that they must be
    the same, but this causes the resulting series to have gaps. Additionally, it seems that FAO also constructs yield
    in the same way. This was checked by comparing the resulting yield curves for 'Almonds' for all aggregate regions
    with their corresponding *(FAO) regions; they were identical.

    Parameters
    ----------
    data : pd.DataFrame
        Data that does not contain yield for aggregate regions.

    Returns
    -------
    combined_data : pd.DataFrame
        Data after adding yield.

    """
    # Element code of production, area harvested, and yield.
    production_element_code = "005510"
    area_element_code = "005312"
    yield_element_code = "005419"

    # Check that indeed regions do not contain any data for yield.
    assert data[
        (data["country"].isin(REGIONS_TO_ADD))
        & (data["element_code"] == yield_element_code)
    ].empty

    # Gather all fields that should stay the same.
    additional_fields = data[data["element_code"] == yield_element_code][
        [
            "element",
            "element_description",
            "fao_element",
            "fao_unit_short_name",
            "unit",
            "unit_short_name",
        ]
    ].drop_duplicates()
    assert len(additional_fields) == 1

    # Create a dataframe of production of regions.
    data_production = data[
        (data["country"].isin(REGIONS_TO_ADD))
        & (data["element_code"] == production_element_code)
    ]

    # Create a dataframe of area of regions.
    data_area = data[
        (data["country"].isin(REGIONS_TO_ADD))
        & (data["element_code"] == area_element_code)
    ]

    # Merge the two dataframes and create the new yield variable.
    merge_cols = [
        "area_code",
        "year",
        "item_code",
        "fao_country",
        "fao_item",
        "item",
        "item_description",
        "country",
    ]
    combined = pd.merge(
        data_production,
        data_area[merge_cols + ["flag", "value"]],
        on=merge_cols,
        how="inner",
        suffixes=("_production", "_area"),
    )

    combined["value"] = combined["value_production"] / combined["value_area"]

    # Replace infinities (caused by dividing by zero) by nan.
    combined["value"] = combined["value"].replace(np.inf, np.nan)

    # If both fields have the same flag, use that, otherwise use the flag of multiple flags.
    combined["flag"] = [
        flag_production if flag_production == flag_area else FLAG_MULTIPLE_FLAGS
        for flag_production, flag_area in zip(
            combined["flag_production"], combined["flag_area"]
        )
    ]

    # Drop rows of nan and unnecessary columns.
    combined = combined.drop(
        columns=["flag_production", "flag_area", "value_production", "value_area"]
    )
    combined = combined.dropna(subset="value").reset_index(drop=True)

    # Replace fields appropriately.
    combined["element_code"] = yield_element_code
    # Replace all other fields from the corresponding fields in yield (tonnes per hectare) variable.
    for field in additional_fields.columns:
        combined[field] = additional_fields[field].item()

    assert set(data.columns) == set(combined.columns)

    combined = combined

    combined_data = (
        pd.concat([data, combined], ignore_index=True)
        .reset_index(drop=True)
        .astype(
            {
                "element_code": "category",
                "fao_element": "category",
                "fao_unit_short_name": "category",
                "flag": "category",
                "element": "category",
                "unit": "category",
                "element_description": "category",
                "unit_short_name": "category",
            }
        )
    )

    return combined_data


def run(dest_dir: str) -> None:
    ####################################################################################################################
    # Common definitions.
    ####################################################################################################################

    # Load file of versions.
    latest_versions = pd.read_csv(LATEST_VERSIONS_FILE).set_index(
        ["channel", "dataset"]
    )

    # Dataset short name.
    dataset_short_name = f"{NAMESPACE}_qcl"
    # Path to latest dataset in meadow for current FAOSTAT domain.
    meadow_version = latest_versions.loc["meadow", dataset_short_name].item()
    meadow_data_dir = (
        DATA_DIR / "meadow" / NAMESPACE / meadow_version / dataset_short_name
    )
    # Path to dataset of FAOSTAT metadata.
    garden_metadata_dir = (
        DATA_DIR / "garden" / NAMESPACE / VERSION / f"{NAMESPACE}_metadata"
    )

    # Path to outliers file.
    outliers_file = (
        STEP_DIR / "data" / "garden" / NAMESPACE / VERSION / "detected_outliers.json"
    )

    ####################################################################################################################
    # Load data.
    ####################################################################################################################

    # Load meadow dataset and keep its metadata.
    dataset_meadow = catalog.Dataset(meadow_data_dir)
    # Load main table from dataset.
    data_table_meadow = dataset_meadow[dataset_short_name]
    data = pd.DataFrame(data_table_meadow).reset_index()

    # Load dataset of FAOSTAT metadata.
    metadata = catalog.Dataset(garden_metadata_dir)

    # Load and prepare dataset, items, element-units, and countries metadata.
    datasets_metadata = pd.DataFrame(metadata["datasets"]).reset_index()
    datasets_metadata = datasets_metadata[
        datasets_metadata["dataset"] == dataset_short_name
    ].reset_index(drop=True)
    items_metadata = pd.DataFrame(metadata["items"]).reset_index()
    items_metadata = items_metadata[
        items_metadata["dataset"] == dataset_short_name
    ].reset_index(drop=True)
    elements_metadata = pd.DataFrame(metadata["elements"]).reset_index()
    elements_metadata = elements_metadata[
        elements_metadata["dataset"] == dataset_short_name
    ].reset_index(drop=True)
    countries_metadata = pd.DataFrame(metadata["countries"]).reset_index()

    # Load file of detected outliers.
    with open(outliers_file, "r") as _json_file:
        outliers = json.loads(_json_file.read())

    ####################################################################################################################
    # Process data.
    ####################################################################################################################

    # Harmonize items and elements, and clean data.
    data = harmonize_items(df=data, dataset_short_name=dataset_short_name)
    data = harmonize_elements(df=data)

    # Prepare data.
    data = clean_data(
        data=data,
        items_metadata=items_metadata,
        elements_metadata=elements_metadata,
        countries_metadata=countries_metadata,
    )

    # Include number of slaughtered animals in total meat (which is missing).
    data = add_slaughtered_animals_to_meat_total(data=data)

    # Add data for aggregate regions.
    data = add_regions(data=data, elements_metadata=elements_metadata)

    # Add per-capita variables.
    data = add_per_capita_variables(data=data, elements_metadata=elements_metadata)

    # Add yield (production per area) to aggregate regions.
    data = add_yield_to_aggregate_regions(data)

    # Remove outliers from data.
    data = remove_outliers(data, outliers=outliers)

    # Create a long table (with item code and element code as part of the index).
    data_table_long = prepare_long_table(data=data)

    # Create a wide table (with only country and year as index).
    data_table_wide = prepare_wide_table(data=data)

    ####################################################################################################################
    # Save outputs.
    ####################################################################################################################

    # Initialize new garden dataset.
    dataset_garden = catalog.Dataset.create_empty(dest_dir)
    # Prepare metadata for new garden dataset (starting with the metadata from the meadow version).
    dataset_garden_metadata = deepcopy(dataset_meadow.metadata)
    dataset_garden_metadata.version = VERSION
    dataset_garden_metadata.description = datasets_metadata[
        "owid_dataset_description"
    ].item()
    dataset_garden_metadata.title = datasets_metadata["owid_dataset_title"].item()
    # Add metadata to dataset.
    dataset_garden.metadata = dataset_garden_metadata
    # Create new dataset in garden.
    dataset_garden.save()

    # Prepare metadata for new garden long table (starting with the metadata from the meadow version).
    data_table_long.metadata = deepcopy(data_table_meadow.metadata)
    data_table_long.metadata.title = dataset_garden_metadata.title
    data_table_long.metadata.description = dataset_garden_metadata.description
    data_table_long.metadata.primary_key = list(data_table_long.index.names)
    data_table_long.metadata.dataset = dataset_garden_metadata
    # Add long table to the dataset (no need to repack, since columns already have optimal dtypes).
    dataset_garden.add(data_table_long, repack=False)

    # Prepare metadata for new garden wide table (starting with the metadata from the long table).
    # Add wide table to the dataset.
    data_table_wide.metadata = deepcopy(data_table_long.metadata)

    data_table_wide.metadata.title += ADDED_TITLE_TO_WIDE_TABLE
    data_table_wide.metadata.short_name += "_flat"
    data_table_wide.metadata.primary_key = list(data_table_wide.index.names)

    # Add wide table to the dataset (no need to repack, since columns already have optimal dtypes).
    dataset_garden.add(data_table_wide, repack=False)<|MERGE_RESOLUTION|>--- conflicted
+++ resolved
@@ -8,15 +8,8 @@
 from owid import catalog
 from owid.datautils import dataframes
 
-<<<<<<< HEAD
 from etl.paths import DATA_DIR, STEP_DIR
-from owid import catalog
 from shared import (
-=======
-from etl.paths import DATA_DIR
-
-from .shared import (
->>>>>>> 88739024
     ADDED_TITLE_TO_WIDE_TABLE,
     FLAG_MULTIPLE_FLAGS,
     LATEST_VERSIONS_FILE,
