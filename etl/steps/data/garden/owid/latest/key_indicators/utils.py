--- conflicted
+++ resolved
@@ -1,10 +1,5 @@
 """Utils for key_indicators module."""
 import pandas as pd
-<<<<<<< HEAD
-
-from etl.data_helpers import geo
-=======
->>>>>>> ddbd4c1f
 
 from etl.data_helpers import geo
 
