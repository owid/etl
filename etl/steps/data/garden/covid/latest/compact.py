--- conflicted
+++ resolved
@@ -379,12 +379,7 @@
     tb_hdr = tb_hdr.rename(columns={"hdi": "human_development_index"})
 
     # PIP
-<<<<<<< HEAD
-    # TODO: Change when PPP prices are updated: year and poverty line
-    tb_pip = ds_pip["income_consumption_2017"].reset_index()
-=======
     tb_pip = ds_pip.read("income_consumption_2017")
->>>>>>> 8902b495
     tb_pip = tb_pip.loc[tb_pip["year"] > 2010, ["country", "year", "headcount_ratio_215"]]
     ## get most recent data
     cols = ["headcount_ratio_215"]
