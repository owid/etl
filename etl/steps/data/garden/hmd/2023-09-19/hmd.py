--- conflicted
+++ resolved
@@ -87,10 +87,7 @@
 
     # Scale central death rates
     tb["central_death_rate"] = tb["central_death_rate"] * 1000
-<<<<<<< HEAD
-=======
     tb["probability_of_death"] = tb["probability_of_death"] * 100
->>>>>>> b87b9c15
 
     # Final metadata touches
     tb.metadata.short_name = paths.short_name
