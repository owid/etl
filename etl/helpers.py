--- conflicted
+++ resolved
@@ -265,11 +265,7 @@
         elif channel in ["snapshot", "walden"]:
             step_name = f"{channel}{is_private_suffix}://{namespace}/{version}/{short_name}"
         elif channel is None:
-<<<<<<< HEAD
-            step_name = rf"(?:snapshot:/|walden:/|data://meadow|data://garden|data://grapher|data://explorers|backport://backport)/{namespace}/{version}/{short_name}$"
-=======
             step_name = rf"(?:snapshot{is_private_suffix}:/|walden{is_private_suffix}:/|data{is_private_suffix}://meadow|data{is_private_suffix}://garden|data://grapher|data://explorers|backport://backport)/{namespace}/{version}/{short_name}$"
->>>>>>> bcdb3e3b
         else:
             raise UnknownChannel
 
