#
#  helpers.py
#  etl
#

import re
import tempfile
from contextlib import contextmanager
from pathlib import Path
from typing import Any, Dict, Iterator, List, Optional, Set, Tuple, Union, cast

import pandas as pd
import requests
import structlog
from owid import catalog
from owid.catalog import CHANNEL
from owid.datautils.common import ExceptionFromDocstring
from owid.walden import Catalog as WaldenCatalog
from owid.walden import Dataset as WaldenDataset

from etl import paths
from etl.snapshot import Snapshot
from etl.steps import load_dag, reverse_graph

log = structlog.get_logger()


@contextmanager
def downloaded(url: str) -> Iterator[str]:
    """
    Download the url to a temporary file and yield the filename.
    """
    with tempfile.NamedTemporaryFile() as tmp:
        with requests.get(url, stream=True) as r:
            r.raise_for_status()
            chunk_size = 2**16  # 64k
            for chunk in r.iter_content(chunk_size=chunk_size):
                tmp.write(chunk)

        yield tmp.name


def get_latest_github_sha(org: str, repo: str, branch: str) -> str:
    # Use Github's list-branches API to get the sha1 of the most recent commit
    # https://docs.github.com/en/rest/reference/repos#list-branches
    branches = _get_github_branches(org, repo)
    (match,) = [b for b in branches if b["name"] == branch]
    return cast(str, match["commit"]["sha"])


def _get_github_branches(org: str, repo: str) -> List[Any]:
    url = f"https://api.github.com/repos/{org}/{repo}/branches?per_page=100"
    resp = requests.get(url, headers={"Accept": "application/vnd.github.v3+json"})
    if resp.status_code != 200:
        raise Exception(f"got {resp.status_code} from {url}")

    branches = cast(List[Any], resp.json())
    if len(branches) == 100:
        raise Exception("reached single page limit, should paginate request")

    return branches


class CurrentFileMustBeAStep(ExceptionFromDocstring):
    """Current file must be an ETL step."""


class CurrentStepMustBeInDag(ExceptionFromDocstring):
    """Current step must be listed in the dag."""


class NoMatchingStepsAmongDependencies(ExceptionFromDocstring):
    """No steps found among dependencies of current ETL step, that match the given specifications."""


class MultipleMatchingStepsAmongDependencies(ExceptionFromDocstring):
    """Multiple steps found among dependencies of current ETL step, that match the given specifications."""


class UnknownChannel(ExceptionFromDocstring):
    """Unknown channel name. Valid channels are 'walden', 'snapshot', 'meadow', 'garden', or 'grapher'."""


class WrongStepName(ExceptionFromDocstring):
    """Wrong step name. If this step was in the dag, it should be corrected."""


class PathFinder:
    """Helper object with naming conventions. It uses your module path (__file__) and
    extracts from it commonly used attributes like channel / namespace / version / short_name or
    paths to datasets from different channels.

    Usage:
        paths = PathFinder(__file__)
        ds_garden = paths.garden_dataset
    """

    def __init__(self, __file__: str):
        self.f = Path(__file__)

        # Load dag.
        self.dag = load_dag()

        # Current file should be a data step.
        if not self.f.as_posix().startswith(paths.STEP_DIR.as_posix()):
            raise CurrentFileMustBeAStep

        # It could be either called from a module with short_name.py or __init__.py inside short_name/ dir.
        if len(self.f.relative_to(paths.STEP_DIR).parts) == 6:
            self.f = self.f.parent

    @property
    def channel(self) -> str:
        return self.f.parent.parent.parent.name

    @property
    def namespace(self) -> str:
        return self.f.parent.parent.name

    @property
    def version(self) -> str:
        return self.f.parent.name

    @property
    def short_name(self) -> str:
        return self.f.stem

    @property
    def country_mapping_path(self) -> Path:
        return self.directory / (self.short_name + ".countries.json")

    @property
    def excluded_countries_path(self) -> Path:
        return self.directory / (self.short_name + ".excluded_countries.json")

    @property
    def metadata_path(self) -> Path:
        return self.directory / (self.short_name + ".meta.yml")

    @property
    def directory(self) -> Path:
        # If the current file is a directory, it's a step with multiple files.
        if self.f.is_dir():
            return self.f
        else:
            return self.f.parent

    @property
    def meadow_dataset(self) -> catalog.Dataset:
        return catalog.Dataset(paths.DATA_DIR / f"meadow/{self.namespace}/{self.version}/{self.short_name}")

    @property
    def garden_dataset(self) -> catalog.Dataset:
        return catalog.Dataset(paths.DATA_DIR / f"garden/{self.namespace}/{self.version}/{self.short_name}")

    @property
    def walden_dataset(self) -> WaldenDataset:
        return WaldenCatalog().find_one(namespace=self.namespace, version=self.version, short_name=self.short_name)

    @property
    def snapshot_dir(self) -> Path:
        return paths.SNAPSHOTS_DIR / self.namespace / self.version

    @staticmethod
    def _create_step_name(
        short_name: str,
        channel: Optional[CHANNEL] = None,
        namespace: Optional[str] = None,
        version: Optional[Union[int, str]] = None,
    ) -> str:
        """Create the step name (as it appears in the dag) given its attributes.

        If attributes are not specified, return a regular expression that should be able to find the specified step.
        """
        if namespace is None:
            # If namespace is not specified, catch any name that does not contain "/".
            namespace = r"[^/]+"

        if version is None:
            # If version is not specified, catch any version, which could be either a date, a year, or "latest".
            version = r"(?:\d{4}\-\d{2}\-\d{2}|\d{4}|latest)"

        if channel in ["meadow", "garden", "grapher"]:
            step_name = f"data://{channel}/{namespace}/{version}/{short_name}"
        elif channel in ["snapshot", "walden"]:
            step_name = f"{channel}://{namespace}/{version}/{short_name}"
        elif channel is None:
            step_name = rf"(?:snapshot:/|walden:/|data://meadow|data://garden|data://grapher|backport://backport)/{namespace}/{version}/{short_name}"
        else:
            raise UnknownChannel

        return step_name

    @staticmethod
    def _get_attributes_from_step_name(step_name: str) -> Dict[str, str]:
        """Get attributes (channel, namespace, version and short name) from the step name (as it appears in the dag)."""
        channel_type, path = step_name.split("://")
        if channel_type in ["walden", "snapshot"]:
            channel = channel_type
            namespace, version, short_name = path.split("/")
        elif channel_type in ["data", "backport"]:
            channel, namespace, version, short_name = path.split("/")
        else:
            raise WrongStepName

        attributes = {"channel": channel, "namespace": namespace, "version": version, "short_name": short_name}

        return attributes

    @property
    def step(self) -> str:
        return self._create_step_name(
            channel=self.channel, namespace=self.namespace, version=self.version, short_name=self.short_name
        )

    @property
    def dependencies(self) -> List[str]:
        # Current step should be in the dag.
        if self.step not in self.dag:
            raise CurrentStepMustBeInDag

        return self.dag[self.step]

    def get_dependency_step_name(
        self,
        short_name: str,
        channel: Optional[str] = None,
        namespace: Optional[str] = None,
        version: Optional[Union[str, int]] = None,
    ) -> str:
        """Get dependency step name (as it appears in the dag) given its attributes (at least its short name)."""
        pattern = self._create_step_name(channel=channel, namespace=namespace, version=version, short_name=short_name)
        matches = [dependency for dependency in self.dependencies if bool(re.match(pattern, dependency))]

        if len(matches) == 0:
            raise NoMatchingStepsAmongDependencies
        elif len(matches) > 1:
            raise MultipleMatchingStepsAmongDependencies

        dependency = matches[0]

        return dependency

    def load_dependency(
        self,
        short_name: str,
        channel: Optional[str] = None,
        namespace: Optional[str] = None,
        version: Optional[Union[str, int]] = None,
    ) -> Union[catalog.Dataset, Snapshot, WaldenCatalog]:
        """Load a dataset dependency, given its attributes (at least its short name)."""
        dependency_step_name = self.get_dependency_step_name(
            short_name=short_name, channel=channel, namespace=namespace, version=version
        )
        dependency = self._get_attributes_from_step_name(step_name=dependency_step_name)
        if dependency["channel"] == "walden":
            dataset = WaldenCatalog().find_one(
                namespace=dependency["namespace"], version=dependency["version"], short_name=dependency["short_name"]
            )
        elif dependency["channel"] == "snapshot":
            dataset = Snapshot(f"{dependency['namespace']}/{dependency['version']}/{dependency['short_name']}")
        else:
            dataset_path = (
                paths.DATA_DIR
                / f"{dependency['channel']}/{dependency['namespace']}/{dependency['version']}/{dependency['short_name']}"
            )
            dataset = catalog.Dataset(dataset_path)

<<<<<<< HEAD
        return dataset


# For backwards compatibility.
Names = PathFinder


def extract_step_attributes(step: str) -> Tuple[str, str, str, str, str, str, str]:
    # Extract the prefix (whatever is on the left of the '://') and the root of the step name.
    prefix, root = step.split("://")

    # Field 'kind' informs whether the dataset is public or private.
    if "private" in prefix:
        kind = "private"
    else:
        kind = "public"

    # From now on we remove the 'public' or 'private' from the prefix.
    prefix = prefix.split("-")[0]

    if prefix in ["etag", "github"]:
        # Special kinds of steps.
        channel = "etag"
        namespace = "etag"
        version = "latest"
        name = root
        identifier = root
    elif prefix in ["snapshot", "walden"]:
        # Ingestion steps.
        channel = prefix

        # Extract attributes from root of the step.
        namespace, version, name = root.split("/")

        # Define an identifier for this step, that is identical for all versions.
        identifier = f"{channel}/{namespace}/{name}"
    elif root == "garden/reference":
        # This is a special step that does not have a namespace or a version.
        # We should probably get rid of this special step soon. But for now, define its properties manually.
        channel = "garden"
        namespace = "owid"
        version = "latest"
        name = "reference"

        # Define an identifier for this step, that is identical for all versions.
        identifier = f"{channel}/{namespace}/{name}"
    else:
        # Regular data steps.

        # Extract attributes from root of the step.
        channel, namespace, version, name = root.split("/")

        # Define an identifier for this step, that is identical for all versions.
        identifier = f"{channel}/{namespace}/{name}"

    return step, kind, channel, namespace, version, name, identifier


def list_all_steps_in_dag(dag: Dict[str, Any]) -> List[str]:
    all_steps = sorted(set([step for step in dag] + sum([list(dag[step]) for step in dag], [])))

    return all_steps


def get_direct_downstream_dependencies_for_step_in_dag(dag: Dict[str, Any], step: str) -> Set[str]:
    dependencies = dag[step]

    return dependencies


def get_direct_upstream_dependencies_for_step_in_dag(dag: Dict[str, Any], step: str) -> Set[str]:
    used_by = set([_step for _step in dag if step in dag[_step]])

    return used_by


def _recursive_get_all_downstream_dependencies_for_step_in_dag(
    dag: Dict[str, Any], step: str, dependencies: Set[str] = set()
) -> Set[str]:
    if step in dag:
        # If step is in the dag, gather all its substeps.
        substeps = dag[step]
        # Add substeps to the set of dependencies (union of sets, to avoid repetitions).
        dependencies = dependencies | set(substeps)
        for substep in substeps:
            # For each of the substeps, repeat the process.
            dependencies = dependencies | _recursive_get_all_downstream_dependencies_for_step_in_dag(
                dag, step=substep, dependencies=dependencies
            )
    else:
        # If step is not in the dag, return the default dependencies (which is an empty set).
        pass

    return dependencies


def get_all_downstream_dependencies_for_step_in_dag(dag: Dict[str, Any], step: str) -> Set[str]:
    dependencies = _recursive_get_all_downstream_dependencies_for_step_in_dag(dag=dag, step=step)

    return dependencies


def get_all_upstream_dependencies_for_step_in_dag(dag: Dict[str, Any], step: str) -> Set[str]:
    reverse_dag = reverse_graph(graph=dag)
    dependencies = get_all_downstream_dependencies_for_step_in_dag(dag=reverse_dag, step=step)

    return dependencies


class ArchiveStepUsedByActiveStep(ExceptionFromDocstring):
    """Archived steps have been found as dependencies of active steps.

    The solution is either:
    * To archive those active steps.
    * To un-archive those archive steps.
    """


class LatestVersionOfStepShouldBeActive(ExceptionFromDocstring):
    """The latest version of each data step should be in the dag as a main step (maybe it was accidentally removed)."""


class VersionTracker:
    def __init__(self):
        # Load dag of active and archive steps.
        self.dag_all = load_dag(include_archive=True)
        # Load dag of active steps.
        self.dag_active = load_dag(include_archive=False)
        # Generate the dag of only archive steps.
        self.dag_archive = {step: self.dag_all[step] for step in self.dag_all if step not in self.dag_active}
        # List all unique steps that exist in the dag.
        self.all_steps = list_all_steps_in_dag(self.dag_all)
        # List all steps that are dependencies of active steps.
        self.all_active_dependencies = self.get_all_dependencies_of_active_steps()

        # Create dataframe of step attributes.
        self.step_attributes_df = self._create_step_attributes_df()
        # Create dataframe of steps.
        self.steps_df = self._create_steps_df()

        # Apply sanity check.
        self.check_that_archive_steps_are_not_dependencies_of_active_steps()
        self.check_latest_version_of_steps_are_active()
        self.check_all_active_steps_are_necessary()

        # TODO: Another useful method would be to find in which dag file each step is (by yaml opening each file).

    def get_direct_downstream_dependencies_for_step(self, step: str) -> Set[str]:
        dependencies = get_direct_downstream_dependencies_for_step_in_dag(dag=self.dag_all, step=step)

        return dependencies

    def get_direct_upstream_dependencies_for_step(self, step: str) -> Set[str]:
        dependencies = get_direct_upstream_dependencies_for_step_in_dag(dag=self.dag_all, step=step)

        return dependencies

    def get_all_downstream_dependencies_for_step(self, step: str) -> Set[str]:
        dependencies = get_all_downstream_dependencies_for_step_in_dag(dag=self.dag_all, step=step)

        return dependencies

    def get_all_upstream_dependencies_for_step(self, step: str) -> Set[str]:
        dependencies = get_all_upstream_dependencies_for_step_in_dag(dag=self.dag_all, step=step)

        return dependencies

    def get_all_dependencies_of_active_steps(self) -> Set[str]:
        # Gather all dependencies of active steps in the dag.
        active_dependencies = set()
        for step in self.dag_active:
            active_dependencies = active_dependencies | self.get_all_downstream_dependencies_for_step(step=step)

        return active_dependencies

    def _create_step_attributes_df(self) -> pd.DataFrame:
        # Extract all attributes of each unique active/archive/dependency step.
        step_attributes = pd.DataFrame(
            [extract_step_attributes(step) for step in self.all_steps],
            columns=["step", "kind", "channel", "namespace", "version", "name", "identifier"],
        )

        # Create custom features that will let us prioritize which datasets to update.

        # Add list of all existing versions for each step.
        versions = (
            step_attributes.groupby("identifier", as_index=False)
            .agg({"version": lambda x: sorted(list(x))})
            .rename(columns={"version": "versions"})
        )
        step_attributes = pd.merge(step_attributes, versions, on="identifier", how="left")

        # Count number of versions for each step.
        step_attributes["n_versions"] = step_attributes["versions"].apply(len)

        # Find the latest version of each step.
        step_attributes["latest_version"] = step_attributes["versions"].apply(lambda x: x[-1])

        # Find how many newer versions exist for each step.
        step_attributes["n_newer_versions"] = [
            row["n_versions"] - row["versions"].index(row["version"]) - 1
            for i, row in step_attributes[["n_versions", "versions", "version"]].iterrows()
        ]

        return step_attributes

    def _create_steps_df(self) -> pd.DataFrame:
        steps = []
        # Gather active steps and their dependencies.
        for step in self.dag_active:
            steps.append([step, step, "active"])
            for substep in self.dag_all[step]:
                steps.append([substep, step, "dependency"])
        # Gather archive steps and their dependencies.
        for step in self.dag_archive:
            steps.append([step, step, "archive"])
            for substep in self.dag_archive[step]:
                steps.append([substep, step, "dependency"])

        # Store all steps and their dependencies.
        # Column "used_by" includes:
        # * For a dependency step, the main step that is using it.
        # * For a main step, the main step itself.
        # For example, given a dag {"a": ["b", "c"]}, the steps dataframe will be:
        # step    used_by
        # ------  ---------
        # a       a
        # b       a
        # c       a
        steps = pd.DataFrame.from_records(steps, columns=["step", "used_by", "status"])

        # Add attributes to steps.
        steps = pd.merge(steps, self.step_attributes_df, on="step", how="left")

        return steps

    def check_that_archive_steps_are_not_dependencies_of_active_steps(self) -> None:
        # Find any archive steps that are dependencies of active steps, and should therefore not be archive steps.
        missing_steps = set(self.dag_archive) & set(self.all_active_dependencies)

        if len(missing_steps) > 0:
            for missing_step in missing_steps:
                direct_usages = self.get_direct_upstream_dependencies_for_step(step=missing_step)
                print(f"Archive step {missing_step} is used by active steps: {direct_usages}")
            raise ArchiveStepUsedByActiveStep

    def check_latest_version_of_steps_are_active(self) -> None:
        # Check that the latest version of each main data step is in the dag.
        # If not, it could be because it has been deleted by accident.
        latest_data_steps = set(
            self.step_attributes_df[
                (self.step_attributes_df["n_newer_versions"] == 0)
                & (self.step_attributes_df["channel"].isin(["meadow", "garden"]))
            ]["step"]
        )
        # The only main data step that is not explicitly in the DAG is the reference dataset (which should be removed soon).
        if not (latest_data_steps <= set(list(self.dag_active) + ["data://garden/reference"])):
            raise LatestVersionOfStepShouldBeActive

    def check_all_active_steps_are_necessary(self) -> None:
        # TODO: This function may need to become recurrent, because once an unused step is taken out, another step
        #  may also become unnecessary (e.g. the meadow step of an unused garden step will be detected only after the
        #  garden step has been removed).
        outdated_data_steps = set(
            self.steps_df[
                (self.steps_df["n_newer_versions"] > 0)
                & (self.steps_df["status"] == "active")
                & (self.steps_df["channel"].isin(["meadow", "garden"]))
            ]["step"]
        )

        unused_data_steps = outdated_data_steps - set(self.all_active_dependencies)

        if len(unused_data_steps) > 0:
            log.warning(f"WARNING: Some data steps can be safely archived: {unused_data_steps}")
=======
        return dataset
>>>>>>> e7eca7fe
<|MERGE_RESOLUTION|>--- conflicted
+++ resolved
@@ -266,7 +266,6 @@
             )
             dataset = catalog.Dataset(dataset_path)
 
-<<<<<<< HEAD
         return dataset
 
 
@@ -541,7 +540,4 @@
         unused_data_steps = outdated_data_steps - set(self.all_active_dependencies)
 
         if len(unused_data_steps) > 0:
-            log.warning(f"WARNING: Some data steps can be safely archived: {unused_data_steps}")
-=======
-        return dataset
->>>>>>> e7eca7fe
+            log.warning(f"WARNING: Some data steps can be safely archived: {unused_data_steps}")