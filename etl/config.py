#
#  NOTE: only allowed etl-dependency is etl.paths.
#

"""
The environment variables and settings here are for publishing options, they're
only important for OWID staff.
"""

import asyncio
import os
import pwd
import re
import sys
import warnings
from dataclasses import dataclass, fields
from os import environ as env
from pathlib import Path
from typing import List, Literal, Optional, cast
from urllib.parse import quote

import git
import pandas as pd
import sentry_sdk
import structlog
from dotenv import dotenv_values, load_dotenv
from joblib import Memory
from sqlalchemy.engine import Engine
from sqlalchemy.orm import Session

from etl.paths import BASE_DIR, CACHE_DIR

log = structlog.get_logger()

ENV_FILE = Path(env.get("ENV_FILE", BASE_DIR / ".env"))

memory = Memory(CACHE_DIR, verbose=0)


def get_username():
    return pwd.getpwuid(os.getuid())[0]


def load_env():
    if env.get("ENV", "").startswith("."):
        raise ValueError(f"ENV was replaced by ENV_FILE, please use ENV_FILE={env['ENV']} ... instead.")

    load_dotenv(ENV_FILE)


def _normalise_branch(branch_name):
    return re.sub(r"[\/\._]", "-", branch_name)


# NOTE: If you edit this function, make sure to update `get_container_name` in ops repo as well
def get_container_name(branch_name):
    normalized_branch = _normalise_branch(branch_name)

    # Strip staging-site- prefix to add it back later
    normalized_branch = normalized_branch.replace("staging-site-", "")

    # Ensure the container name is less than 63 characters
    # however, we truncate it to 28 characters to be consistent with Cloudflare's
    # 28 character limit (see https://community.cloudflare.com/t/algorithm-to-generate-a-preview-dns-subdomain-from-a-branch-name/477633)
    #
    # This function is duplicated in these places, make sure to change all of them:
    #     https://github.com/owid/ops/blob/main/templates/lxc-manager/prune_staging_containers.py
    #     https://github.com/owid/ops/blob/main/templates/lxc-manager/shared
    #     https://github.com/owid/etl/blob/master/etl/config.py#L50

    limit = 28

    container_name = f"staging-site-{normalized_branch[:limit]}"
    # Remove trailing hyphens
    return container_name.rstrip("-")


load_env()


pd.set_option("future.no_silent_downcasting", True)

# Environment, e.g. production, staging, dev
ENV = env.get("ENV", "dev")
ENV_IS_REMOTE = ENV in ("production", "staging")

# When DEBUG is on
# - run steps in the same process (speeding up ETL)
# If DEBUG is not explicitly set, default to ENV == "dev"
if "DEBUG" not in env:
    DEBUG = ENV == "dev"
else:
    DEBUG = env.get("DEBUG") in ("True", "true", "1")

# Prefer downloading datasets from catalog instead of building them
PREFER_DOWNLOAD = env.get("PREFER_DOWNLOAD") in ("True", "true", "1")

# publishing to OWID's public data catalog in R2
R2_BUCKET = "owid-catalog"
R2_SNAPSHOTS_PUBLIC = "owid-snapshots"
R2_SNAPSHOTS_PRIVATE = "owid-snapshots-private"
R2_SNAPSHOTS_PUBLIC_READ = "https://snapshots.owid.io"

# publishing to grapher's MySQL db
GRAPHER_USER_ID = int(env["GRAPHER_USER_ID"]) if "GRAPHER_USER_ID" in env else None
DB_NAME = env.get("DB_NAME", "grapher")
DB_HOST = env.get("DB_HOST", "localhost")
DB_PORT = int(env.get("DB_PORT", "3306"))
DB_USER = env.get("DB_USER", "root")
DB_PASS = env.get("DB_PASS", "")

# save original GRAPHER_USER_ID from env for later use, because it'll be overwritten when
# we use staging servers
ENV_GRAPHER_USER_ID = GRAPHER_USER_ID

DB_IS_PRODUCTION = DB_NAME == "live_grapher"

# Special ENV file with access to production DB (read-only), used by chart-diff
if "ENV_FILE_PROD" in env:
    ENV_FILE_PROD = BASE_DIR / os.environ.get("ENV_FILE_PROD")  # type: ignore
else:
    ENV_FILE_PROD = None

if "DATA_API_ENV" in env:
    DATA_API_ENV = env["DATA_API_ENV"]
else:
    DATA_API_ENV = env.get("DATA_API_ENV", get_username())

# Production checks
if DATA_API_ENV == "production":
    assert DB_IS_PRODUCTION, "DB_NAME must be set to live_grapher when publishing to production"

if DB_IS_PRODUCTION:
    assert DATA_API_ENV == "production", "DATA_API_ENV must be set to production when publishing to live_grapher"


def load_STAGING() -> Optional[str]:
    # if STAGING is used, override ENV values
    STAGING = env.get("STAGING")

    # Check if we're running via etl d run-python-step (suppress warnings)
    is_run_python_step = len(sys.argv) >= 3 and sys.argv[1:3] == ["d", "run-python-step"]

    # ENV_FILE takes precedence over STAGING
    if STAGING and ENV_FILE != BASE_DIR / ".env":
        if not is_run_python_step:
            log.warning("Both ENV_FILE and STAGING is set, STAGING will be ignored.")
        return None
    # if STAGING=1, use branch name
    elif STAGING == "1":
        branch_name = git.Repo(BASE_DIR).active_branch.name
        if branch_name == "master":
            if not is_run_python_step:
                log.warning("You're on master branch, using local env instead of STAGING=master")
            return None
        else:
            return branch_name
    else:
        return STAGING


STAGING = load_STAGING()

# if STAGING is used, override ENV values
if STAGING is not None:
    GRAPHER_USER_ID = 1  # use Admin user when working with staging
    DB_USER = "owid"
    DB_NAME = "owid"
    DB_PASS = ""
    DB_PORT = 3306
    DB_HOST = get_container_name(STAGING)
    DATA_API_ENV = get_container_name(STAGING)


# if running against live, use s3://owid-api, otherwise use s3://owid-api-staging
# Cloudflare workers running on https://api.ourworldindata.org/ and https://api-staging.owid.io/ will use them
if DATA_API_ENV == "production":
    BAKED_VARIABLES_PATH = "s3://owid-api/v1/indicators"
    DATA_API_URL = "https://api.ourworldindata.org/v1/indicators"
else:
    BAKED_VARIABLES_PATH = f"s3://owid-api-staging/{DATA_API_ENV}/v1/indicators"
    DATA_API_URL = f"https://api-staging.owid.io/{DATA_API_ENV}/v1/indicators"


def variable_data_url(variable_id):
    return f"{DATA_API_URL}/{variable_id}.data.json"


def variable_metadata_url(variable_id):
    return f"{DATA_API_URL}/{variable_id}.metadata.json"


# run ETL steps with debugger on exception
IPDB_ENABLED = False

# number of workers for checking dirty steps, we need to parallelize this
# because we're making a lot of HTTP requests
DIRTY_STEPS_WORKERS = int(env.get("DIRTY_STEPS_WORKERS", 5))

# number of workers for grapher inserts to DB, this is for all processes, so if
# --workers is higher than 1, this will be divided among them
GRAPHER_INSERT_WORKERS = int(env.get("GRAPHER_WORKERS", 40))

# if a step in ETL fails, keep running the rest of the steps and raise an exception at the end
# (steps with failing step as dependency won't be run)
# NOTE: This is potentially useful for nightly builds and for more efficient retries, but if we end up
#   not using it, it could be as well removed
CONTINUE_ON_FAILURE = env.get("CONTINUE_ON_FAILURE", "0") in ("True", "true", "1")

# if set, skip the actual garden step and only apply the metadata
INSTANT = env.get("INSTANT", "0") in ("True", "true", "1")

# if set, always upload grapher data & metadata JSON files even if checksums match
FORCE_UPLOAD = env.get("FORCE_UPLOAD") in ("True", "true", "1")

# Filter to speed up development - works as regex for both data processing and grapher upload
# - In data steps: filters data rows by matching against relevant columns (e.g. causes, indicators)
#                  this has to be implemented manually
# - In grapher steps: filters which variables get upserted to MySQL
SUBSET = env.get("SUBSET", None)

# forbid any individual step from consuming more than this much memory
# (only enforced on Linux)
# 2025-08-01: Increased to 64 GB from 32 GB, it was not enough for garden/agriculture/2025-03-26/daily_calories_per_person
MAX_VIRTUAL_MEMORY_LINUX = 64 * 2**30  # 64 GB

# increment this to force a full rebuild of all datasets
ETL_EPOCH = 5

# any garden or grapher dataset after this date will have strict mode enabled
STRICT_AFTER = "2023-06-25"

SLACK_API_TOKEN = env.get("SLACK_API_TOKEN")

# if True, commit and push updates to YAML files coming from admin
ETL_API_COMMIT = env.get("ETL_API_COMMIT") in ("True", "true", "1")

# if True, commit and push updates from fasttrack
FASTTRACK_COMMIT = env.get("FASTTRACK_COMMIT") in ("True", "true", "1")

# if True, commit to monkeypox repository from export step
MONKEYPOX_COMMIT = env.get("MONKEYPOX_COMMIT") in ("True", "true", "1")

ADMIN_HOST = env.get(
    "ADMIN_HOST",
    f"http://staging-site-{STAGING}" if STAGING else "http://localhost:3030",
)

# Tailscale address of Admin, this cannot be just `http://owid-admin-prod`
# because that would resolve to LXC container instead of the actual server
TAILSCALE_ADMIN_HOST = "http://owid-admin-prod.tail6e23.ts.net"

SENTRY_DSN = env.get("SENTRY_DSN")

OPENAI_API_KEY = env.get("OPENAI_API_KEY", None)
ANTHROPIC_API_KEY = env.get("ANTHROPIC_API_KEY", None)
GOOGLE_API_KEY = env.get("GOOGLE_API_KEY", None)

OWIDBOT_ACCESS_TOKEN = env.get("OWIDBOT_ACCESS_TOKEN", None)

# OWIDBOT app
OWIDBOT_APP_PRIVATE_KEY_PATH = env.get("OWIDBOT_APP_PRIVATE_KEY_PATH", None)
# get it from https://github.com/settings/apps/owidbot-app
OWIDBOT_APP_CLIENT_ID = env.get("OWIDBOT_APP_CLIENT_ID", None)
# get it from https://github.com/settings/installations
OWIDBOT_APP_INSTALLATION_ID = env.get("OWIDBOT_APP_INSTALLATION_ID", None)

# Load github token (only used for creating PRs from the command line).
GITHUB_TOKEN = env.get("GITHUB_TOKEN", None)

# URL of the Github API, to be used to create a draft pull request in the ETL repos.
GITHUB_API_BASE = "https://api.github.com/repos/owid/etl"
GITHUB_API_URL = f"{GITHUB_API_BASE}/pulls"

# IMPORTANT: only use locally, no production use!
# Skip SSL verify
TLS_VERIFY = bool(int(env.get("TLS_VERIFY", 1)))

# Default schema for presentation.grapher_config in metadata. Try to keep it up to date with the latest schema.
DEFAULT_GRAPHER_SCHEMA = "https://files.ourworldindata.org/schemas/grapher-schema.009.json"

# Google Cloud service account path (used for BigQuery)
GOOGLE_APPLICATION_CREDENTIALS = env.get("GOOGLE_APPLICATION_CREDENTIALS")


def enable_sentry(enable_logs: bool = False) -> None:
    if SENTRY_DSN:
<<<<<<< HEAD
        if enable_logs:
            sentry_sdk.init(dsn=SENTRY_DSN, _experiments={"enable_logs": True})
        else:
            sentry_sdk.init(dsn=SENTRY_DSN)
=======

        def before_send(event, hint):
            # Ignore normal shutdown signals
            if "exc_info" in hint:
                exc_type, exc_value, tb = hint["exc_info"]
                if exc_type in (KeyboardInterrupt, asyncio.CancelledError):
                    return None
            return event

        kwargs = {"dsn": SENTRY_DSN, "before_send": before_send}

        if enable_logs:
            kwargs["_experiments"] = {"enable_logs": True}

        sentry_sdk.init(**kwargs)
>>>>>>> ac5fc622


# Wizard config
WIZARD_PORT = 8053


### WIP: OWIDENV

OWIDEnvType = Literal["production", "dev", "staging", "unknown"]


@dataclass
class Config:
    """Configuration for OWID environment which is a subset of etl.config."""

    GRAPHER_USER_ID: int | None
    DB_USER: str
    DB_NAME: str
    DB_PASS: str
    DB_PORT: str
    DB_HOST: str

    @classmethod
    def from_env_file(cls, env_file: str):
        env_dict = dotenv_values(env_file)
        config_dict = {}
        for field in fields(cls):
            if field.name in {"GRAPHER_USER_ID"}:
                config_dict[field.name] = env_dict.get(field.name)
            else:
                if field.name not in env_dict:
                    raise KeyError(f"Field {field.name} not found in env file {env_file}!")
                config_dict[field.name] = env_dict[field.name]
        return cls(**config_dict)  # type: ignore


class UnknownOWIDEnv(Exception):
    pass


class OWIDEnv:
    """OWID environment."""

    _env_remote: OWIDEnvType | None
    _env_local: OWIDEnvType | None
    conf: Config
    _engine: Engine | None

    def __init__(
        self,
        conf: Config,
    ) -> None:
        self.conf = conf
        # Remote environment: environment where the database is located
        self._env_remote = None
        # Local environment: environment where the code is running
        self._env_local = None  # "production", "staging", "dev"
        # Engine (cached)
        self._engine = None

    @property
    def env(self) -> OWIDEnvType:
        """Environment one's in. Only works if remote and local environment are the same."""
        if self.env_remote == self.env_local:
            return self.env_remote
        raise ValueError(f"env_remote ({self.env_remote}) and env_local ({self.env_local}) are different.")

    @property
    def env_local(self) -> OWIDEnvType:
        """Detect local environment."""
        if self._env_local is None:
            self._env_local = cast(OWIDEnvType, ENV)
        return self._env_local

    @property
    def env_remote(self) -> OWIDEnvType:
        """Detect remote environment."""
        if self._env_remote is None:
            # production
            if self.conf.DB_NAME == "live_grapher":
                self._env_remote = "production"
            # local
            elif self.conf.DB_NAME == "grapher" and self.conf.DB_USER == "grapher":
                self._env_remote = "dev"
            # other
            elif self.conf.DB_NAME == "owid" and self.conf.DB_USER == "owid":
                self._env_remote = "staging"
            # unknown
            else:
                self._env_remote = "unknown"

        return self._env_remote

    @classmethod
    def from_local(cls):
        conf = Config(
            GRAPHER_USER_ID=1,
            DB_USER="owid",
            DB_NAME="owid",
            DB_PASS="",
            DB_PORT="3306",
            DB_HOST=DB_HOST,
        )
        return cls(conf)

    @classmethod
    def from_staging(cls, branch: str):
        """Create OWIDEnv for staging."""
        conf = Config(
            GRAPHER_USER_ID=1,
            DB_USER="owid",
            DB_NAME="owid",
            DB_PASS="",
            DB_PORT="3306",
            DB_HOST=get_container_name(branch),
        )
        return cls(conf)

    @classmethod
    def from_env_file(cls, env_file: str):
        """Create OWIDEnv from env file."""
        assert Path(env_file).exists(), f"ENV file {env_file} doesn't exist"
        return cls(conf=Config.from_env_file(env_file))

    @classmethod
    def from_staging_or_env_file(cls, staging_or_env_file: str):
        """Create OWIDEnv from staging or env file."""
        if Path(staging_or_env_file).exists():
            return cls.from_env_file(staging_or_env_file)
        return cls.from_staging(staging_or_env_file)

    def get_engine(self) -> Engine:
        """Get engine for env.

        DEPRECATED: Use property `engine` property instead.
        """
        from etl.db import get_engine

        return get_engine(self.conf.__dict__)

    @property
    def engine(self) -> Engine:
        """Get engine for env."""
        from etl.db import get_engine

        if self._engine is None:
            self._engine = get_engine(self.conf.__dict__)
        return self._engine

    @property
    def site(self) -> str | None:
        """Get site."""
        if self.env_remote == "production":
            return "https://ourworldindata.org"
        elif self.env_remote == "dev":
            return "http://localhost:3030"
        elif self.env_remote == "staging":
            return f"http://{self.conf.DB_HOST}"
        return None

    @property
    def name(self) -> str:
        """Get site."""
        if self.env_remote in {"production", "dev"}:
            return self.env_remote
        elif self.env_remote == "staging":
            return f"{self.conf.DB_HOST}"
        raise ValueError(f"Unknown env_remote (DB_NAME/DB_USER={self.conf.DB_NAME}/{self.conf.DB_USER})")

    @property
    def base_site(self) -> str | None:
        """Get site."""
        if self.env_remote == "production":
            return "https://admin.owid.io"
        elif self.env_remote in ["dev", "staging"]:
            return self.site
        return None

    @property
    def admin_site(
        self,
    ) -> str | None:
        """Get admin url."""
        if self.base_site:
            return f"{self.base_site}/admin"

    @property
    def datasets_admin_site(self):
        return f"{self.admin_site}/datasets"

    @property
    def indicators_admin_site(self):
        return f"{self.admin_site}/variables"

    @property
    def admin_api(self) -> str:
        """Get admin api url. This could be possibly merged with admin_site above.
        We'd just have to test when to use suffix `.tail6e23.ts.net` because of
        collisions with LXC addresses.
        """
        if self.env_remote == "production":
            return TAILSCALE_ADMIN_HOST + "/admin/api"
        elif self.env_remote == "staging":
            return f"http://{self.conf.DB_HOST}.tail6e23.ts.net/admin/api"
        elif self.env_remote == "dev":
            return "http://localhost:3030/admin/api"
        else:
            raise ValueError(f"Unknown environment: {self.env}")

    @property
    def data_api_url(self) -> str:
        """Get api url."""
        if self.env_remote == "production":
            return "https://api.ourworldindata.org"
        elif self.env_remote == "staging":
            return f"https://api-staging.owid.io/{self.conf.DB_HOST}"
        else:
            raise ValueError(f"Unknown DATA_API for env_remote={self.env_remote}")

    @property
    def chart_approval_tool_url(self) -> str:
        """Get chart approval tool url."""
        return f"{self.admin_site}/suggested-chart-revisions/review"

    @property
    def indicators_url(self) -> str:
        """Get indicators url."""
        return self.data_api_url + "/v1/indicators"

    @property
    def wizard_url(self) -> str:
        """Get wizard url."""
        if self.env_local == "dev":
            return f"http://localhost:{WIZARD_PORT}/"
        elif self.env_local == "production":
            return "https://etl.owid.io/wizard/"
        else:
            return f"{self.base_site}/etl/wizard"

    @property
    def wizard_url_remote(self) -> str:
        """Get wizard url (in remote server)."""
        if self.env_remote == "dev":
            return f"http://localhost:{WIZARD_PORT}/"
        elif self.env_remote == "production":
            return "https://etl.owid.io/wizard/"
        else:
            return f"{self.base_site}/etl/wizard"

    def dataset_admin_site(self, dataset_id: str | int) -> str:
        """Get dataset admin url."""
        return f"{self.datasets_admin_site}/{dataset_id}/"

    def indicator_admin_site(self, variable_id: str | int) -> str:
        """Get indicator admin url."""
        return f"{self.indicators_admin_site}/{variable_id}/"

    def chart_admin_site(self, chart_id: str | int) -> str:
        """Get chart admin url."""
        return f"{self.admin_site}/charts/{chart_id}/edit"

    def explorer_admin_site(self, explorer_slug: str) -> str:
        """Get explorer admin url."""
        return f"{self.admin_site}/explorers/{explorer_slug}"

    def chart_site(self, slug: str) -> str:
        """Get chart url."""
        return f"{self.site}/grapher/{slug}"

    def explorer_site(self, slug: str) -> str:
        """Get explorer url."""
        return f"{self.site}/explorers/{slug}"

    def data_page_preview(self, variable_id: str | int) -> str:
        """Get indicator admin url."""
        return f"{self.admin_site}/datapage-preview/{variable_id}/"

    def collection_preview(self, catalog_path: str):
        encoded_path = quote(catalog_path, safe="")
        return f"{self.admin_site}/grapher/{encoded_path}/"

    def thumb_url(self, slug: str):
        """
        Turn https://ourworldindata.org/grapher/life-expectancy"
        Into https://ourworldindata.org/grapher/thumbnail/life-expectancy.png
        """
        return f"{self.site}/grapher/thumbnail/{slug}.png"

    def indicator_metadata_url(self, variable_id):
        return f"{self.indicators_url}/{variable_id}.metadata.json"

    def indicator_data_url(self, variable_id):
        return f"{self.indicators_url}/{variable_id}.data.json"

    def read_sql(self, sql: str, *args, **kwargs) -> pd.DataFrame:
        """Wrapper around pd.read_sql that creates a connection and closes it after reading the data.
        This adds overhead, so if you need performance, reuse the same connection and cursor.
        """
        with warnings.catch_warnings():
            warnings.simplefilter("ignore", UserWarning)
            if isinstance(self.engine, Engine):
                with self.engine.connect() as con:
                    return pd.read_sql(sql, con, *args, **kwargs)
            elif isinstance(self.engine, Session):
                return pd.read_sql(sql, self.engine.bind, *args, **kwargs)
            else:
                raise ValueError(f"Unsupported engine type {type(self.engine)}")

    def read_sqls(self, sql: List[str], *args, **kwargs) -> List[pd.DataFrame]:
        """Wrapper around pd.read_sql that creates a connection and closes it after reading the data.

        It can read multiple sql queries, to exploit the same connection and cursor.

        sql: List of various queries
        """
        with warnings.catch_warnings():
            warnings.simplefilter("ignore", UserWarning)
            if isinstance(self.engine, Engine):
                with self.engine.connect() as con:
                    result = [pd.read_sql(s, con, *args, **kwargs) for s in sql]
                    return result
            elif isinstance(self.engine, Session):
                result = [pd.read_sql(s, self.engine.bind, *args, **kwargs) for s in sql]
                return result
            else:
                raise ValueError(f"Unsupported engine type {type(self.engine)}")


# Wrap envs in OWID_ENV
OWID_ENV = OWIDEnv(
    Config(
        GRAPHER_USER_ID=GRAPHER_USER_ID,
        DB_USER=DB_USER,
        DB_NAME=DB_NAME,
        DB_PASS=DB_PASS,
        DB_PORT=str(DB_PORT),
        DB_HOST=DB_HOST,
    )
)


# Validate config
def no_trailing_slash(url: str | None) -> None:
    if url is not None and url.endswith("/"):
        raise ValueError(f"Env {url} should not have a trailing slash.")


env_vars = [
    ADMIN_HOST,
    TAILSCALE_ADMIN_HOST,
    DATA_API_URL,
    BAKED_VARIABLES_PATH,
    R2_SNAPSHOTS_PUBLIC_READ,
]
for env_var in env_vars:
    no_trailing_slash(env_var)


# Get Metabase credentials and parameters (for more information, visit the analytics repos).
METABASE_API_KEY = os.environ.get("METABASE_API_KEY")
METABASE_URL = os.environ.get("METABASE_URL")
METABASE_SEMANTIC_LAYER_DATABASE_ID = 2
########################################################################################################################
# While users don't have Metadata credentials, default to Datassette.
FORCE_DATASETTE = (not METABASE_API_KEY) or (not METABASE_URL)
########################################################################################################################
# Get Notion credentials.
NOTION_API_KEY = os.environ.get("NOTION_API_KEY")
NOTION_IMPACT_HIGHLIGHTS_TABLE_URL = os.environ.get("NOTION_IMPACT_HIGHLIGHTS_TABLE_URL")
NOTION_DATA_PROVIDERS_CONTACTS_TABLE_URL = os.environ.get("NOTION_DATA_PROVIDERS_CONTACTS_TABLE_URL")

# Google drive IDs for folders, docs and sheets, for the data producer reports project.
# NOTE: Here we fill all variables with "" if not found to simplify type checks (this way we ensure they are strings).
DATA_PRODUCER_REPORT_FOLDER_ID = os.environ.get("DATA_PRODUCER_REPORT_FOLDER_ID", "")
DATA_PRODUCER_REPORT_TEMPLATE_DOC_ID = os.environ.get("DATA_PRODUCER_REPORT_TEMPLATE_DOC_ID", "")
DATA_PRODUCER_REPORT_STATUS_SHEET_ID = os.environ.get("DATA_PRODUCER_REPORT_STATUS_SHEET_ID", "")

# Logfire for LLM observability
LOGFIRE_TOKEN_EXPERT = env.get("LOGFIRE_TOKEN_EXPERT")
LOGFIRE_TOKEN_MCP = env.get("LOGFIRE_TOKEN_MCP")
LOGFIRE_TOKEN_ETL_API = env.get("LOGFIRE_TOKEN_ETL_API")

# MCP server
OWID_MCP_SERVER_URL = env.get("OWID_MCP_SERVER_URL", "https://mcp.owid.io/mcp")<|MERGE_RESOLUTION|>--- conflicted
+++ resolved
@@ -285,12 +285,6 @@
 
 def enable_sentry(enable_logs: bool = False) -> None:
     if SENTRY_DSN:
-<<<<<<< HEAD
-        if enable_logs:
-            sentry_sdk.init(dsn=SENTRY_DSN, _experiments={"enable_logs": True})
-        else:
-            sentry_sdk.init(dsn=SENTRY_DSN)
-=======
 
         def before_send(event, hint):
             # Ignore normal shutdown signals
@@ -306,7 +300,6 @@
             kwargs["_experiments"] = {"enable_logs": True}
 
         sentry_sdk.init(**kwargs)
->>>>>>> ac5fc622
 
 
 # Wizard config
