#
#  NOTE: only allowed etl-dependency is etl.paths.
#

"""
The environment variables and settings here are for publishing options, they're
only important for OWID staff.
"""

import os
import pwd
import re
import warnings
from dataclasses import dataclass, fields
from os import environ as env
from pathlib import Path
from typing import List, Literal, Optional, cast
from urllib.parse import quote

import git
import pandas as pd
import sentry_sdk
import structlog
from dotenv import dotenv_values, load_dotenv
from joblib import Memory
from sqlalchemy.engine import Engine
from sqlalchemy.orm import Session

from etl.paths import BASE_DIR, CACHE_DIR

log = structlog.get_logger()

ENV_FILE = Path(env.get("ENV_FILE", BASE_DIR / ".env"))

memory = Memory(CACHE_DIR, verbose=0)


def get_username():
    return pwd.getpwuid(os.getuid())[0]


def load_env():
    if env.get("ENV", "").startswith("."):
        raise ValueError(f"ENV was replaced by ENV_FILE, please use ENV_FILE={env['ENV']} ... instead.")

    load_dotenv(ENV_FILE)


def _normalise_branch(branch_name):
    return re.sub(r"[\/\._]", "-", branch_name)


# NOTE: If you edit this function, make sure to update `get_container_name` in ops repo as well
def get_container_name(branch_name):
    normalized_branch = _normalise_branch(branch_name)

    # Strip staging-site- prefix to add it back later
    normalized_branch = normalized_branch.replace("staging-site-", "")

    # Ensure the container name is less than 63 characters
    # however, we truncate it to 28 characters to be consistent with Cloudflare's
    # 28 character limit (see https://community.cloudflare.com/t/algorithm-to-generate-a-preview-dns-subdomain-from-a-branch-name/477633)
    #
    # This function is duplicated in these places, make sure to change all of them:
    #     https://github.com/owid/ops/blob/main/templates/lxc-manager/prune_staging_containers.py
    #     https://github.com/owid/ops/blob/main/templates/lxc-manager/shared
    #     https://github.com/owid/etl/blob/master/etl/config.py#L50

    limit = 28

    container_name = f"staging-site-{normalized_branch[:limit]}"
    # Remove trailing hyphens
    return container_name.rstrip("-")


load_env()


pd.set_option("future.no_silent_downcasting", True)

# When DEBUG is on
# - run steps in the same process (speeding up ETL)
DEBUG = env.get("DEBUG") in ("True", "true", "1")

# Environment, e.g. production, staging, dev
ENV = env.get("ENV", "dev")
ENV_IS_REMOTE = ENV in ("production", "staging")

# Prefer downloading datasets from catalog instead of building them
PREFER_DOWNLOAD = env.get("PREFER_DOWNLOAD") in ("True", "true", "1")

# publishing to OWID's public data catalog in R2
R2_BUCKET = "owid-catalog"
R2_SNAPSHOTS_PUBLIC = "owid-snapshots"
R2_SNAPSHOTS_PRIVATE = "owid-snapshots-private"
R2_SNAPSHOTS_PUBLIC_READ = "https://snapshots.owid.io"

# publishing to grapher's MySQL db
GRAPHER_USER_ID = int(env["GRAPHER_USER_ID"]) if "GRAPHER_USER_ID" in env else None
DB_NAME = env.get("DB_NAME", "grapher")
DB_HOST = env.get("DB_HOST", "localhost")
DB_PORT = int(env.get("DB_PORT", "3306"))
DB_USER = env.get("DB_USER", "root")
DB_PASS = env.get("DB_PASS", "")

# save original GRAPHER_USER_ID from env for later use, because it'll be overwritten when
# we use staging servers
ENV_GRAPHER_USER_ID = GRAPHER_USER_ID

DB_IS_PRODUCTION = DB_NAME == "live_grapher"

# Special ENV file with access to production DB (read-only), used by chart-diff
ENV_FILE_PROD = os.environ.get("ENV_FILE_PROD")

if "DATA_API_ENV" in env:
    DATA_API_ENV = env["DATA_API_ENV"]
else:
    DATA_API_ENV = env.get("DATA_API_ENV", get_username())

# Production checks
if DATA_API_ENV == "production":
    assert DB_IS_PRODUCTION, "DB_NAME must be set to live_grapher when publishing to production"

if DB_IS_PRODUCTION:
    assert DATA_API_ENV == "production", "DATA_API_ENV must be set to production when publishing to live_grapher"


def load_STAGING() -> Optional[str]:
    # if STAGING is used, override ENV values
    STAGING = env.get("STAGING")

    # ENV_FILE takes precedence over STAGING
    if STAGING and ENV_FILE != BASE_DIR / ".env":
        log.warning("Both ENV_FILE and STAGING is set, STAGING will be ignored.")
        return None
    # if STAGING=1, use branch name
    elif STAGING == "1":
        branch_name = git.Repo(BASE_DIR).active_branch.name
        if branch_name == "master":
            log.warning("You're on master branch, using local env instead of STAGING=master")
            return None
        else:
            return branch_name
    else:
        return STAGING


STAGING = load_STAGING()

# if STAGING is used, override ENV values
if STAGING is not None:
    GRAPHER_USER_ID = 1  # use Admin user when working with staging
    DB_USER = "owid"
    DB_NAME = "owid"
    DB_PASS = ""
    DB_PORT = 3306
    DB_HOST = get_container_name(STAGING)
    DATA_API_ENV = get_container_name(STAGING)


# if running against live, use s3://owid-api, otherwise use s3://owid-api-staging
# Cloudflare workers running on https://api.ourworldindata.org/ and https://api-staging.owid.io/ will use them
if DATA_API_ENV == "production":
    BAKED_VARIABLES_PATH = "s3://owid-api/v1/indicators"
    DATA_API_URL = "https://api.ourworldindata.org/v1/indicators"
else:
    BAKED_VARIABLES_PATH = f"s3://owid-api-staging/{DATA_API_ENV}/v1/indicators"
    DATA_API_URL = f"https://api-staging.owid.io/{DATA_API_ENV}/v1/indicators"


def variable_data_url(variable_id):
    return f"{DATA_API_URL}/{variable_id}.data.json"


def variable_metadata_url(variable_id):
    return f"{DATA_API_URL}/{variable_id}.metadata.json"


# run ETL steps with debugger on exception
IPDB_ENABLED = False

# number of workers for checking dirty steps, we need to parallelize this
# because we're making a lot of HTTP requests
DIRTY_STEPS_WORKERS = int(env.get("DIRTY_STEPS_WORKERS", 5))

# number of workers for grapher inserts to DB, this is for all processes, so if
# --workers is higher than 1, this will be divided among them
GRAPHER_INSERT_WORKERS = int(env.get("GRAPHER_WORKERS", 40))

# if a step in ETL fails, keep running the rest of the steps and raise an exception at the end
# (steps with failing step as dependency won't be run)
# NOTE: This is potentially useful for nightly builds and for more efficient retries, but if we end up
#   not using it, it could be as well removed
CONTINUE_ON_FAILURE = env.get("CONTINUE_ON_FAILURE", "0") in ("True", "true", "1")

# if set, skip the actual garden step and only apply the metadata
INSTANT = env.get("INSTANT", "0") in ("True", "true", "1")

# if set, always upload grapher data & metadata JSON files even if checksums match
FORCE_UPLOAD = env.get("FORCE_UPLOAD") in ("True", "true", "1")

# Filter to speed up development - works as regex for both data processing and grapher upload
# - In data steps: filters data rows by matching against relevant columns (e.g. causes, indicators)
#                  this has to be implemented manually
# - In grapher steps: filters which variables get upserted to MySQL
SUBSET = env.get("SUBSET", None)

# forbid any individual step from consuming more than this much memory
# (only enforced on Linux)
# 2025-08-01: Increased to 64 GB from 32 GB, it was not enough for garden/agriculture/2025-03-26/daily_calories_per_person
MAX_VIRTUAL_MEMORY_LINUX = 64 * 2**30  # 64 GB

# increment this to force a full rebuild of all datasets
ETL_EPOCH = 5

# any garden or grapher dataset after this date will have strict mode enabled
STRICT_AFTER = "2023-06-25"

SLACK_API_TOKEN = env.get("SLACK_API_TOKEN")

# if True, commit and push updates to YAML files coming from admin
ETL_API_COMMIT = env.get("ETL_API_COMMIT") in ("True", "true", "1")

# if True, commit and push updates from fasttrack
FASTTRACK_COMMIT = env.get("FASTTRACK_COMMIT") in ("True", "true", "1")

# if True, commit to monkeypox repository from export step
MONKEYPOX_COMMIT = env.get("MONKEYPOX_COMMIT") in ("True", "true", "1")

ADMIN_HOST = env.get("ADMIN_HOST", f"http://staging-site-{STAGING}" if STAGING else "http://localhost:3030")

# Tailscale address of Admin, this cannot be just `http://owid-admin-prod`
# because that would resolve to LXC container instead of the actual server
TAILSCALE_ADMIN_HOST = "http://owid-admin-prod.tail6e23.ts.net"

SENTRY_DSN = env.get("SENTRY_DSN")

OPENAI_API_KEY = env.get("OPENAI_API_KEY", None)
ANTHROPIC_API_KEY = env.get("ANTHROPIC_API_KEY", None)
GOOGLE_API_KEY = env.get("GOOGLE_API_KEY", None)

OWIDBOT_ACCESS_TOKEN = env.get("OWIDBOT_ACCESS_TOKEN", None)

# OWIDBOT app
OWIDBOT_APP_PRIVATE_KEY_PATH = env.get("OWIDBOT_APP_PRIVATE_KEY_PATH", None)
# get it from https://github.com/settings/apps/owidbot-app
OWIDBOT_APP_CLIENT_ID = env.get("OWIDBOT_APP_CLIENT_ID", None)
# get it from https://github.com/settings/installations
OWIDBOT_APP_INSTALLATION_ID = env.get("OWIDBOT_APP_INSTALLATION_ID", None)

# Load github token (only used for creating PRs from the command line).
GITHUB_TOKEN = env.get("GITHUB_TOKEN", None)

# URL of the Github API, to be used to create a draft pull request in the ETL repos.
GITHUB_API_BASE = "https://api.github.com/repos/owid/etl"
GITHUB_API_URL = f"{GITHUB_API_BASE}/pulls"

# IMPORTANT: only use locally, no production use!
# Skip SSL verify
TLS_VERIFY = bool(int(env.get("TLS_VERIFY", 1)))

# Default schema for presentation.grapher_config in metadata. Try to keep it up to date with the latest schema.
DEFAULT_GRAPHER_SCHEMA = "https://files.ourworldindata.org/schemas/grapher-schema.008.json"

# Google Cloud service account path (used for BigQuery)
GOOGLE_APPLICATION_CREDENTIALS = env.get("GOOGLE_APPLICATION_CREDENTIALS")


def enable_sentry(enable_logs: bool = False) -> None:
    if SENTRY_DSN:
        if enable_logs:
            sentry_sdk.init(dsn=SENTRY_DSN, _experiments={"enable_logs": True})
        else:
            sentry_sdk.init(dsn=SENTRY_DSN)


# Wizard config
WIZARD_PORT = 8053


### WIP: OWIDENV

OWIDEnvType = Literal["production", "dev", "staging", "unknown"]


@dataclass
class Config:
    """Configuration for OWID environment which is a subset of etl.config."""

    GRAPHER_USER_ID: int | None
    DB_USER: str
    DB_NAME: str
    DB_PASS: str
    DB_PORT: str
    DB_HOST: str

    @classmethod
    def from_env_file(cls, env_file: str):
        env_dict = dotenv_values(env_file)
        config_dict = {}
        for field in fields(cls):
            if field.name in {"GRAPHER_USER_ID"}:
                config_dict[field.name] = env_dict.get(field.name)
            else:
                if field.name not in env_dict:
                    raise KeyError(f"Field {field.name} not found in env file {env_file}!")
                config_dict[field.name] = env_dict[field.name]
        return cls(**config_dict)  # type: ignore


class UnknownOWIDEnv(Exception):
    pass


class OWIDEnv:
    """OWID environment."""

    _env_remote: OWIDEnvType | None
    _env_local: OWIDEnvType | None
    conf: Config
    _engine: Engine | None

    def __init__(
        self,
        conf: Config,
    ) -> None:
        self.conf = conf
        # Remote environment: environment where the database is located
        self._env_remote = None
        # Local environment: environment where the code is running
        self._env_local = None  # "production", "staging", "dev"
        # Engine (cached)
        self._engine = None

    @property
    def env(self) -> OWIDEnvType:
        """Environment one's in. Only works if remote and local environment are the same."""
        if self.env_remote == self.env_local:
            return self.env_remote
        raise ValueError(f"env_remote ({self.env_remote}) and env_local ({self.env_local}) are different.")

    @property
    def env_local(self) -> OWIDEnvType:
        """Detect local environment."""
        if self._env_local is None:
            self._env_local = cast(OWIDEnvType, ENV)
        return self._env_local

    @property
    def env_remote(self) -> OWIDEnvType:
        """Detect remote environment."""
        if self._env_remote is None:
            # production
            if self.conf.DB_NAME == "live_grapher":
                self._env_remote = "production"
            # local
            elif self.conf.DB_NAME == "grapher" and self.conf.DB_USER == "grapher":
                self._env_remote = "dev"
            # other
            elif self.conf.DB_NAME == "owid" and self.conf.DB_USER == "owid":
                self._env_remote = "staging"
            # unknown
            else:
                self._env_remote = "unknown"

        return self._env_remote

    @classmethod
    def from_local(cls):
        conf = Config(
            GRAPHER_USER_ID=1,
            DB_USER="owid",
            DB_NAME="owid",
            DB_PASS="",
            DB_PORT="3306",
            DB_HOST=DB_HOST,
        )
        return cls(conf)

    @classmethod
    def from_staging(cls, branch: str):
        """Create OWIDEnv for staging."""
        conf = Config(
            GRAPHER_USER_ID=1,
            DB_USER="owid",
            DB_NAME="owid",
            DB_PASS="",
            DB_PORT="3306",
            DB_HOST=get_container_name(branch),
        )
        return cls(conf)

    @classmethod
    def from_env_file(cls, env_file: str):
        """Create OWIDEnv from env file."""
        assert Path(env_file).exists(), f"ENV file {env_file} doesn't exist"
        return cls(conf=Config.from_env_file(env_file))

    @classmethod
    def from_staging_or_env_file(cls, staging_or_env_file: str):
        """Create OWIDEnv from staging or env file."""
        if Path(staging_or_env_file).exists():
            return cls.from_env_file(staging_or_env_file)
        return cls.from_staging(staging_or_env_file)

    def get_engine(self) -> Engine:
        """Get engine for env.

        DEPRECATED: Use property `engine` property instead.
        """
        from etl.db import get_engine

        return get_engine(self.conf.__dict__)

    @property
    def engine(self) -> Engine:
        """Get engine for env."""
        from etl.db import get_engine

        if self._engine is None:
            self._engine = get_engine(self.conf.__dict__)
        return self._engine

    @property
    def site(self) -> str | None:
        """Get site."""
        if self.env_remote == "production":
            return "https://ourworldindata.org"
        elif self.env_remote == "dev":
            return "http://localhost:3030"
        elif self.env_remote == "staging":
            return f"http://{self.conf.DB_HOST}"
        return None

    @property
    def name(self) -> str:
        """Get site."""
        if self.env_remote in {"production", "dev"}:
            return self.env_remote
        elif self.env_remote == "staging":
            return f"{self.conf.DB_HOST}"
        raise ValueError(f"Unknown env_remote (DB_NAME/DB_USER={self.conf.DB_NAME}/{self.conf.DB_USER})")

    @property
    def base_site(self) -> str | None:
        """Get site."""
        if self.env_remote == "production":
            return "https://admin.owid.io"
        elif self.env_remote in ["dev", "staging"]:
            return self.site
        return None

    @property
    def admin_site(
        self,
    ) -> str | None:
        """Get admin url."""
        if self.base_site:
            return f"{self.base_site}/admin"

    @property
    def datasets_admin_site(self):
        return f"{self.admin_site}/datasets"

    @property
    def indicators_admin_site(self):
        return f"{self.admin_site}/variables"

    @property
    def admin_api(self) -> str:
        """Get admin api url. This could be possibly merged with admin_site above.
        We'd just have to test when to use suffix `.tail6e23.ts.net` because of
        collisions with LXC addresses.
        """
        if self.env_remote == "production":
            return TAILSCALE_ADMIN_HOST + "/admin/api"
        elif self.env_remote == "staging":
            return f"http://{self.conf.DB_HOST}.tail6e23.ts.net/admin/api"
        elif self.env_remote == "dev":
            return "http://localhost:3030/admin/api"
        else:
            raise ValueError(f"Unknown environment: {self.env}")

    @property
    def data_api_url(self) -> str:
        """Get api url."""
        if self.env_remote == "production":
            return "https://api.ourworldindata.org"
        elif self.env_remote == "staging":
            return f"https://api-staging.owid.io/{self.conf.DB_HOST}"
        else:
            raise ValueError(f"Unknown DATA_API for env_remote={self.env_remote}")

    @property
    def chart_approval_tool_url(self) -> str:
        """Get chart approval tool url."""
        return f"{self.admin_site}/suggested-chart-revisions/review"

    @property
    def indicators_url(self) -> str:
        """Get indicators url."""
        return self.data_api_url + "/v1/indicators"

    @property
    def wizard_url(self) -> str:
        """Get wizard url."""
        if self.env_local == "dev":
            return f"http://localhost:{WIZARD_PORT}/"
        elif self.env_local == "production":
            return "https://etl.owid.io/wizard/"
        else:
            return f"{self.base_site}/etl/wizard"

    @property
    def wizard_url_remote(self) -> str:
        """Get wizard url (in remote server)."""
        if self.env_remote == "dev":
            return f"http://localhost:{WIZARD_PORT}/"
        elif self.env_remote == "production":
            return "https://etl.owid.io/wizard/"
        else:
            return f"{self.base_site}/etl/wizard"

    def dataset_admin_site(self, dataset_id: str | int) -> str:
        """Get dataset admin url."""
        return f"{self.datasets_admin_site}/{dataset_id}/"

    def indicator_admin_site(self, variable_id: str | int) -> str:
        """Get indicator admin url."""
        return f"{self.indicators_admin_site}/{variable_id}/"

    def chart_admin_site(self, chart_id: str | int) -> str:
        """Get chart admin url."""
        return f"{self.admin_site}/charts/{chart_id}/edit"

    def explorer_admin_site(self, explorer_slug: str) -> str:
        """Get explorer admin url."""
        return f"{self.admin_site}/explorers/{explorer_slug}"

    def chart_site(self, slug: str) -> str:
        """Get chart url."""
        return f"{self.site}/grapher/{slug}"

    def explorer_site(self, slug: str) -> str:
        """Get explorer url."""
        return f"{self.site}/explorers/{slug}"

    def data_page_preview(self, variable_id: str | int) -> str:
        """Get indicator admin url."""
        return f"{self.admin_site}/datapage-preview/{variable_id}/"

    def collection_preview(self, catalog_path: str):
        encoded_path = quote(catalog_path, safe="")
        return f"{self.admin_site}/grapher/{encoded_path}/"

    def thumb_url(self, slug: str):
        """
        Turn https://ourworldindata.org/grapher/life-expectancy"
        Into https://ourworldindata.org/grapher/thumbnail/life-expectancy.png
        """
        return f"{self.site}/grapher/thumbnail/{slug}.png"

    def indicator_metadata_url(self, variable_id):
        return f"{self.indicators_url}/{variable_id}.metadata.json"

    def indicator_data_url(self, variable_id):
        return f"{self.indicators_url}/{variable_id}.data.json"

    def read_sql(self, sql: str, *args, **kwargs) -> pd.DataFrame:
        """Wrapper around pd.read_sql that creates a connection and closes it after reading the data.
        This adds overhead, so if you need performance, reuse the same connection and cursor.
        """
        with warnings.catch_warnings():
            warnings.simplefilter("ignore", UserWarning)
            if isinstance(self.engine, Engine):
                with self.engine.connect() as con:
                    return pd.read_sql(sql, con, *args, **kwargs)
            elif isinstance(self.engine, Session):
                return pd.read_sql(sql, self.engine.bind, *args, **kwargs)
            else:
                raise ValueError(f"Unsupported engine type {type(self.engine)}")

    def read_sqls(self, sql: List[str], *args, **kwargs) -> List[pd.DataFrame]:
        """Wrapper around pd.read_sql that creates a connection and closes it after reading the data.

        It can read multiple sql queries, to exploit the same connection and cursor.

        sql: List of various queries
        """
        with warnings.catch_warnings():
            warnings.simplefilter("ignore", UserWarning)
            if isinstance(self.engine, Engine):
                with self.engine.connect() as con:
                    result = [pd.read_sql(s, con, *args, **kwargs) for s in sql]
                    return result
            elif isinstance(self.engine, Session):
                result = [pd.read_sql(s, self.engine.bind, *args, **kwargs) for s in sql]
                return result
            else:
                raise ValueError(f"Unsupported engine type {type(self.engine)}")


# Wrap envs in OWID_ENV
OWID_ENV = OWIDEnv(
    Config(
        GRAPHER_USER_ID=GRAPHER_USER_ID,
        DB_USER=DB_USER,
        DB_NAME=DB_NAME,
        DB_PASS=DB_PASS,
        DB_PORT=str(DB_PORT),
        DB_HOST=DB_HOST,
    )
)


# Validate config
def no_trailing_slash(url: str | None) -> None:
    if url is not None and url.endswith("/"):
        raise ValueError(f"Env {url} should not have a trailing slash.")


env_vars = [ADMIN_HOST, TAILSCALE_ADMIN_HOST, DATA_API_URL, BAKED_VARIABLES_PATH, R2_SNAPSHOTS_PUBLIC_READ]
for env_var in env_vars:
    no_trailing_slash(env_var)


# Get Metabase credentials and parameters (for more information, visit the analytics repos).
METABASE_API_KEY = os.environ.get("METABASE_API_KEY")
METABASE_URL = os.environ.get("METABASE_URL")
METABASE_SEMANTIC_LAYER_DATABASE_ID = 2
########################################################################################################################
# While users don't have Metadata credentials, default to Datassette.
FORCE_DATASETTE = (not METABASE_API_KEY) or (not METABASE_URL)
########################################################################################################################
# Get Notion credentials.
NOTION_API_KEY = os.environ.get("NOTION_API_KEY")
NOTION_IMPACT_HIGHLIGHTS_TABLE_URL = os.environ.get("NOTION_IMPACT_HIGHLIGHTS_TABLE_URL")
NOTION_DATA_PROVIDERS_CONTACTS_TABLE_URL = os.environ.get("NOTION_DATA_PROVIDERS_CONTACTS_TABLE_URL")

# Google drive IDs for folders, docs and sheets, for the data producer reports project.
# NOTE: Here we fill all variables with "" if not found to simplify type checks (this way we ensure they are strings).
DATA_PRODUCER_REPORT_FOLDER_ID = os.environ.get("DATA_PRODUCER_REPORT_FOLDER_ID", "")
DATA_PRODUCER_REPORT_TEMPLATE_DOC_ID = os.environ.get("DATA_PRODUCER_REPORT_TEMPLATE_DOC_ID", "")
DATA_PRODUCER_REPORT_STATUS_SHEET_ID = os.environ.get("DATA_PRODUCER_REPORT_STATUS_SHEET_ID", "")

# Logfire for LLM observability
<<<<<<< HEAD
LOGFIRE_TOKEN_EXPERT = env.get("LOGFIRE_TOKEN_EXPERT")
=======
LOGFIRE_TOKEN_EXPERT = env.get("LOGFIRE_TOKEN_EXPERT")
LOGFIRE_TOKEN_MCP = env.get("LOGFIRE_TOKEN_MCP")
LOGFIRE_TOKEN_ETL_API = env.get("LOGFIRE_TOKEN_ETL_API")
>>>>>>> 2da65335
<|MERGE_RESOLUTION|>--- conflicted
+++ resolved
@@ -41,7 +41,9 @@
 
 def load_env():
     if env.get("ENV", "").startswith("."):
-        raise ValueError(f"ENV was replaced by ENV_FILE, please use ENV_FILE={env['ENV']} ... instead.")
+        raise ValueError(
+            f"ENV was replaced by ENV_FILE, please use ENV_FILE={env['ENV']} ... instead."
+        )
 
     load_dotenv(ENV_FILE)
 
@@ -119,10 +121,14 @@
 
 # Production checks
 if DATA_API_ENV == "production":
-    assert DB_IS_PRODUCTION, "DB_NAME must be set to live_grapher when publishing to production"
+    assert (
+        DB_IS_PRODUCTION
+    ), "DB_NAME must be set to live_grapher when publishing to production"
 
 if DB_IS_PRODUCTION:
-    assert DATA_API_ENV == "production", "DATA_API_ENV must be set to production when publishing to live_grapher"
+    assert (
+        DATA_API_ENV == "production"
+    ), "DATA_API_ENV must be set to production when publishing to live_grapher"
 
 
 def load_STAGING() -> Optional[str]:
@@ -137,7 +143,9 @@
     elif STAGING == "1":
         branch_name = git.Repo(BASE_DIR).active_branch.name
         if branch_name == "master":
-            log.warning("You're on master branch, using local env instead of STAGING=master")
+            log.warning(
+                "You're on master branch, using local env instead of STAGING=master"
+            )
             return None
         else:
             return branch_name
@@ -227,7 +235,10 @@
 # if True, commit to monkeypox repository from export step
 MONKEYPOX_COMMIT = env.get("MONKEYPOX_COMMIT") in ("True", "true", "1")
 
-ADMIN_HOST = env.get("ADMIN_HOST", f"http://staging-site-{STAGING}" if STAGING else "http://localhost:3030")
+ADMIN_HOST = env.get(
+    "ADMIN_HOST",
+    f"http://staging-site-{STAGING}" if STAGING else "http://localhost:3030",
+)
 
 # Tailscale address of Admin, this cannot be just `http://owid-admin-prod`
 # because that would resolve to LXC container instead of the actual server
@@ -260,7 +271,9 @@
 TLS_VERIFY = bool(int(env.get("TLS_VERIFY", 1)))
 
 # Default schema for presentation.grapher_config in metadata. Try to keep it up to date with the latest schema.
-DEFAULT_GRAPHER_SCHEMA = "https://files.ourworldindata.org/schemas/grapher-schema.008.json"
+DEFAULT_GRAPHER_SCHEMA = (
+    "https://files.ourworldindata.org/schemas/grapher-schema.008.json"
+)
 
 # Google Cloud service account path (used for BigQuery)
 GOOGLE_APPLICATION_CREDENTIALS = env.get("GOOGLE_APPLICATION_CREDENTIALS")
@@ -303,7 +316,9 @@
                 config_dict[field.name] = env_dict.get(field.name)
             else:
                 if field.name not in env_dict:
-                    raise KeyError(f"Field {field.name} not found in env file {env_file}!")
+                    raise KeyError(
+                        f"Field {field.name} not found in env file {env_file}!"
+                    )
                 config_dict[field.name] = env_dict[field.name]
         return cls(**config_dict)  # type: ignore
 
@@ -337,7 +352,9 @@
         """Environment one's in. Only works if remote and local environment are the same."""
         if self.env_remote == self.env_local:
             return self.env_remote
-        raise ValueError(f"env_remote ({self.env_remote}) and env_local ({self.env_local}) are different.")
+        raise ValueError(
+            f"env_remote ({self.env_remote}) and env_local ({self.env_local}) are different."
+        )
 
     @property
     def env_local(self) -> OWIDEnvType:
@@ -439,7 +456,9 @@
             return self.env_remote
         elif self.env_remote == "staging":
             return f"{self.conf.DB_HOST}"
-        raise ValueError(f"Unknown env_remote (DB_NAME/DB_USER={self.conf.DB_NAME}/{self.conf.DB_USER})")
+        raise ValueError(
+            f"Unknown env_remote (DB_NAME/DB_USER={self.conf.DB_NAME}/{self.conf.DB_USER})"
+        )
 
     @property
     def base_site(self) -> str | None:
@@ -594,7 +613,9 @@
                     result = [pd.read_sql(s, con, *args, **kwargs) for s in sql]
                     return result
             elif isinstance(self.engine, Session):
-                result = [pd.read_sql(s, self.engine.bind, *args, **kwargs) for s in sql]
+                result = [
+                    pd.read_sql(s, self.engine.bind, *args, **kwargs) for s in sql
+                ]
                 return result
             else:
                 raise ValueError(f"Unsupported engine type {type(self.engine)}")
@@ -619,7 +640,13 @@
         raise ValueError(f"Env {url} should not have a trailing slash.")
 
 
-env_vars = [ADMIN_HOST, TAILSCALE_ADMIN_HOST, DATA_API_URL, BAKED_VARIABLES_PATH, R2_SNAPSHOTS_PUBLIC_READ]
+env_vars = [
+    ADMIN_HOST,
+    TAILSCALE_ADMIN_HOST,
+    DATA_API_URL,
+    BAKED_VARIABLES_PATH,
+    R2_SNAPSHOTS_PUBLIC_READ,
+]
 for env_var in env_vars:
     no_trailing_slash(env_var)
 
@@ -634,20 +661,24 @@
 ########################################################################################################################
 # Get Notion credentials.
 NOTION_API_KEY = os.environ.get("NOTION_API_KEY")
-NOTION_IMPACT_HIGHLIGHTS_TABLE_URL = os.environ.get("NOTION_IMPACT_HIGHLIGHTS_TABLE_URL")
-NOTION_DATA_PROVIDERS_CONTACTS_TABLE_URL = os.environ.get("NOTION_DATA_PROVIDERS_CONTACTS_TABLE_URL")
+NOTION_IMPACT_HIGHLIGHTS_TABLE_URL = os.environ.get(
+    "NOTION_IMPACT_HIGHLIGHTS_TABLE_URL"
+)
+NOTION_DATA_PROVIDERS_CONTACTS_TABLE_URL = os.environ.get(
+    "NOTION_DATA_PROVIDERS_CONTACTS_TABLE_URL"
+)
 
 # Google drive IDs for folders, docs and sheets, for the data producer reports project.
 # NOTE: Here we fill all variables with "" if not found to simplify type checks (this way we ensure they are strings).
 DATA_PRODUCER_REPORT_FOLDER_ID = os.environ.get("DATA_PRODUCER_REPORT_FOLDER_ID", "")
-DATA_PRODUCER_REPORT_TEMPLATE_DOC_ID = os.environ.get("DATA_PRODUCER_REPORT_TEMPLATE_DOC_ID", "")
-DATA_PRODUCER_REPORT_STATUS_SHEET_ID = os.environ.get("DATA_PRODUCER_REPORT_STATUS_SHEET_ID", "")
+DATA_PRODUCER_REPORT_TEMPLATE_DOC_ID = os.environ.get(
+    "DATA_PRODUCER_REPORT_TEMPLATE_DOC_ID", ""
+)
+DATA_PRODUCER_REPORT_STATUS_SHEET_ID = os.environ.get(
+    "DATA_PRODUCER_REPORT_STATUS_SHEET_ID", ""
+)
 
 # Logfire for LLM observability
-<<<<<<< HEAD
-LOGFIRE_TOKEN_EXPERT = env.get("LOGFIRE_TOKEN_EXPERT")
-=======
 LOGFIRE_TOKEN_EXPERT = env.get("LOGFIRE_TOKEN_EXPERT")
 LOGFIRE_TOKEN_MCP = env.get("LOGFIRE_TOKEN_MCP")
-LOGFIRE_TOKEN_ETL_API = env.get("LOGFIRE_TOKEN_ETL_API")
->>>>>>> 2da65335
+LOGFIRE_TOKEN_ETL_API = env.get("LOGFIRE_TOKEN_ETL_API")