#
#  config.py
#

"""
The environment variables and settings here are for publishing options, they're
only important for OWID staff.
"""
import os
import pwd
import re
from dataclasses import dataclass, fields
from os import environ as env
from pathlib import Path
from typing import Literal, Optional, cast

import bugsnag
import git
import pandas as pd
import structlog
from dotenv import dotenv_values, load_dotenv
from sqlalchemy.engine import Engine

from etl.paths import BASE_DIR

log = structlog.get_logger()

ENV_FILE = Path(env.get("ENV_FILE", BASE_DIR / ".env"))


def get_username():
    return pwd.getpwuid(os.getuid())[0]


def load_env():
    if env.get("ENV", "").startswith("."):
        raise ValueError(f"ENV was replaced by ENV_FILE, please use ENV_FILE={env['ENV']} ... instead.")

    load_dotenv(ENV_FILE)


def _normalise_branch(branch_name):
    return re.sub(r"[\/\._]", "-", branch_name)


def get_container_name(branch_name):
    normalized_branch = _normalise_branch(branch_name)

    # Strip staging-site- prefix to add it back later
    normalized_branch = normalized_branch.replace("staging-site-", "")

    # Ensure the container name is less than 63 characters
    container_name = f"staging-site-{normalized_branch[:50]}"
    # Remove trailing hyphens
    return container_name.rstrip("-")


load_env()


pd.set_option("future.no_silent_downcasting", True)

# When DEBUG is on
# - run steps in the same process (speeding up ETL)
DEBUG = env.get("DEBUG") in ("True", "true", "1")

# Environment, e.g. production, staging, dev
ENV = env.get("ENV", "dev")
ENV_IS_REMOTE = ENV in ("production", "staging")

# publishing to OWID's public data catalog in R2
R2_BUCKET = "owid-catalog"
R2_SNAPSHOTS_PUBLIC = "owid-snapshots"
R2_SNAPSHOTS_PRIVATE = "owid-snapshots-private"
R2_SNAPSHOTS_PUBLIC_READ = "https://snapshots.owid.io"

# publishing to grapher's MySQL db
GRAPHER_USER_ID = env.get("GRAPHER_USER_ID")
DB_NAME = env.get("DB_NAME", "grapher")
DB_HOST = env.get("DB_HOST", "localhost")
DB_PORT = int(env.get("DB_PORT", "3306"))
DB_USER = env.get("DB_USER", "root")
DB_PASS = env.get("DB_PASS", "")

DB_IS_PRODUCTION = DB_NAME == "live_grapher"

# Special ENV file with access to production DB (read-only), used by chart-diff
ENV_FILE_PROD = os.environ.get("ENV_FILE_PROD")

if "DATA_API_ENV" in env:
    DATA_API_ENV = env["DATA_API_ENV"]
else:
    DATA_API_ENV = env.get("DATA_API_ENV", get_username())

# Production checks
if DATA_API_ENV == "production":
    assert DB_IS_PRODUCTION, "DB_NAME must be set to live_grapher when publishing to production"

if DB_IS_PRODUCTION:
    assert DATA_API_ENV == "production", "DATA_API_ENV must be set to production when publishing to live_grapher"


def load_STAGING() -> Optional[str]:
    # if STAGING is used, override ENV values
    STAGING = env.get("STAGING")

    # ENV_FILE takes precedence over STAGING
    if STAGING and ENV_FILE != BASE_DIR / ".env":
        log.warning("Both ENV_FILE and STAGING is set, STAGING will be ignored.")
        return None
    # if STAGING=1, use branch name
    elif STAGING == "1":
        branch_name = git.Repo(BASE_DIR).active_branch.name
        if branch_name == "master":
            log.warning("You're on master branch, using local env instead of STAGING=master")
            return None
        else:
            return branch_name
    else:
        return STAGING


STAGING = load_STAGING()

# if STAGING is used, override ENV values
if STAGING is not None:
    GRAPHER_USER_ID = 1  # use Admin user when working with staging
    DB_USER = "owid"
    DB_NAME = "owid"
    DB_PASS = ""
    DB_PORT = 3306
    DB_HOST = get_container_name(STAGING)
    DATA_API_ENV = get_container_name(STAGING)


# if running against live, use s3://owid-api, otherwise use s3://owid-api-staging
# Cloudflare workers running on https://api.ourworldindata.org/ and https://api-staging.owid.io/ will use them
if DATA_API_ENV == "production":
    BAKED_VARIABLES_PATH = "s3://owid-api/v1/indicators"
    DATA_API_URL = "https://api.ourworldindata.org/v1/indicators"
else:
    BAKED_VARIABLES_PATH = f"s3://owid-api-staging/{DATA_API_ENV}/v1/indicators"
    DATA_API_URL = f"https://api-staging.owid.io/{DATA_API_ENV}/v1/indicators"


def variable_data_url(variable_id):
    return f"{DATA_API_URL}/{variable_id}.data.json"


def variable_metadata_url(variable_id):
    return f"{DATA_API_URL}/{variable_id}.metadata.json"


# run ETL steps with debugger on exception
IPDB_ENABLED = False

# number of workers for checking dirty steps, we need to parallelize this
# because we're making a lot of HTTP requests
DIRTY_STEPS_WORKERS = int(env.get("DIRTY_STEPS_WORKERS", 5))

# default number of processes for running steps if not using --workers
# it is 1 by default because we usually can't run multiple steps in parallel in dev
RUN_STEPS_WORKERS = int(env.get("RUN_STEPS_WORKERS", 1))

# number of workers for grapher inserts to DB
# NOTE: make sure the product of run processes and grapher workers is constant
GRAPHER_INSERT_WORKERS = int(env.get("GRAPHER_WORKERS", max(10, int(40 / RUN_STEPS_WORKERS))))

# only upsert indicators matching this filter, this is useful for fast development
# of data pages for a single indicator
GRAPHER_FILTER = env.get("GRAPHER_FILTER", None)

# if set, don't delete indicators from MySQL, only append / update new ones
# you can use this to only process subset of indicators in your step to
# speed up development. It's up to you how you define filtering logic in your step
SUBSET = env.get("SUBSET", None)

# forbid any individual step from consuming more than this much memory
# (only enforced on Linux)
MAX_VIRTUAL_MEMORY_LINUX = 32 * 2**30  # 32 GB

# increment this to force a full rebuild of all datasets
ETL_EPOCH = 5

# any garden or grapher dataset after this date will have strict mode enabled
STRICT_AFTER = "2023-06-25"

SLACK_API_TOKEN = env.get("SLACK_API_TOKEN")

# if True, commit and push updates to YAML files coming from admin
ETL_API_COMMIT = env.get("ETL_API_COMMIT") in ("True", "true", "1")

# if True, commit and push updates from fasttrack
FASTTRACK_COMMIT = env.get("FASTTRACK_COMMIT") in ("True", "true", "1")

ADMIN_HOST = env.get("ADMIN_HOST", f"http://staging-site-{STAGING}" if STAGING else "http://localhost:3030")

# Tailscale address of Admin, this cannot be just `http://owid-admin-prod`
# because that would resolve to LXC container instead of the actual server
TAILSCALE_ADMIN_HOST = "http://owid-admin-prod.tail6e23.ts.net"

BUGSNAG_API_KEY = env.get("BUGSNAG_API_KEY")

OPENAI_API_KEY = env.get("OPENAI_API_KEY", None)

OWIDBOT_ACCESS_TOKEN = env.get("OWIDBOT_ACCESS_TOKEN", None)

# OWIDBOT app
OWIDBOT_APP_PRIVATE_KEY_PATH = env.get("OWIDBOT_APP_PRIVATE_KEY_PATH", None)
# get it from https://github.com/settings/apps/owidbot-app
OWIDBOT_APP_CLIENT_ID = env.get("OWIDBOT_APP_CLIENT_ID", None)
# get it from https://github.com/settings/installations
OWIDBOT_APP_INSTALLATION_ID = env.get("OWIDBOT_APP_INSTALLATION_ID", None)

# Load github token (only used for creating PRs from the command line).
GITHUB_TOKEN = env.get("GITHUB_TOKEN", None)


def enable_bugsnag() -> None:
    if BUGSNAG_API_KEY:
        bugsnag.configure(
            api_key=BUGSNAG_API_KEY,
        )  # type: ignore


# Wizard config
WIZARD_PORT = 8053


### WIP: OWIDENV

OWIDEnvType = Literal["production", "dev", "staging", "unknown"]


@dataclass
class Config:
    """Configuration for OWID environment which is a subset of etl.config."""

    GRAPHER_USER_ID: int | str | None
    DB_USER: str
    DB_NAME: str
    DB_PASS: str
    DB_PORT: str
    DB_HOST: str

    @classmethod
    def from_env_file(cls, env_file: str):
        env_dict = dotenv_values(env_file)
        config_dict = {}
        for field in fields(cls):
            if field.name in {"GRAPHER_USER_ID"}:
                config_dict[field.name] = env_dict.get(field.name)
            else:
                if field.name not in env_dict:
                    raise KeyError(f"Field {field.name} not found in env file {env_file}!")
                config_dict[field.name] = env_dict[field.name]
        return cls(**config_dict)  # type: ignore


class UnknownOWIDEnv(Exception):
    pass


class OWIDEnv:
    """OWID environment.

    TODO: maybe worth moving to etl.config
    """

    _env_remote: OWIDEnvType | None
    _env_local: OWIDEnvType | None
    conf: Config
    _engine: Engine | None

    def __init__(
        self,
        conf: Config,
    ) -> None:
        self.conf = conf
        # Remote environment: environment where the database is located
        self._env_remote = None
        # Local environment: environment where the code is running
        self._env_local = None  # "production", "staging", "dev"
        # Engine (cached)
        self._engine = None

    @property
    def env(self):
        """Environment one's in. Only works if remote and local environment are the same."""
        if self.env_remote == self.env_local:
            return self.env_remote
        raise ValueError(f"env_remote ({self.env_remote}) and env_local ({self.env_local}) are different.")

    @property
    def env_local(self):
        """Detect local environment."""
        if self._env_local is None:
            self._env_local = cast(OWIDEnvType, ENV)
        return self._env_local

    @property
    def env_remote(self):
        """Detect remote environment."""
        if self._env_remote is None:
            # production
            if self.conf.DB_NAME == "live_grapher":
                self._env_remote = "production"
            # local
            elif self.conf.DB_NAME == "grapher" and self.conf.DB_USER == "grapher":
                self._env_remote = "dev"
            # other
            elif self.conf.DB_NAME == "owid" and self.conf.DB_USER == "owid":
                self._env_remote = "staging"
            # unknown
            else:
                self._env_remote = "unknown"

        return self._env_remote

    @classmethod
    def from_local(cls):
        conf = Config(
            GRAPHER_USER_ID=1,
            DB_USER="owid",
            DB_NAME="owid",
            DB_PASS="",
            DB_PORT="3306",
            DB_HOST=DB_HOST,
        )
        return cls(conf)

    @classmethod
    def from_staging(cls, branch: str):
        """Create OWIDEnv for staging."""
        conf = Config(
            GRAPHER_USER_ID=1,
            DB_USER="owid",
            DB_NAME="owid",
            DB_PASS="",
            DB_PORT="3306",
            DB_HOST=get_container_name(branch),
        )
        return cls(conf)

    @classmethod
    def from_env_file(cls, env_file: str):
        """Create OWIDEnv from env file."""
        assert Path(env_file).exists(), f"ENV file {env_file} doesn't exist"
        return cls(conf=Config.from_env_file(env_file))

    @classmethod
    def from_staging_or_env_file(cls, staging_or_env_file: str):
        """Create OWIDEnv from staging or env file."""
        if Path(staging_or_env_file).exists():
            return cls.from_env_file(staging_or_env_file)
        return cls.from_staging(staging_or_env_file)

    def get_engine(self) -> Engine:
        """Get engine for env.

        DEPRECATED: Use property `engine` property instead.
        """
        from etl.db import get_engine

        return get_engine(self.conf.__dict__)

    @property
    def engine(self) -> Engine:
        """Get engine for env."""
        from etl.db import get_engine

        if self._engine is None:
            self._engine = get_engine(self.conf.__dict__)
        return self._engine

    @property
    def site(self) -> str | None:
        """Get site."""
        if self.env_remote == "production":
            return "https://ourworldindata.org"
        elif self.env_remote == "dev":
            return "http://localhost:3030"
        elif self.env_remote == "staging":
            return f"http://{self.conf.DB_HOST}"
        return None

    @property
    def name(self) -> str:
        """Get site."""
        if self.env_remote in {"production", "dev"}:
            return self.env_remote
        elif self.env_remote == "staging":
            return f"{self.conf.DB_HOST}"
        raise ValueError(f"Unknown env_remote (DB_NAME/DB_USER={self.conf.DB_NAME}/{self.conf.DB_USER})")

    @property
    def base_site(self) -> str | None:
        """Get site."""
        if self.env_remote == "production":
            return "https://admin.owid.io"
        elif self.env_remote in ["dev", "staging"]:
            return self.site
        return None

    @property
    def admin_site(
        self,
    ) -> str | None:
        """Get admin url."""
        if self.base_site:
            return f"{self.base_site}/admin"

    @property
    def data_api_url(self) -> str:
        """Get api url."""
        if self.env_remote == "production":
            return "https://api.ourworldindata.org"
        elif self.env_remote == "staging":
            return f"https://api-staging.owid.io/{self.conf.DB_HOST}"
        else:
            raise ValueError(f"Unknown DATA_API for env_remote={self.env_remote}")

    @property
    def chart_approval_tool_url(self) -> str:
        """Get chart approval tool url."""
        return f"{self.admin_site}/suggested-chart-revisions/review"

    @property
    def indicators_url(self) -> str:
        """Get indicators url."""
        return self.data_api_url + "/v1/indicators"

    @property
    def wizard_url(self) -> str:
        """Get wizard url."""
        if self.env_local == "dev":
            return f"http://localhost:{WIZARD_PORT}/"
        elif self.env_local == "production":
            return "https://etl.owid.io/wizard/"
        else:
            return f"{self.base_site}/etl/wizard"

    @property
    def wizard_url_remote(self) -> str:
        """Get wizard url (in remote server)."""
        if self.env_remote == "dev":
            return f"http://localhost:{WIZARD_PORT}/"
        elif self.env_remote == "production":
            return "https://etl.owid.io/wizard/"
        else:
            return f"{self.base_site}/etl/wizard"

    def dataset_admin_site(self, dataset_id: str | int) -> str:
        """Get dataset admin url."""
        return f"{self.admin_site}/datasets/{dataset_id}/"

    def variable_admin_site(self, variable_id: str | int) -> str:
        """Get variable admin url."""
        return f"{self.admin_site}/variables/{variable_id}/"

    def chart_admin_site(self, chart_id: str | int) -> str:
        """Get chart admin url."""
        return f"{self.admin_site}/charts/{chart_id}/edit"

    def chart_site(self, slug: str) -> str:
        """Get chart url."""
        return f"{self.site}/grapher/{slug}"

    def thumb_url(self, slug: str):
        """
        Turn https://ourworldindata.org/grapher/life-expectancy"
        Into https://ourworldindata.org/grapher/thumbnail/life-expectancy.png
        """
        return f"{self.site}/grapher/thumbnail/{slug}.png"

    def indicator_metadata_url(self, variable_id):
        return f"{self.indicators_url}/{variable_id}.metadata.json"

    def indicator_data_url(self, variable_id):
        return f"{self.indicators_url}/{variable_id}.data.json"


<<<<<<< HEAD
# Load a default environment.
# If ENV_FILE exists, load from there, otherwise load from local (pre-defined variables).
if ENV_FILE.exists():
    OWID_ENV = OWIDEnv.from_env_file(str(ENV_FILE))
else:
    OWID_ENV = OWIDEnv.from_local()
=======
# Wrap envs in OWID_ENV
OWID_ENV = OWIDEnv(
    Config(
        GRAPHER_USER_ID=GRAPHER_USER_ID,
        DB_USER=DB_USER,
        DB_NAME=DB_NAME,
        DB_PASS=DB_PASS,
        DB_PORT=str(DB_PORT),
        DB_HOST=DB_HOST,
    )
)
>>>>>>> 5fe17111
<|MERGE_RESOLUTION|>--- conflicted
+++ resolved
@@ -480,14 +480,6 @@
         return f"{self.indicators_url}/{variable_id}.data.json"
 
 
-<<<<<<< HEAD
-# Load a default environment.
-# If ENV_FILE exists, load from there, otherwise load from local (pre-defined variables).
-if ENV_FILE.exists():
-    OWID_ENV = OWIDEnv.from_env_file(str(ENV_FILE))
-else:
-    OWID_ENV = OWIDEnv.from_local()
-=======
 # Wrap envs in OWID_ENV
 OWID_ENV = OWIDEnv(
     Config(
@@ -498,5 +490,4 @@
         DB_PORT=str(DB_PORT),
         DB_HOST=DB_HOST,
     )
-)
->>>>>>> 5fe17111
+)