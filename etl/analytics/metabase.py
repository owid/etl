"""Metabase utils"""

import datetime
import json
import re
import urllib.parse
from io import BytesIO

import pandas as pd
import requests
from metabase_api import Metabase_API

from etl.config import (
    METABASE_API_KEY,
    METABASE_SEMANTIC_LAYER_DATABASE_ID,
    METABASE_URL,
    METABASE_URL_LOCAL,
<<<<<<< HEAD
=======
    OWID_ENV,
>>>>>>> 55cbefcc
)

# Config
COLLECTION_EXPERT_ID = 61  # Expert collection
DATABASE_ID = 2  # Semantic Layer database


def read_metabase(sql: str) -> pd.DataFrame:
    """Retrieve data from the Metabase API using an arbitrary sql query.

    NOTE: This function has been adapted from this example in the analytics repo:
    https://github.com/owid/analytics/blob/main/tutorials/metabase_data_download.py

    Parameters
    ----------
    sql : str
        SQL query to execute.

    Returns
    -------
    pd.DataFrame
        DataFrame containing the results of the query.

    """
    # Prepare the header and body of the request to send to the Metabase API.
    headers = {
        "x-api-key": METABASE_API_KEY,
        "Content-Type": "application/x-www-form-urlencoded;charset=UTF-8",
        "Accept": "application/json",
    }
    body = {
        "query": {
            # Database corresponding to the Semantic Layer (DuckDB).
            "database": METABASE_SEMANTIC_LAYER_DATABASE_ID,
            "type": "native",
            "native": {"query": re.sub(r"\s+", " ", sql.strip())},
        }
    }

    # Note (copied from Bobbie in the analytics repo):
    # Despite the documentation (https://www.metabase.com/docs/latest/api#tag/apidataset/POST/api/dataset/{export-format}),
    # I cannot get the /api/dataset/csv endpoint to work when sending a dict (or json.dumps(dict)) to the POST body,
    # so I instead urlencode the body. The url encoding is a little awkward – we cannot simply use urllib.parse.urlencode(body)
    # b/c python dict single quotes need to be changed to double quotes. But we can't naively change all single quotes to
    # double quotes b/c the sql query might include single quotes (and DuckDB doesn't allow double quotes). So the line below
    # executes the url encoding without replacing any quotes within the sql query.
    urlencoded = "&".join([f"{k}={urllib.parse.quote_plus(json.dumps(v))}" for k, v in body.items()])

    # Send request.
    response = requests.post(
        f"{METABASE_URL}/api/dataset/csv",
        headers=headers,
        data=urlencoded,
        timeout=30,
    )
    if not response.ok:
        raise RuntimeError(f"Metabase API request failed with status code {response.status_code}: {response.text}")

    # Create a dataframe with the returned data.
    df = pd.read_csv(BytesIO(response.content))

    return df


def _generate_question_url(card: dict) -> str:
    assert "id" in card, "Card must have an 'id' field"
    card_id = card["id"]
    assert "name" in card, "Card must have an 'name' field"
    card_name = card["name"]

    # Preliminary cleaning
    slug = card_name.lower().replace(" ", "-").replace("/", "-")
    # Use urllib.parse.quote to handle special characters properly
<<<<<<< HEAD
    slug = urllib.parse.quote(card_name.lower().replace(" ", "-"), safe="")
    url = f"{METABASE_URL_LOCAL}/question/{card_id}-{slug}"
=======
    slug = urllib.parse.quote(slug, safe="")

    if OWID_ENV.env_local == "production":
        url = f"{METABASE_URL}/question/{card_id}-{slug}"
    else:
        url = f"{METABASE_URL_LOCAL}/question/{card_id}-{slug}"
>>>>>>> 55cbefcc

    return url


def create_question(
    title: str,
    query: str,
    description: str | None = None,
    database_id: int = DATABASE_ID,
    **kwargs,
):
    # Define title
    QUESTION_TIMESTAMP = datetime.datetime.now().strftime("%Y-%m-%d %H:%M:%S")
    q_title = f"🤖 {title} ({QUESTION_TIMESTAMP})"

    # Init API client
    mb = Metabase_API(METABASE_URL_LOCAL, api_key=METABASE_API_KEY)

    # Create question
    question = mb.create_card(
        # card_name=f"{QUESTION_TITLE} (1)",
        collection_id=COLLECTION_EXPERT_ID,
        # If you are providing only this argument, the keys 'name', 'dataset_query' and 'display' are required (https://github.com/metabase/metabase/blob/master/docs/api-documentation.md#post-apicard).
        custom_json={
            "name": q_title,
            "description": description,
            "type": "question",
            "dataset_query": {
                "type": "native",
                "database": database_id,
                "native": {"query": query},
            },
            "display": "table",
        },
        return_card=True,
        **kwargs,
    )

    return question


def list_questions():
    # Init API client
    mb = Metabase_API(METABASE_URL_LOCAL, api_key=METABASE_API_KEY)

    # Get cards
    cards = mb.get("/api/card/")

    # Ensure cards is a list
    if not isinstance(cards, list):
        cards = []

    # Filter from list only those with type="question"
    questions = [card for card in cards if card.get("type") == "question"]

    return questions


def get_question_info(question_id: int) -> dict:
    # Init API client
    mb = Metabase_API(METABASE_URL_LOCAL, api_key=METABASE_API_KEY)

    # Get question
    question = mb.get_item_info(item_id=question_id, item_type="card")
    assert question is not None, f"No card found with id {question_id}"
    assert question.get("type") == "question", f"Card with id {question_id} is not a question"

    return question


def get_question_data(card_id: int, data_format: str = "csv") -> pd.DataFrame:
    # Init API client
    mb = Metabase_API(METABASE_URL_LOCAL, api_key=METABASE_API_KEY)

    # Get card data
    data_str = mb.get_card_data(
        card_id=card_id,
        data_format=data_format,
    )
    assert data_str is not None, "No data returned from Metabase API"

    # Parse raw data as dataframe
    df = pd.read_csv(BytesIO(initial_bytes=data_str.encode()), encoding="utf-8")  # add encoding if needed

    return df<|MERGE_RESOLUTION|>--- conflicted
+++ resolved
@@ -15,10 +15,7 @@
     METABASE_SEMANTIC_LAYER_DATABASE_ID,
     METABASE_URL,
     METABASE_URL_LOCAL,
-<<<<<<< HEAD
-=======
     OWID_ENV,
->>>>>>> 55cbefcc
 )
 
 # Config
@@ -92,17 +89,12 @@
     # Preliminary cleaning
     slug = card_name.lower().replace(" ", "-").replace("/", "-")
     # Use urllib.parse.quote to handle special characters properly
-<<<<<<< HEAD
-    slug = urllib.parse.quote(card_name.lower().replace(" ", "-"), safe="")
-    url = f"{METABASE_URL_LOCAL}/question/{card_id}-{slug}"
-=======
     slug = urllib.parse.quote(slug, safe="")
 
     if OWID_ENV.env_local == "production":
         url = f"{METABASE_URL}/question/{card_id}-{slug}"
     else:
         url = f"{METABASE_URL_LOCAL}/question/{card_id}-{slug}"
->>>>>>> 55cbefcc
 
     return url
 
