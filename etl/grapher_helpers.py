--- conflicted
+++ resolved
@@ -1,10 +1,7 @@
 import logging
 import warnings
 from copy import deepcopy
-<<<<<<< HEAD
-=======
 from dataclasses import dataclass, field
->>>>>>> bbc4d084
 from pathlib import Path
 from typing import Optional, Dict, Literal, cast, List, Any, Set, Iterable
 
@@ -348,15 +345,9 @@
             # Descriptions are usually long, so it is better so put together descriptions from different sources in
             # separate lines.
             combined_value = "\n".join(values)
-<<<<<<< HEAD
         elif attribute in ["date_accessed", "publication_year"]:
             # For dates simply take the one from the first source.
             combined_value = values[0] if values else None
-=======
-        elif attribute == "date_accessed":
-            # For dates simply take the one from the first source.
-            combined_value = values[0]
->>>>>>> bbc4d084
         else:
             # For any other attribute, values from different sources can be in the same line, separated by ;.
             combined_value = " ; ".join(values)
@@ -436,9 +427,6 @@
             # Add the table description to the first source, so that it is displayed on the SOURCES tab.
             table[column].metadata.sources[0].description = table.metadata.description
 
-<<<<<<< HEAD
-    return cast(catalog.Table, table)
-=======
     return cast(catalog.Table, table)
 
 
@@ -470,5 +458,4 @@
         return IntRange(min(xs), max(xs))
 
     def to_values(self) -> list[int]:
-        return [self.min, self.max]
->>>>>>> bbc4d084
+        return [self.min, self.max]