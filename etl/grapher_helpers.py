--- conflicted
+++ resolved
@@ -497,15 +497,6 @@
         variable_meta: catalog.VariableMeta = table[column].metadata
         if len(variable_meta.sources) == 0:
             # Take the metadata sources from the dataset's metadata (after combining them into one).
-<<<<<<< HEAD
-            table[column].metadata.sources = combine_metadata_sources(table.metadata.dataset).sources
-        if table[column].metadata.sources[0].description is None:
-            # Add the table description to the first source, so that it is displayed on the SOURCES tab.
-            table[column].metadata.sources[0].description = table.metadata.description
-        # Combine multiple sources into one.
-        if len(table[column].metadata.sources) > 1:
-            table[column].metadata.sources = combine_metadata_sources(table[column].metadata).sources
-=======
             assert (
                 len(dataset_meta.sources) > 0
             ), f"If column `{column}` has no sources, dataset must have at least one."
@@ -537,7 +528,6 @@
 
         table[column].metadata.sources = [source]
 
->>>>>>> 2522d074
     return table
 
 
