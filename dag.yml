--- conflicted
+++ resolved
@@ -192,14 +192,11 @@
   # UNDP
   data://meadow/un/2022-11-29/undp_hdr:
     - snapshot://un/2022-11-29/undp_hdr.csv
-<<<<<<< HEAD
+    - snapshot://un/2022-11-29/undp_hdr.xlsx
   data://garden/un/2022-11-29/undp_hdr:
     - data://meadow/un/2022-11-29/undp_hdr
   data://grapher/un/2022-11-29/undp_hdr:
     - data://garden/un/2022-11-29/undp_hdr
-=======
-    - snapshot://un/2022-11-29/undp_hdr.xlsx
->>>>>>> f6b539d7
 
   # Country profiles - overview
   data://garden/country_profile/2022/overview:
