--- conflicted
+++ resolved
@@ -182,13 +182,10 @@
     - data://meadow/postnatal_care/2022-09-19/postnatal_care
   data://grapher/postnatal_care/2022-09-19/postnatal_care:
     - data://garden/postnatal_care/2022-09-19/postnatal_care
-<<<<<<< HEAD
-=======
 
   # HMD
   data://meadow/hmd/2022-11-04/life_tables:
     - walden://hmd/2022-11-04/life_tables
->>>>>>> b99d8f3d
 
 # Sub-dags to import
 include:
