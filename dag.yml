--- conflicted
+++ resolved
@@ -186,10 +186,6 @@
   # HMD
   data://meadow/hmd/2022-11-04/life_tables:
     - walden://hmd/2022-11-04/life_tables
-<<<<<<< HEAD
-=======
-
->>>>>>> 02e52ec4
   data://garden/hmd/2022-11-04/life_tables:
     - data://meadow/hmd/2022-11-04/life_tables
   data://meadow/hmd/2022-12-07/life_tables:
