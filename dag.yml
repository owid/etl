steps:
  #
  #  OWID curated datasets
  #
  data://garden/owid/latest/covid:
    - etag://raw.githubusercontent.com/owid/covid-19-data/master/public/data/owid-covid-data.csv
  data://garden/owid/latest/key_indicators:
    - data://garden/hyde/2017/baseline
    - data://garden/gapminder/2019-12-10/population
    - data://garden/un/2022-07-11/un_wpp
    - data://garden/wb/2021-07-01/wb_income
    - data://open_numbers/open_numbers/latest/open_numbers__world_development_indicators
    - data://garden/reference
  data://garden/un/2019/un_wpp:
    - data://meadow/un/2019/un_wpp
  data://garden/who/2021-07-01/ghe:
    - data://meadow/who/2021-07-01/ghe
    - data://garden/reference
  data://garden/gapminder/2019-12-10/population:
    - data://meadow/gapminder/2019-12-10/population
  data://meadow/un/2022-07-11/un_wpp:
    - walden://un/2022-07-11/un_wpp
  data://garden/un/2022-07-11/un_wpp:
    - data://meadow/un/2022-07-11/un_wpp
  data://explorers/un/2022/un_wpp:
    - data://garden/un/2022-07-11/un_wpp
  data://meadow/gapminder/2019-12-10/population:
    - walden://gapminder/2019-12-10/population
  data://meadow/hyde/2017/baseline:
    - walden://hyde/2017/baseline
    - data://meadow/hyde/2017/general_files
  data://meadow/hyde/2017/general_files:
    - walden://hyde/2017/general_files
  data://garden/hyde/2017/baseline:
    - data://meadow/hyde/2017/baseline
  data://meadow/who/2021-07-01/ghe:
    - walden://who/2021-07-01/ghe
  data://meadow/who/2021-07-01/gho:
    - walden://who/2021-07-01/gho
  data://meadow/un/2019/un_wpp:
    - walden://wpp/2019/standard_projections
  data://grapher/who/2021-07-01/ghe:
    - data://garden/who/2021-07-01/ghe
  data://meadow/living_planet/2020-09-10/lpd:
    - walden://living_planet/2020-09-10/lpd
  data://garden/living_planet/2020-09-10/lpd:
    - data://meadow/living_planet/2020-09-10/lpd
  data://meadow/wb/2021-07-01/wb_income:
    - walden://wb/2021-07-01/wb_income
  data://meadow/wb/2022-10-29/wb_gender:
    - walden://wb/2022-10-29/wb_gender
  data://garden/wb/2021-07-01/wb_income:
    - data://meadow/wb/2021-07-01/wb_income
  data://garden/wb/2022-10-29/wb_gender:
    - data://meadow/wb/2022-10-29/wb_gender
  data://grapher/wb/2022-10-29/wb_gender:
    - data://garden/wb/2022-10-29/wb_gender
  data://garden/ggdc/2020-10-01/ggdc_maddison:
    - walden://ggdc/2020-10-01/ggdc_maddison
  data://grapher/ggdc/2020-10-01/ggdc_maddison:
    - data://garden/ggdc/2020-10-01/ggdc_maddison
  data://meadow/worldbank_wdi/2022-05-26/wdi:
    - walden://worldbank_wdi/2022-05-26/wdi
  data://garden/worldbank_wdi/2022-05-26/wdi:
    - data://meadow/worldbank_wdi/2022-05-26/wdi
  data://grapher/worldbank_wdi/2022-05-26/wdi:
    - data://garden/worldbank_wdi/2022-05-26/wdi
  data://meadow/un_sdg/2022-07-07/un_sdg:
    - walden://un_sdg/2022-07-07/un_sdg
  data://garden/un_sdg/2022-07-07/un_sdg:
    - data://meadow/un_sdg/2022-07-07/un_sdg
  data://grapher/owid/latest/key_indicators:
    - data://garden/owid/latest/key_indicators
  data://meadow/oecd/2016-06-01/regional_wellbeing:
    - walden://oecd/2016-06-01/regional_wellbeing
  data://garden/sdg/latest/sdg:
    - backport://backport/owid/latest/dataset_1047_world_bank_gender_statistics__gender
    - backport://backport/owid/latest/dataset_1070_statistical_capacity_indicator__sci__world_bank_data_on_statistical_capacity
    - backport://backport/owid/latest/dataset_115_countries_continents
    - backport://backport/owid/latest/dataset_1857_employment
    - backport://backport/owid/latest/dataset_1861_earnings_and_labour_cost
    - backport://backport/owid/latest/dataset_1886_minimum_reading_and_maths_proficiency__gem_report__2017_8
    - backport://backport/owid/latest/dataset_3093_economic_losses_from_disasters_as_a_share_of_gdp__pielke__2018
    - backport://backport/owid/latest/dataset_5201_forest_land__deforestation_and_change__fao__2020
    - backport://backport/owid/latest/dataset_5332_water_and_sanitation__who_wash__2021
    - backport://backport/owid/latest/dataset_5362_world_bank_edstats_2020
    - backport://backport/owid/latest/dataset_5520_united_nations_sustainable_development_goals__united_nations__2022_02
    - backport://backport/owid/latest/dataset_5546_democracy__lexical_index
    - backport://backport/owid/latest/dataset_5575_united_nations_sustainable_development_goals__united_nations__2022_04
    - backport://backport/owid/latest/dataset_5593_ihme__global_burden_of_disease__risk_factors__institute_for_health_metrics_and_evaluation__2022_04
    - backport://backport/owid/latest/dataset_5599_ihme__global_burden_of_disease__deaths_and_dalys__institute_for_health_metrics_and_evaluation__2022_04
    - backport://backport/owid/latest/dataset_5637_world_development_indicators__world_bank__2022_05_26
    - backport://backport/owid/latest/dataset_5669_un_sdg__2022_07_07
    - backport://backport/owid/latest/dataset_5676_global_health_observatory__world_health_organization__2022_08
    - backport://backport/owid/latest/dataset_5712_food_security__suite_of_food_security_indicators__fao__2022_05_17
    - backport://backport/owid/latest/dataset_5774_key_indicators
    - backport://backport/owid/latest/dataset_5782_who_immunization_data__2022
    - backport://backport/owid/latest/dataset_5821_gender_statistics__world_bank__2022_10_29
    - backport://backport/owid/latest/dataset_792_investment__credit_to_agriculture__fao__2017
    - backport://backport/owid/latest/dataset_829_food_security__suite_of_food_security_indicators__fao__2017
    - backport://backport/owid/latest/dataset_943_sexual_violence__unicef__2017
    - data://garden/worldbank_wdi/2022-05-26/wdi
  data://grapher/malnutrition/2022-10-18/malnutrition:
    - data://garden/malnutrition/2022-10-18/malnutrition
  data://garden/malnutrition/2022-10-18/malnutrition:
    - data://garden/worldbank_wdi/2022-05-26/wdi
    - data://meadow/un/2022-07-11/un_wpp
  #
  # IHME - Global Burden of Disease.
  #
  data://meadow/ihme_gbd/2019/gbd_cause:
    - walden://ihme_gbd/2019/gbd_cause
  data://meadow/ihme_gbd/2019/gbd_child_mortality:
    - walden://ihme_gbd/2019/gbd_child_mortality
  data://meadow/ihme_gbd/2019/gbd_mental_health:
    - walden://ihme_gbd/2019/gbd_mental_health
  data://meadow/ihme_gbd/2019/gbd_risk:
    - walden://ihme_gbd/2019/gbd_risk
  data://meadow/ihme_gbd/2019/gbd_prevalence:
    - walden://ihme_gbd/2019/gbd_prevalence
  data://garden/ihme_gbd/2019/gbd_cause:
    - data://meadow/ihme_gbd/2019/gbd_cause
  data://garden/ihme_gbd/2019/gbd_risk:
    - data://meadow/ihme_gbd/2019/gbd_risk
  data://garden/ihme_gbd/2019/gbd_child_mortality:
    - data://meadow/ihme_gbd/2019/gbd_child_mortality
  data://garden/ihme_gbd/2019/gbd_mental_health:
    - data://meadow/ihme_gbd/2019/gbd_mental_health
  data://garden/ihme_gbd/2019/gbd_prevalence:
    - data://meadow/ihme_gbd/2019/gbd_prevalence
  data://grapher/ihme_gbd/2019/gbd_cause:
    - data://garden/ihme_gbd/2019/gbd_cause
  data://grapher/ihme_gbd/2019/gbd_prevalence:
    - data://garden/ihme_gbd/2019/gbd_prevalence
  data://grapher/ihme_gbd/2019/gbd_child_mortality:
    - data://garden/ihme_gbd/2019/gbd_child_mortality

  #
  # UN
  #
  data://grapher/un_sdg/2022-07-07/un_sdg:
    - data://garden/un_sdg/2022-07-07/un_sdg
  data://grapher/un/2022-07-11/un_wpp:
    - data://garden/un/2022-07-11/un_wpp

  # Internet
  data://garden/technology/2022/internet:
    - data://garden/worldbank_wdi/2022-05-26/wdi
    - data://garden/owid/latest/key_indicators
    - data://garden/reference
  data://grapher/technology/2022/internet:
    - data://garden/technology/2022/internet

  #
  # Aviation Safety Network - Aviation statistics (2022-10-14).
  #
  # Data extracted directly from their website.
  data://meadow/aviation_safety_network/2022-10-12/aviation_statistics:
    - walden://aviation_safety_network/2022-10-12/aviation_statistics_by_nature
    - walden://aviation_safety_network/2022-10-12/aviation_statistics_by_period
  # Data extracted from the public spreadsheet.
  data://meadow/aviation_safety_network/2022-10-14/aviation_statistics:
    - walden://aviation_safety_network/2022-10-14/aviation_statistics
  # Here, worldbank_wdi is required to get some additional aviation statistics.
  data://garden/aviation_safety_network/2022-10-14/aviation_statistics:
    - data://meadow/aviation_safety_network/2022-10-12/aviation_statistics
    - data://meadow/aviation_safety_network/2022-10-14/aviation_statistics
    - data://garden/worldbank_wdi/2022-05-26/wdi
  data://grapher/aviation_safety_network/2022-10-14/aviation_statistics:
    - data://garden/aviation_safety_network/2022-10-14/aviation_statistics

  #
  # Farmer and Lafond - Technology cost (2016).
  #
  data://meadow/farmer_lafond/2022-10-20/technology_cost:
    - walden://farmer_lafond/2022-10-20/technology_cost

  # Postnatal care coverage - World Bank (2022)
  data://meadow/postnatal_care/2022-09-19/postnatal_care:
    - walden://postnatal_care/2022-09-19/postnatal_care
  data://garden/postnatal_care/2022-09-19/postnatal_care:
    - data://meadow/postnatal_care/2022-09-19/postnatal_care
  data://grapher/postnatal_care/2022-09-19/postnatal_care:
    - data://garden/postnatal_care/2022-09-19/postnatal_care

  # HMD
  data://meadow/hmd/2022-11-04/life_tables:
    - walden://hmd/2022-11-04/life_tables
<<<<<<< HEAD
=======
  data://garden/hmd/2022-11-04/life_tables:
    - data://meadow/hmd/2022-11-04/life_tables

  # Country profiles - overview
  data://garden/country_profile/2022/overview:
    - backport://backport/owid/latest/dataset_5600_democracy_and_human_rights__owid_based_on_varieties_of_democracy__v12__and_regimes_of_the_world
    - backport://backport/owid/latest/dataset_5599_ihme__global_burden_of_disease__deaths_and_dalys__institute_for_health_metrics_and_evaluation__2022_04
    - backport://backport/owid/latest/dataset_4129_years_of_schooling__based_on_lee_lee__2016__barro_lee__2018__and_undp__2018
    - backport://backport/owid/latest/dataset_1892_life_expectancy__riley__2005__clio_infra__2015__and_un__2019
    - backport://backport/owid/latest/dataset_2710_child_mortality_rates__selected_gapminder__v10__2017
    - backport://backport/owid/latest/dataset_581_daily_supply_of_calories_per_person__owid_based_on_un_fao__and__historical_sources
    - data://garden/owid/latest/key_indicators
    - data://garden/gcp/2022-11-11/global_carbon_budget
    - data://garden/bp/2022-07-14/energy_mix
    - data://garden/worldbank_wdi/2022-05-26/wdi
>>>>>>> d3f53a36

# Sub-dags to import
include:
  - dag_files/dag_open_numbers.yml
  - dag_files/dag_faostat.yml
  - dag_files/dag_energy.yml
  - dag_files/dag_walkthrough.yml
  - dag_files/dag_examples.yml
  - dag_files/dag_emissions.yml
  - dag_files/dag_papers.yml<|MERGE_RESOLUTION|>--- conflicted
+++ resolved
@@ -186,8 +186,6 @@
   # HMD
   data://meadow/hmd/2022-11-04/life_tables:
     - walden://hmd/2022-11-04/life_tables
-<<<<<<< HEAD
-=======
   data://garden/hmd/2022-11-04/life_tables:
     - data://meadow/hmd/2022-11-04/life_tables
 
@@ -203,7 +201,6 @@
     - data://garden/gcp/2022-11-11/global_carbon_budget
     - data://garden/bp/2022-07-14/energy_mix
     - data://garden/worldbank_wdi/2022-05-26/wdi
->>>>>>> d3f53a36
 
 # Sub-dags to import
 include:
