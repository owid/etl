--- conflicted
+++ resolved
@@ -56,534 +56,6 @@
     return yaml.safe_load(content)
 
 
-<<<<<<< HEAD
-=======
-def format_type(schema: Dict[str, Any]) -> str:
-    """Format schema type information."""
-    if not schema:
-        return "any"
-
-    schema_type = schema.get("type", "any")
-
-    # Handle arrays
-    if schema_type == "array":
-        items = schema.get("items", {})
-        item_type = format_type(items)
-        return f"array[{item_type}]"
-
-    # Handle enums
-    if "enum" in schema:
-        enum_values = ", ".join(f"`{v}`" for v in schema["enum"])
-        return f"{schema_type} ({enum_values})"
-
-    # Handle format
-    if "format" in schema:
-        return f"{schema_type} ({schema['format']})"
-
-    return schema_type
-
-
-def format_constraints(schema: Dict[str, Any]) -> str:
-    """Format schema constraints (min, max, default)."""
-    constraints = []
-
-    if "default" in schema:
-        default_val = schema["default"]
-        # Handle empty string default
-        if default_val == "":
-            constraints.append('default: `""`')
-        else:
-            constraints.append(f"default: `{default_val}`")
-    if "minimum" in schema:
-        constraints.append(f"min: {schema['minimum']}")
-    if "maximum" in schema:
-        constraints.append(f"max: {schema['maximum']}")
-    if "minLength" in schema:
-        constraints.append(f"minLength: {schema['minLength']}")
-    if "maxLength" in schema:
-        constraints.append(f"maxLength: {schema['maxLength']}")
-
-    return " | ".join(constraints) if constraints else ""
-
-
-def render_parameter_table(parameters: List[Dict[str, Any]]) -> str:
-    """Render parameters as a markdown table."""
-    if not parameters:
-        return ""
-
-    lines = ["| Parameter | Type | Required | Description |", "|-----------|------|----------|-------------|"]
-
-    for param in parameters:
-        name = param["name"]
-        schema = param.get("schema", {})
-        param_type = format_type(schema)
-        required = "✓" if param.get("required", False) else ""
-        description = param.get("description", "").replace("\n", " ")
-
-        # Add constraints to description
-        constraints = format_constraints(schema)
-        if constraints:
-            description = f"{description}<br/><small>{constraints}</small>"
-
-        # Add example if available
-        if "example" in param:
-            example = param["example"]
-            description += f"<br/><small>Example: `{example}`</small>"
-
-        lines.append(f"| `{name}` | {param_type} | {required} | {description} |")
-
-    return "\n".join(lines)
-
-
-def render_json_example(example: Any, indent: int = 2) -> str:
-    """Render JSON example with proper formatting."""
-    return json.dumps(example, indent=indent, ensure_ascii=False)
-
-
-def build_request_url(base_url: str, path: str, params: Dict[str, Any]) -> str:
-    """Build a complete request URL from base URL, path, and parameters."""
-    from urllib.parse import urlencode
-
-    url = f"{base_url}{path}"
-    if params:
-        url += "?" + urlencode(params)
-    return url
-
-
-def generate_code_samples(base_url: str, path: str, params: Dict[str, Any]) -> Dict[str, str]:
-    """Generate code samples in multiple languages."""
-    request_url = build_request_url(base_url, path, params)
-
-    samples = {}
-
-    # HTTP/cURL
-    samples["curl"] = f'curl "{request_url}"'
-
-    # Python
-    params_dict_str = json.dumps(params, indent=4) if params else "{}"
-    samples["python"] = f"""import requests
-
-params = {params_dict_str}
-response = requests.get("{base_url}{path}", params=params)
-data = response.json()"""
-
-    # JavaScript/TypeScript
-    params_obj = ", ".join(f'{k}: "{v}"' for k, v in params.items()) if params else ""
-    samples["javascript"] = f"""const params = new URLSearchParams({{ {params_obj} }});
-const response = await fetch(`{base_url}{path}?${{params}}`);
-const data = await response.json();"""
-
-    # Rust
-    if params:
-        rust_params = "\n".join(f'        .query(&[("{k}", "{v}")])' for k, v in params.items())
-        samples["rust"] = f"""let response = reqwest::get("{base_url}{path}")
-{rust_params}
-    .await?
-    .json::<serde_json::Value>()
-    .await?;"""
-    else:
-        samples["rust"] = f"""let response = reqwest::get("{base_url}{path}")
-    .await?
-    .json::<serde_json::Value>()
-    .await?;"""
-
-    return samples
-
-
-def render_schema_properties(schema: Dict[str, Any], components: Dict[str, Any]) -> str:
-    """Render schema properties as a table."""
-    properties = schema.get("properties", {})
-    required_fields = schema.get("required", [])
-
-    if not properties:
-        return ""
-
-    lines = ["| Property | Type | Required | Description |", "|----------|------|----------|-------------|"]
-
-    for prop_name, prop_schema in properties.items():
-        original_prop_schema = prop_schema
-
-        # Check if this is a reference before resolving
-        ref_name = None
-        if "$ref" in prop_schema:
-            ref_path = prop_schema["$ref"].split("/")
-            if ref_path[0] == "#" and ref_path[1] == "components":
-                ref_name = ref_path[-1]
-                prop_schema = components["schemas"][ref_name]
-
-        prop_type = format_type(prop_schema)
-
-        # If it's an array with $ref items, create a link
-        if original_prop_schema.get("type") == "array" and "items" in original_prop_schema:
-            items = original_prop_schema["items"]
-            if "$ref" in items:
-                ref_path = items["$ref"].split("/")
-                if ref_path[0] == "#" and ref_path[1] == "components":
-                    item_ref_name = ref_path[-1]
-                    # Create link to the schema
-                    prop_type = f"array[[{item_ref_name}](#{item_ref_name.lower()})]"
-        elif ref_name:
-            # Direct reference (not array)
-            prop_type = f"[{ref_name}](#{ref_name.lower()})"
-
-        required = "✓" if prop_name in required_fields else ""
-        description = prop_schema.get("description", "").replace("\n", " ")
-
-        # Add example if available
-        if "example" in prop_schema:
-            example = prop_schema["example"]
-            if isinstance(example, list):
-                example_str = ", ".join(f"`{e}`" for e in example[:3])
-                if len(example) > 3:
-                    example_str += ", ..."
-            else:
-                example_str = f"`{example}`"
-            description += f"<br/><small>Example: {example_str}</small>"
-
-        lines.append(f"| `{prop_name}` | {prop_type} | {required} | {description} |")
-
-    return "\n".join(lines)
-
-
-def extract_params_from_example(example_data: Dict[str, Any]) -> Dict[str, Any]:
-    """Extract request parameters from example data.
-
-    First checks for x-request-params field, then falls back to inferring from response value.
-    """
-    # Check if x-request-params is specified
-    if "x-request-params" in example_data:
-        return example_data["x-request-params"]
-
-    # Fall back to inferring from response value
-    params = {}
-    example_value = example_data.get("value", {})
-    if "query" in example_value:
-        params["q"] = example_value["query"]
-    # Add other common params if they can be inferred
-    return params
-
-
-def render_endpoint(
-    path: str, method: str, operation: Dict[str, Any], components: Dict[str, Any], base_url: str = ""
-) -> str:
-    """Render a single API endpoint."""
-    lines = []
-
-    # Endpoint header with theme-aware colors
-    method_upper = method.upper()
-
-    # Use colors that work in both light and dark themes
-    # These are carefully chosen to have good contrast in both modes
-    method_colors = {
-        "get": "#5e81ac",  # muted blue - works in both themes
-        "post": "#10b981",  # green - works in both themes
-        "put": "#f59e0b",  # amber - works in both themes
-        "delete": "#ef4444",  # red - works in both themes
-        "patch": "#a78bfa",  # lighter purple - works in both themes
-    }
-    color = method_colors.get(method, "#6b7280")
-    method_badge = f'<span style="color: {color}; font-weight: bold;">{method_upper}</span>'
-
-    lines.append(f"## {method_badge} `{path}`")
-    lines.append("")
-
-    # Summary
-    if "summary" in operation:
-        lines.append(f"**{operation['summary']}**")
-        lines.append("")
-
-    # Description in an info admonition
-    if "description" in operation:
-        lines.append(operation["description"])
-        lines.append("")
-
-    # Parameters in a collapsible block
-    if "parameters" in operation:
-        lines.append("### Parameters")
-        lines.append("")
-        lines.append(render_parameter_table(operation["parameters"]))
-        lines.append("")
-
-    # Request Body
-    if "requestBody" in operation:
-        lines.append("#### Request Body")
-        lines.append("")
-        request_body = operation["requestBody"]
-        if "description" in request_body:
-            lines.append(request_body["description"])
-            lines.append("")
-
-        content = request_body.get("content", {})
-        for content_type, content_schema in content.items():
-            lines.append(f"**Content-Type:** `{content_type}`")
-            lines.append("")
-
-            if "schema" in content_schema:
-                schema = content_schema["schema"]
-                # Resolve $ref
-                if "$ref" in schema:
-                    ref_name = schema["$ref"].split("/")[-1]
-                    lines.append(f"See [{ref_name}](#{ref_name.lower()}) schema.")
-                lines.append("")
-
-    # Responses with collapsible blocks
-    if "responses" in operation:
-        lines.append("### Responses")
-        lines.append("")
-
-        first_response = True
-        for status_code, response in operation["responses"].items():
-            status_emoji = "✅" if status_code.startswith("2") else "❌"
-            description = response.get("description", "")
-
-            # Use ???+ for first response (open by default), ??? for others
-            collapsible = "???+" if first_response else "???"
-            first_response = False
-
-            # Use collapsible block for each response
-            response_type = "success" if status_code.startswith("2") else "failure"
-            lines.append(f'{collapsible} {response_type} "{status_emoji} {status_code} - {description}"')
-            lines.append("")
-
-            # Extract schema references to show response type
-            schema_refs = []
-            if "content" in response:
-                content = response["content"]
-                for content_type, content_schema in content.items():
-                    if "schema" in content_schema:
-                        schema = content_schema["schema"]
-                        # Handle oneOf (multiple possible schemas)
-                        if "oneOf" in schema:
-                            for one_of_schema in schema["oneOf"]:
-                                if "$ref" in one_of_schema:
-                                    ref_name = one_of_schema["$ref"].split("/")[-1]
-                                    schema_refs.append(ref_name)
-                        # Handle direct $ref
-                        elif "$ref" in schema:
-                            ref_name = schema["$ref"].split("/")[-1]
-                            schema_refs.append(ref_name)
-
-            # Response content
-            if "content" in response:
-                content = response["content"]
-                for content_type, content_schema in content.items():
-                    lines.append(f"    **Content-Type:** `{content_type}`")
-                    lines.append("")
-
-                    # Show examples with tabs if multiple
-                    if "examples" in content_schema:
-                        examples = content_schema["examples"]
-                        if len(examples) > 1:
-                            # Use tabs for multiple examples - directly, without parent tab
-                            for idx, (example_name, example_data) in enumerate(examples.items()):
-                                tab_title = example_data.get("summary", example_name)
-                                lines.append(f'    === "{tab_title}"')
-                                lines.append("")
-
-                                # Add request URL for this example
-                                example_params = extract_params_from_example(example_data)
-                                if base_url and example_params:
-                                    request_url = build_request_url(base_url, path, example_params)
-                                    lines.append(f"        **Request:** `GET {request_url}`")
-                                    lines.append("")
-
-                                # Add code samples
-                                lines.append("        **Code samples:**")
-                                lines.append("")
-                                code_samples = generate_code_samples(base_url, path, example_params)
-
-                                lines.append('        === "cURL"')
-                                lines.append("")
-                                lines.append("            ```bash")
-                                lines.append(f"            {code_samples['curl']}")
-                                lines.append("            ```")
-                                lines.append("")
-
-                                lines.append('        === "Python"')
-                                lines.append("")
-                                lines.append("            ```python")
-                                for line in code_samples["python"].split("\n"):
-                                    lines.append(f"            {line}")
-                                lines.append("            ```")
-                                lines.append("")
-
-                                lines.append('        === "JavaScript"')
-                                lines.append("")
-                                lines.append("            ```javascript")
-                                for line in code_samples["javascript"].split("\n"):
-                                    lines.append(f"            {line}")
-                                lines.append("            ```")
-                                lines.append("")
-
-                                lines.append('        === "Rust"')
-                                lines.append("")
-                                lines.append("            ```rust")
-                                for line in code_samples["rust"].split("\n"):
-                                    lines.append(f"            {line}")
-                                lines.append("            ```")
-                                lines.append("")
-
-                                # Response example
-                                if "x-schema-ref" in example_data:
-                                    schema_ref = example_data["x-schema-ref"]
-                                    ref_name = schema_ref.split("/")[-1]
-                                    response_type = f"[`{ref_name}`](#{ref_name.lower()})"
-                                    lines.append(f"        **Response ({response_type}):**")
-                                    lines.append("")
-                                else:
-                                    lines.append("        **Response:**")
-                                    lines.append("")
-
-                                lines.append("        ```json")
-                                for line in render_json_example(example_data["value"]).split("\n"):
-                                    lines.append(f"        {line}")
-                                lines.append("        ```")
-                                lines.append("")
-                        else:
-                            # Single example without tabs
-                            for example_name, example_data in examples.items():
-                                lines.append(f"    **Example: {example_data.get('summary', example_name)}**")
-                                lines.append("")
-
-                                # Add request URL
-                                example_params = extract_params_from_example(example_data)
-                                if base_url and example_params:
-                                    request_url = build_request_url(base_url, path, example_params)
-                                    lines.append(f"    **Request:** `GET {request_url}`")
-                                    lines.append("")
-
-                                lines.append("    ```json")
-                                for line in render_json_example(example_data["value"]).split("\n"):
-                                    lines.append(f"    {line}")
-                                lines.append("    ```")
-                                lines.append("")
-
-                    # Show example (singular)
-                    elif "example" in content_schema:
-                        lines.append("    **Example:**")
-                        lines.append("")
-                        lines.append("    ```json")
-                        for line in render_json_example(content_schema["example"]).split("\n"):
-                            lines.append(f"    {line}")
-                        lines.append("    ```")
-                        lines.append("")
-
-    lines.append("---")
-    lines.append("")
-
-    return "\n".join(lines)
-
-
-def render_schema(schema_name: str, schema: Dict[str, Any], components: Dict[str, Any]) -> str:
-    """Render a schema definition."""
-    lines = []
-
-    description = schema.get("description", "")
-
-    # Add heading with anchor for linking (use code style for schema name)
-    lines.append(f"### `{schema_name}` {{#{schema_name.lower()}}}")
-    lines.append("")
-
-    if description:
-        lines.append(description)
-        lines.append("")
-
-    # Use collapsible block for the properties
-    lines.append('??? info "Properties"')
-    lines.append("")
-
-    # Properties table (indented for collapsible block)
-    properties_table = render_schema_properties(schema, components)
-    if properties_table:
-        for line in properties_table.split("\n"):
-            lines.append(f"    {line}")
-        lines.append("")
-
-    return "\n".join(lines)
-
-
-def generate_markdown(spec: Dict[str, Any]) -> str:
-    """Generate complete markdown documentation from OpenAPI spec."""
-    lines = []
-
-    # Frontmatter for Zensical/MkDocs
-    lines.append("---")
-    lines.append("icon: material/api")
-    lines.append("---")
-    lines.append("")
-
-    # Header
-    info = spec.get("info", {})
-    lines.append(f"# {info.get('title', 'API Documentation')}")
-    lines.append("")
-
-    if "description" in info:
-        # Handle multi-line descriptions properly
-        description = info["description"].strip()
-        for line in description.split("\n"):
-            lines.append(line)
-        lines.append("")
-
-    # Key information in a single admonition
-    lines.append('!!! info "API Information"')
-    lines.append("")
-
-    # Version
-    if "version" in info:
-        lines.append(f"    **Version:** `{info['version']}`")
-        lines.append("")
-
-    # Base URL
-    if "servers" in spec:
-        for server in spec["servers"]:
-            url = server["url"]
-            server_desc = server.get("description", "")
-            if server_desc:
-                lines.append(f"    **Base URL:** `{url}` — {server_desc}")
-            else:
-                lines.append(f"    **Base URL:** `{url}`")
-            lines.append("")
-
-    # License
-    if "license" in info:
-        license_info = info["license"]
-        license_name = license_info.get("name", "")
-        license_url = license_info.get("url", "")
-        if license_url:
-            lines.append(f"    **License:** [{license_name}]({license_url})")
-        else:
-            lines.append(f"    **License:** {license_name}")
-        lines.append("")
-
-    lines.append("---")
-    lines.append("")
-
-    # Get base URL for code samples
-    base_url = ""
-    if "servers" in spec and spec["servers"]:
-        base_url = spec["servers"][0]["url"]
-
-    # Endpoints (without header - direct to endpoint documentation)
-    paths = spec.get("paths", {})
-    components = spec.get("components", {})
-
-    for path, path_item in paths.items():
-        for method in ["get", "post", "put", "delete", "patch"]:
-            if method in path_item:
-                lines.append(render_endpoint(path, method, path_item[method], components, base_url))
-
-    # Schemas
-    if "schemas" in components:
-        lines.append("## Schemas")
-        lines.append("")
-
-        for schema_name, schema in components["schemas"].items():
-            lines.append(render_schema(schema_name, schema, components))
-
-    return "\n".join(lines)
-
-
->>>>>>> 4238cc91
 def main():
     """Generate Search API documentation from OpenAPI spec."""
     # Paths relative to repository root
