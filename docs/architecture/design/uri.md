We use URIs throughout all the ETL to identify files and datasets. The format of a URI varies depending on the step we are dealing with, but in general they follow the following convention:

```
<prefix>://<path>
```

!!! info "[Learn more about all the ETL steps](../../workflow/)."

## Prefix

Most of the time, the prefix will either be `snapshot` or `data`. The former is used for snapshots of upstream dat files, and the latter for ETL datasets (with different levels of curation).

| Prefix     | Description                                                                                                                                                                                                                              |
| ---------- | ---------------------------------------------------------------------------------------------------------------------------------------------------------------------------------------------------------------------------------------- |
| `snapshot` | Used for [`snapshot`](../../workflow/#snapshot) steps.                                                                                                                                                                                   |
| `data`     | Used for [`meadow`](../../workflow/#meadow), [`garden`](../../workflow/#garden), [`grapher`](../../workflow/#grapher) and most of the ETL steps where we operate with curated [Datasets](../common-format/#datasets-owidcatalogdataset). |
| `backport` | Used to import datasets from the OWID database that are not present in the ETL.                                                                                                                                                          |

## Path

The format of the path is different depending on the prefix.

### Path for `snapshot://`

```
snapshot://<namespace>/<version>/<filename>.<extension>
```

where

| Prefix      | Description                                                                                                                          |
| ----------- | ------------------------------------------------------------------------------------------------------------------------------------ |
| `namespace` | Used to group files from similar topics or sources. Namespace are typically source names (e.g. `un`) or topic names (e.g. `health`). |
| `version`   | Version of the file. Typically, we use the date the file was downloaded in the format `YYYY-mm-dd`.                                  |
| `filename`  | Name of the downloaded file.                                                                                                         |
| `extension` | Extension of the file.                                                                                                               |

!!! example

    ```
    snapshot://ember/2023-02-20/yearly_electricity.csv
    ```

### Path for `data://`

```
data://<channel>/<namespace>/<version>/<dataset-name>
```

where

| Prefix         | Description                                                                                                                                                                                                                        |
| -------------- | ---------------------------------------------------------------------------------------------------------------------------------------------------------------------------------------------------------------------------------- |
| `channel`      | Denotes the curation level of the dataset. Possible values include [`meadow`](../../workflow#meadow), [`garden`](../../workflow#garden), [`grapher`](../../workflow#grapher), [`explorers`](../../workflow/other-steps#explorers). |
| `namespace`    | Used to group datasets from similar topics or sources. Namespace are typically source names (e.g. `un`) or topic names (e.g. `health`).                                                                                            |
| `version`      | Version of the file. Typically, we use the date the file was downloaded in the format `YYYY-mm-dd`.                                                                                                                                |
| `dataset-name` | Short name of the curated dataset (e.g. `un_wpp`).                                                                                                                                                                                 |

!!! example "Examples"

    - **Meadow**: `data://meadow/nasa/2023-03-06/ozone_hole_area`
    - **Garden**: `data://garden/nasa/2023-03-06/ozone_hole_area`
    - **Grapher**: `data://grapher/nasa/2023-03-06/ozone_hole_area`
<<<<<<< HEAD
    - **Explorers**: `data://explorers/faostat/2023-02-22/food_explorer`
=======
    - **Explorers**: `data://explorers/faostat/2023-02-22/food_explorer`

### Path for `export://`
Export steps are defined in `etl/steps/export` directory and have similar structure to regular steps. Their URI begins with the prefix `export://` and use the following format:

```
export://<channel>/<namespace>/<version>/<filename>
```

where channel is typically one of the following:

- `multidim`: For multidimensional indicators.
- `explorers`: For explorers.
- `github`: For exports to GitHub.
>>>>>>> 4011046d
<|MERGE_RESOLUTION|>--- conflicted
+++ resolved
@@ -61,9 +61,6 @@
     - **Meadow**: `data://meadow/nasa/2023-03-06/ozone_hole_area`
     - **Garden**: `data://garden/nasa/2023-03-06/ozone_hole_area`
     - **Grapher**: `data://grapher/nasa/2023-03-06/ozone_hole_area`
-<<<<<<< HEAD
-    - **Explorers**: `data://explorers/faostat/2023-02-22/food_explorer`
-=======
     - **Explorers**: `data://explorers/faostat/2023-02-22/food_explorer`
 
 ### Path for `export://`
@@ -77,5 +74,4 @@
 
 - `multidim`: For multidimensional indicators.
 - `explorers`: For explorers.
-- `github`: For exports to GitHub.
->>>>>>> 4011046d
+- `github`: For exports to GitHub.