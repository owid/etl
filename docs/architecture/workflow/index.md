Our World in Data has a whole team dedicated to data management that takes data from publicly available sources (e.g. the _UN Food and Agriculture Organisation_), and makes it available to our researchers to analyse and create visualisation for their articles.

## Five stages

The ETL project provides an opinionated data management workflow, which separates a data manager's work into five stages:

```mermaid
graph LR

snapshot --> format --> harmonize/process --> import --> publish
```

The design of the ETL involves steps that mirror the stages above, which help us to meet several design goals of the project:

1. [Snapshot step](#snapshot): Take a **snapshot** of the upstream data product and store it.
2. [Meadow step](#meadow): Bring the data into a **common format**.
3. [Garden step](#garden): **Harmonise** the names of countries, genders and any other columns we may want to join on. Also do the necessary **data processing** to make the dataset usable for our needs.
4. [Grapher step](#grapher): **Import** the data to our internal MySQL database.

A data manager must implement all these steps to make something chartable on the Our World in Data site.

!!! info

    When all steps (1 to 4) are implemented, the data is available for publication on our site. The publication step can involve creating new charts or updating existing ones with the new data.

    Note that there are [other steps](other-steps), which are used only in specific cases.

## Snapshot

The initial step consists in **transferring an external file from an upstream provider into our platform**. This ensures, that the source data is always accessible. This is because the upstream provider might remove the file at any time, or change it.

The accompanying diagram illustrates the process of importing various versions of the same dataset into our snapshot catalog, depicted over time. Imagine that the vertical axis represents time.

```mermaid
flowchart LR

    upstream1((&nbsp;&nbsp;&nbsp;)):::node -.->|copy| snapshot1((v1)):::node_ss
    upstream2((&nbsp;&nbsp;&nbsp;)):::node -.->|copy| snapshot2((v2)):::node_ss

    subgraph id0 [Upstream]
    upstream1
    upstream2
    end

    subgraph id [Snapshot]
    snapshot1
    snapshot2
    end

    classDef node fill:#002147,color:#002147
    classDef node_ss fill:#002147,color:#fff
```

The snapshot step typically consists of a DVC file and a script that downloads the upstream data and saves it to our snapshot catalog. Snapshot files are located in the [`snapshots/`](https://github.com/owid/etl/tree/master/snapshots) directory of the project.

Note that we need a DVC file per upstream data file; hence, in some instances, if the source publishes a dataset using multiple files, we need multiple DVC files.

### Snapshot metadata

A Snapshot is a picture of a data product (e.g. a data CSV file) provided by an upstream data provider at a particular point in time. It is the entrypoint to ETL and where we define metadata attributes of that picture. This is fundamental to ensure that the data is properly documented and that the metadata is propagated to the rest of the system.

The metadata in Snapshot consists mainly of one object: `meta.origin`.

!!! info "Learn more in our [metadata reference](../metadata/reference#origin)."

    This metadata is captured in a DVC file (similar to a YAML file), which contains all the snapshot metadata fields as key-value pairs.

??? example "Example of [`snapshots/animal_welfare/2023-10-24/fur_laws.xlsx.dvc`](https://github.com/owid/etl/blob/master/snapshots/animal_welfare/2023-10-24/fur_laws.xlsx.dvc)"

    This file specifies all the upstream source file details (including link to download it, metadata fields, etc.). Filling the fields of this file requires some manual work, as we are "translating" all the information that the source provides into our snaphsot metadata format.

    ```yaml title="snapshots/animal_welfare/2023-10-24/fur_laws.xlsx.dvc"
    meta:
        origin:
            title: Fur banning
            producer: Fur Free Alliance
            citation_full: Overview national fur legislation, Fur Free Alliance (2023).
            url_main: https://www.furfreealliance.com/fur-bans/
            url_download:
            https://www.furfreealliance.com/wp-content/uploads/2023/10/Overview-national-fur-legislation.xlsx
            date_published: '2023-10-01'
            date_accessed: '2023-10-24'
            license:
            name: CC BY 4.0

    wdir: ../../../data/snapshots/animal_welfare/2023-10-24
    outs:
        - md5: bb6e0f8b9a05a8d7c446be2f1d6f9613
          size: 28585
          path: fur_laws.xlsx
    ```

## Meadow

The meadow step is the first Transform step of our ETL. In it, we load a [`Snapshot`](../../architecture/design/phases/#snapshot) and adapt it to be in a convenient format. A convenient format means creating an instance of a [`Dataset`](../../architecture/design/phases/#datasets), with the appropriate data as a `Table` (or tables).

In this step, you can add and define metadata, but we rarely do this. Instead, we propagate the metadata defined in the Snapshot step and leave it to the Garden step to enhance the metadata.

<<<<<<< HEAD
Meadow steps should only have `snapshot` dependencies and ー by definition ー should not depend on `garden` steps.
=======
Meadow steps should only have `snapshot` dependencies and ー by definition ー should not depend on `garden` any other steps.
>>>>>>> 4011046d

## Garden

The Garden step is where most of the work falls in. This is where the data manager needs to carefully look at the data, filter outliers, harmonize labels (e.g. country names), improve the dataset metadata, etc.

Garden steps typically depend on meadow steps. For instance, the Garden step `data://garden/un/2024-07-12/un_wpp`, which generates the dataset _World Population Prospects (UN, 2024)_, depends on this same process but in Meadow (i.e. `data://meadow/un/2024-07-12/un_wpp`). After some pre-liminary work (mostly re-formating tables, and some minor cleaning), we can now focus on more complex processing steps in Garden.

A typical flow up to the Garden step could look like:

```mermaid
flowchart LR

    upstream1((&nbsp;&nbsp;&nbsp;)):::node -.->|copy| snapshot1((&nbsp;&nbsp;&nbsp;)):::node
    snapshot1((&nbsp;&nbsp;&nbsp;)):::node -->|format| meadow1((&nbsp;&nbsp;&nbsp;)):::node
    meadow1((&nbsp;&nbsp;&nbsp;)):::node -->|process| garden1((&nbsp;&nbsp;&nbsp;)):::node

    subgraph id0 [Upstream]
    upstream1
    end

    subgraph id1 [Snapshot]
    snapshot1
    end

    subgraph id2 [Meadow]
    meadow1
    end

    subgraph id3 [Garden]
    garden1
    end

    subgraph id [ETL]
    id1
    id2
    id3
    end

    classDef node fill:#002147,color:#002147
    classDef node_ss fill:#002147,color:#fff
```

However, Garden steps could also depend on other garden steps. This is often the case for datasets containing _long-run indicators_, or just in general when different `garden` datasets are combined.

!!! info "Long-run indicators"

    A long-run indicator is an indicator that has datapoints spanning over a broad period of time and that typically relies on multiple sources.

    For instance, we have a [population indicator](https://ourworldindata.org/population-sources) that combines data from the UN and other sources that goes back to 10,000 BCE. In particular, it uses data from the UN, Gapminder and HYDE.

    This is how the dependency graph our population indicator looks like:

    ```yaml
      data://garden/demography/2023-03-31/population:
       - data://garden/hyde/2017/baseline
       - data://garden/gapminder/2023-03-31/population
       - data://garden/un/2022-07-11/un_wpp
       - data://open_numbers/open_numbers/latest/gapminder__systema_globalis
    ```

An important processing step in Garden is to standardize (or harmonize) the country names. You can learn more about this in our [country harmonization guide](../../guides/harmonize-countries).

### Garden metadata

After adapting and processing the origin's data, we have a curated dataset. This dataset, contains indicators (maybe not present in the origin) that we need to properly document.

The metadata in Garden consists mainly of two objects: [`Dataset`](../../architecture/metadata/reference/#dataset) and [`Table`](../../architecture/metadata/reference/#table) (list). The metadata comes as a YAML file next to the processing scripts.

!!! info "Learn more in our [dataset reference](../metadata/reference/#dataset), [tables reference](../metadata/reference/#table) and [indicator reference](../metadata/reference/#variable)."

## Grapher

In the Grapher step the work should be minimal. Here, we create a `Grapher` view by adapting our Garden dataset to adhere to the Grapher requirements.

Grapher views are still normal datasets, but they adapt the data to the way it must look when being inserted into MySQL. For each grapher view, there is a corresponding matching `grapher://` step automatically generated which does the actual insert to MySQL, if MySQL credentials have been configured.

A typical flow up to the Grapher step could look like:

```mermaid
flowchart LR

    upstream1((&nbsp;&nbsp;&nbsp;)):::node -.->|copy| snapshot1((&nbsp;&nbsp;&nbsp;)):::node
    snapshot1((&nbsp;&nbsp;&nbsp;)):::node -->|format| meadow1((&nbsp;&nbsp;&nbsp;)):::node
    meadow1((&nbsp;&nbsp;&nbsp;)):::node -->|harmonize| garden1((&nbsp;&nbsp;&nbsp;)):::node
    garden1((&nbsp;&nbsp;&nbsp;)):::node -->|format| grapher1((&nbsp;&nbsp;&nbsp;)):::node
    grapher1((&nbsp;&nbsp;&nbsp;)):::node -->|load| grapher2((&nbsp;&nbsp;&nbsp;)):::node

    subgraph id0 [Upstream]
    upstream1
    end

    subgraph id1 [Snapshot]
    snapshot1
    end

    subgraph id2 [Meadow]
    meadow1
    end

    subgraph id3 [Garden]
    garden1
    end

    subgraph id4 [Grapher]
    grapher1
    end

    subgraph id5 [Grapher]
    grapher2
    end

    subgraph id [ETL]
    id1
    id2
    id3
    id4
    end

    classDef node fill:#002147,color:#002147
    classDef node_ss fill:#002147,color:#fff
```

In principle, a Grapher step only loads a single garden step.

Note that the diagram shows a final step outside of the ETL. This is when the `grapher://` step is executed, and takes data from the ETL (from the etl `garden` step) and imports it to our database.

## Export steps

Sometimes we want to perform an action instead of creating a dataset. For instance, we might want to create a TSV file for an explorer, commit a CSV to a GitHub repository, or create a config for a multi-dimensional indicator. This is where the `Export` step comes in.

Export steps are used to perform an action on an already created dataset. This action typically implies making the data available to other parts of the system. There are different types of export steps:

- **Explorers**: Create a TSV file for a data explorer.
- **Multi-dimensional indicators** (Mdim): Create a configuration for a multi-dimensional indicator.
- **Export to GitHub**: Commit a dataset to a GitHub repository.

Export steps should be used after the data has been processed and is ready to be used (post-Garden).

!!! note "Learn more about [export steps](../../guides/data-work/export-data.md)"

### Mdims and explorers
!!! warning "This space is very new and in development"

Mdims (`export://multidim/`) and explorers (`export://explorers/`) are Grapher charts expanded with additional functionalities to facilitate exploration, such as dynamic entity filters or customizable menus. They are usually powered by indicators from OWID's Grapher database.

In ETL, we define these by grouping indicators together into "collections". These collections are then upserted to the database to power explorers and multidims (collection of charts). Having multidim and explorer steps allows us to properly track dependencies and ensure that the data is up-to-date.

These steps must depend only on `data://grapher` steps, since they require indicators to be in the Database. This is because explorers and multidims on the site access indicators in the database.

!!! info "Learn more about creating Data explorers [on Notion :octicons-arrow-right-24:](https://www.notion.so/owid/Creating-Data-Explorers-cf47a5ef90f14c1fba8fc243aba79be7)."

!!! note "Legacy explorers"

    In the past Explorers were manually defined from our Admin. Data was sourced by CSV files generated by ETL [served from S3](https://dash.cloudflare.com/078fcdfed9955087315dd86792e71a7e/r2/default/buckets/owid-catalog), or on GitHub.

    We have slowly transitioned into a new system where explorers are generated from the ETL pipeline. This is a more scalable and maintainable solution.<|MERGE_RESOLUTION|>--- conflicted
+++ resolved
@@ -96,11 +96,7 @@
 
 In this step, you can add and define metadata, but we rarely do this. Instead, we propagate the metadata defined in the Snapshot step and leave it to the Garden step to enhance the metadata.
 
-<<<<<<< HEAD
-Meadow steps should only have `snapshot` dependencies and ー by definition ー should not depend on `garden` steps.
-=======
-Meadow steps should only have `snapshot` dependencies and ー by definition ー should not depend on `garden` any other steps.
->>>>>>> 4011046d
+Meadow steps should only have `snapshot` dependencies and ー by definition ー should not depend on `garden` or any other steps.
 
 ## Garden
 
