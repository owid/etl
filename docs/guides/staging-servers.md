--- conflicted
+++ resolved
@@ -32,11 +32,7 @@
     PR ->> SSB: Destroy server
 ```
 
-<<<<<<< HEAD
 ## Creating a new dataset
-=======
-## Chart Sync Workflow
->>>>>>> fdb7c2b2
 
 When creating a new dataset, the manager creates a PR with a staging server and then creates charts on it. Once the work is done and merged, the manager should sync all charts to production.
 
