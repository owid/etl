---
status: new
---

!!! warning "Export steps are a work in progress"

Export steps are defined in `etl/steps/export` directory and have similar structure to regular steps. They are run with the `--export` flag:

```bash
etlr export://explorers/minerals/latest/minerals --export
```

The `def run(dest_dir):` function doesn't save a dataset, but calls a method that performs the action. For instance `create_explorer(...)` or `gh.commit_file_to_github(...)`. Once the step is executed successfully, it won't be run again unless its code or dependencies change (it won't be "dirty").

## Creating explorers

TSV files for explorers are created using the `create_explorer` function, usually from a configuration YAML file

```py
# Create a new explorers dataset and tsv file.
ds_explorer = create_explorer(dest_dir=dest_dir, config=config, df_graphers=df_graphers)
ds_explorer.save()
```

!!! info "Creating explorers on staging servers"

    Explorers can be created or edited on staging servers and then manually migrated to production. Each staging server creates a branch in the `owid-content` repository. Editing explorers in Admin or running the `create_explorer` function pushes changes to that branch. Once the PR is merged, the branch gets pushed to the `owid-content` repository (not to the `master` branch, but its own branch). You then need to manually create a PR from that branch and merge it into `master`.


## Creating multi-dimensional indicators

Multi-dimensional indicators are powered by a configuration that is typically created from a YAML file. The structure of the YAML file looks like this:

```yaml title="etl/steps/export/multidim/energy/latest/energy_prices.yaml"
title:
  title: "Energy prices"
  titleVariant: "by energy source"
defaultSelection:
  - "European Union (27)"
topicTags:
  - "Energy"
dimensions:
  - slug: "frequency"
    name: "Frequency"
    choices:
      - slug: "annual"
        name: "Annual"
        description: "Annual data"
      - slug: "monthly"
        name: "Monthly"
        description: "Monthly data"
  - slug: "source"
    name: "Energy source"
    choices:
      - slug: "electricity"
        name: "Electricity"
      - slug: "gas"
        name: "Gas"
  - slug: "unit"
    name: "Unit"
    choices:
      - slug: "euro"
        name: "Euro"
        description: "Price in euros"
      - slug: "pps"
        name: "PPS"
        description: "Price in Purchasing Power Standard"
views:
  # Views will be filled out programmatically.
  []

```

<<<<<<< HEAD
The `dimensions` field specifies selectors, and the `views` field defines views for the selection. Since there are numerous possible configurations, `views` are usually generated programmatically (using function `etl.multidim.expand_config`).
=======
The `dimensions` field specifies selectors, and the `views` field defines views for the selection. Since there are numerous possible configurations, `views` are usually generated programmatically (using function `etl.collections.multidim.generate_views_for_dimensions`).
>>>>>>> 382d8fe6

You can also combine manually defined views with generated ones. See the `etl.collections.multidim` module for available helper functions or refer to examples from `etl/steps/export/multidim/`. Feel free to add or modify the helper functions as needed.

The export step loads the data dependencies and the config YAML file, adds `views` to the config, and then pushes the configuration to the database.

```python title="etl/steps/export/multidim/energy/latest/energy_prices.py"
def run(dest_dir: str) -> None:
    #
    # Load inputs.
    #
    # Load data on energy prices.
    ds_grapher = paths.load_dataset("energy_prices")

    # Read table of prices in euros.
    tb_annual = ds_grapher.read("energy_prices_annual")
    tb_monthly = ds_grapher.read("energy_prices_monthly")

    #
    # Process data.
    #
    # Load configuration from adjacent yaml file.
    config = paths.load_mdim_config()

    # Create views.
    config["views"] = multidim.expand_config(
        tb_annual,
        dimensions=["frequency", "source", "unit"],
        additional_config={"chartTypes": ["LineChart"], "hasMapTab": True, "tab": "map"},
    )

    #
    # Save outputs.
    #
    multidim.upsert_multidim_data_page(slug="mdd-energy-prices", config=config, engine=get_engine())

```

To see the multi-dimensional indicator in Admin, run

```bash
etlr export://multidim/energy/latest/energy_prices --export
```

and check out the preview at: http://staging-site-my-branch/admin/grapher/mdd-energy-prices


## Exporting data to GitHub

One common use case for the `export` step is to commit a dataset to a GitHub repository. This is useful when we want to make a dataset available to the public. The pattern for this looks like this:

```python
if os.environ.get("CO2_BRANCH"):
    dry_run = False
    branch = os.environ["CO2_BRANCH"]
else:
    dry_run = True
    branch = "master"

gh.commit_file_to_github(
    combined.to_csv(),
    repo_name="co2-data",
    file_path="owid-co2-data.csv",
    commit_message=":bar_chart: Automated update",
    branch=branch,
    dry_run=dry_run,
)
```

This code will commit the dataset to the `co2-data` repository on GitHub if you specify the `CO2_BRANCH` environment variable, i.e.

```bash
CO2_BRANCH=main etlr export://co2/latest/co2 --export
```<|MERGE_RESOLUTION|>--- conflicted
+++ resolved
@@ -71,11 +71,7 @@
 
 ```
 
-<<<<<<< HEAD
-The `dimensions` field specifies selectors, and the `views` field defines views for the selection. Since there are numerous possible configurations, `views` are usually generated programmatically (using function `etl.multidim.expand_config`).
-=======
-The `dimensions` field specifies selectors, and the `views` field defines views for the selection. Since there are numerous possible configurations, `views` are usually generated programmatically (using function `etl.collections.multidim.generate_views_for_dimensions`).
->>>>>>> 382d8fe6
+The `dimensions` field specifies selectors, and the `views` field defines views for the selection. Since there are numerous possible configurations, `views` are usually generated programmatically (using function `etl.collections.multidim.expand_config`).
 
 You can also combine manually defined views with generated ones. See the `etl.collections.multidim` module for available helper functions or refer to examples from `etl/steps/export/multidim/`. Feel free to add or modify the helper functions as needed.
 
