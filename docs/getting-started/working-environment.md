# Installation
The ETL can be used by OWID staff or the general public to build a copy of our data catalog. It is supported and regularly run on Linux, MacOS and Windows via WSL. Here's how to get set up.

!!! warning

    This documentation is still under construction. Please [report any issue](https://github.com/owid/etl/issues/new?assignees=&labels=&template=docs-issue---.md) that you may find so we can keep improving our docs.


*[WSL]: Windows Subsystem for Linux

## Install dependencies

You will need Python 3.10+, basic build tools, and MySQL client libraries.

=== "MacOS"

    !!! tip

        We recommend using [Homebrew](https://brew.sh/) to install dependencies.

    Ensure you have XCode command line tools:

    ```bash
    xcode-select --install
    ```

    Then install Python 3.9+, MySQL client and [poetry](https://python-poetry.org/). Poetry is our preferred python packaging and dependency management tool.

    ```bash
    brew install python mysql-client poetry pkg-config
    ```

    You then need to inform Python where to find MySQL by adding some lines to your `~/.zshrc` file (or `~/.bash_profile`, depends on your shell). Run `brew info mysql-client` to see what's needed. For example, on an M1/M2 Mac where Homebrew installs to `/opt/homebrew`, you would need to add:

    ```
    export PATH="/opt/homebrew/opt/mysql-client/bin:$PATH"
    export LDFLAGS="-L/opt/homebrew/opt/mysql-client/lib"
    export CPPFLAGS="-I/opt/homebrew/opt/mysql-client/include"
    ```

    On an Intel Mac, the paths will be slightly different.

    Finally, check that you have the correct version of Python as your default:

    ```bash
    which python3
    ```

    It should say something like `/usr/local/bin/python3` or `/opt/homebrew/bin/python3`. If not, you will have to change the `PATH` variable in your shell profile (e.g. `~/.bash_profile` or `~/.zshrc`).

=== "Ubuntu 22.04"

    You can install most things you need with `apt`:

    ```bash
    sudo apt install python3-dev python3-virtualenv python3-setuptools mysql-client libmysqlclient-dev
    ```

    However, the version of Poetry that ships with Ubuntu is too old, so we need to install a more recent version.

    The [recommended method](https://python-poetry.org/docs/#installation) is to run:

    ```bash
    curl -sSL https://install.python-poetry.org | python3 -
    ```

=== "Windows"

    You will need to [install WSL2](https://learn.microsoft.com/en-us/windows/wsl/install) to get started.

    You should use [Ubuntu 22.04](https://apps.microsoft.com/store/detail/ubuntu-22041-lts/9PN20MSR04DW?hl=en-au&gl=au&rtc=1) as your Linux distribution.

    Then, enter your Linux console and follow the instructions for Ubuntu 22.04.

??? "Extra config for staff"

    OWID staff who want to upsert data from ETL to grapher database will also need access to Cloudflare R2.

    First start with installing `rclone`

    ```bash
    brew rclone
    ```

    Then configure its config with `code ~/.config/rclone/rclone.conf`. You should get your personal R2 keys
    `r2_access_key_id` and `r2_secret_access_key` and replace them in the config file.

    ```bash
    [owid-r2]
    type = s3
    provider = Cloudflare
    env_auth = true
    access_key_id = r2_access_key_id
    secret_access_key = r2_secret_access_key
    region = auto
    endpoint = https://078fcdfed9955087315dd86792e71a7e.r2.cloudflarestorage.com

    [r2]
    type = alias
    remote = owid-r2:
    ```


## Install pyenv

Even though it's not compulsory, it is **highly recommended** to install [pyenv](https://github.com/pyenv/pyenv#installation) to manage your Python versions. This will allow you to have multiple Python versions installed in your machine and switch between them easily. You will also avoid issues caused by updating system wide Python.

Follow the instructions in the [pyenv installation guide](https://github.com/pyenv/pyenv#installation) or follow the steps below.

=== "MacOS"

    Install pyenv using Homebrew:
    ```bash
    brew update
    brew install pyenv
    ```

=== "Ubuntu 22.04"

    !!! note "For a more complete installation guide, [follow this guide](https://realpython.com/intro-to-pyenv/#installing-pyenv)."

    Use the automatic installer:

    ```bash
    curl https://pyenv.run | bash
    ```

    For more details visit our other project: https://github.com/pyenv/pyenv-installer


Add these lines to `~/.zshrc`, `~/.bash_profile` or `~/.bashrc`:

```
export PYENV_ROOT="$HOME/.pyenv"
export PATH="$PYENV_ROOT/bin:$PATH"
if command -v pyenv 1>/dev/null 2>&1; then
  eval "$(pyenv init --path)"
  eval "$(pyenv init -)"
fi
```

Restart your shell to apply changes

```
exec "$SHELL"
```

Verify that pyenv is installed properly:

```
pyenv --version
```

Now, you can use pyenv to install and manage multiple Python versions on your Mac. For example, to install Python 3.11.3, run:

```
pyenv install 3.11.3
```

To set the newly installed Python version as the global default, run:

```
pyenv global 3.11.3
```

Now check that `which python3` prints path `.../.pyenv/shims/python3` and `python --version` prints `Python 3.11.3`.


## Clone the project
First of all, you need to have the [ETL project](https://github.com/owid/etl) in your working environment. Run:

```bash
git clone https://github.com/owid/etl.git
```

Along with various directories and files, the project also has sub-packages in the `lib/` folder: `catalog`, `walden` (deprecated), `repack` and `datautils`. These redistributable in-house libraries simplify access to data.

## Check your environment

You can get started by using `make` to see available commands. Note that to run all `make` commands you should be in the project folder (as it contains the `Makefile`).

```bash
make help
```

The best way to check if your environment is healthy is to run:

```bash
make test
```

This will install the project, and then run all CI checks.

If `make test` succeeds, then you should be able to build any dataset you like, including the entire catalog. If it fails, please raise a [Github issue](https://github.com/owid/etl/issues) (if OWID staff, you can also ask using the `#tech-issues` Slack channel).


!!! tip

    Speed it up with multiple processes `make -j 4 test`.


## VSCode setup

We highly recommended installing the following extension

* [Ruff](https://marketplace.visualstudio.com/items?itemName=charliermarsh.ruff)
* [YAML](https://marketplace.visualstudio.com/items?itemName=redhat.vscode-yaml)

And adding this to your User `settings.json` (View -> Command Palette -> Preferences: Open User Settings (JSON))

```json
  "files.associations": {
    "*.dvc": "yaml"
  },
  "yaml.schemas": {
    "schemas/snapshot-schema.json": "**/*.dvc",
    "schemas/dataset-schema.json": ["**/*.meta.yml", "**/*.meta.override.yml"]
  },
```

## Improve your terminal experience

We recommend using [Oh My Zsh](https://ohmyz.sh/). It comes with a lot of plugins and themes that can make your life easier.


???  "Automatic virtualenv activation"

    We use python virtual environments ("venv") everywhere. It's very convenient to have a script that automatically activates the virtualenv when you enter a project folder. Add the following to your `~/.zshrc` or `~/.bashrc`:

    ```bash
    # enters the virtualenv when I enter the folder, provide it's called either .venv or env
    autoload -U add-zsh-hook
    load-py-venv() {
        if [ -f .venv/bin/activate ]; then
            # enter a virtual environment that's here
            source .venv/bin/activate
        elif [ -f env/bin/activate ]; then
            source env/bin/activate
        elif [ ! -z "$VIRTUAL_ENV" ] && [ -f poetry.toml -o -f requirements.txt ]; then
            # exit a virtual environment when you enter a new project folder
            deactivate
        fi
    }
    add-zsh-hook chpwd load-py-venv
    load-py-venv
    ```


???  "Speed up navigation in terminal with autojump"

    Instead of `cd ...` to a correct folder, you can add the following to your `~/.zshrc` or `~/.bashrc`:

    ```bash
    # autojump
    [[ -s `brew --prefix`/etc/autojump.sh ]] && . `brew --prefix`/etc/autojump.sh
    ```

    and then type `j etl` or `j grapher` to jump to the right folder.


## Project folder
The project has multiple folders and directories. Let's try to make sense of them.

Start by listing all the files in the project:

```bash
cd etl/
ls
```

This will list all the folders and directories in the project. Find a brief explanation on the most relevant ones in the following table.


| Folder (or file)      | Description                          |
| ----------- | ------------------------------------ |
| `etl/`       | This is home to our ETL library. This is where all the recipes to generate our datasets live. |
| `snapshots/`       | This is the entry point to ETL. This folder contains metadata and code to get external data and import it to our pipeline. |
| `dag/`    | Contains the dataset dependencies. That is, if `dataset A` needs `dataset B` to be up to date, this should be listed here. |
| `apps/`    | Apps built around and for ETL management. Some include `wizard`, `backport`, `fasttrack`, etc. |
| `data/`    | When you run the recipe code for a dataset, the dataset will be created under this directory. Note that not all the content from this directory is added to git. |
| `schemas/`    | Metadata schemas for ETL datasets. |
| `scripts/`    | Various scripts. |
| `tests/`    | ETL library tests. |
| `lib/`    | Other OWID sub-packages. |
| `docs/`, `.readthedocs.yaml`, `mkdocs.yml`    | Project documentation config files and directory. |
<<<<<<< HEAD
| `Makefile`, `default.mk`    | `make`-related files. |
=======
| `Makefile`, `default.mk`    | `make`-related files. |

## Grapher

!!! tip

    It is recommended to use Grapher Admin on the staging server rather than running it locally.


To test import datasets to the Grapher locally, you need to set your Grapher working environment first. For this, follow this [guide](https://github.com/owid/owid-grapher/blob/master/docs/docker-compose-mysql.md).
>>>>>>> 4fb6bf72
<|MERGE_RESOLUTION|>--- conflicted
+++ resolved
@@ -283,17 +283,4 @@
 | `tests/`    | ETL library tests. |
 | `lib/`    | Other OWID sub-packages. |
 | `docs/`, `.readthedocs.yaml`, `mkdocs.yml`    | Project documentation config files and directory. |
-<<<<<<< HEAD
-| `Makefile`, `default.mk`    | `make`-related files. |
-=======
-| `Makefile`, `default.mk`    | `make`-related files. |
-
-## Grapher
-
-!!! tip
-
-    It is recommended to use Grapher Admin on the staging server rather than running it locally.
-
-
-To test import datasets to the Grapher locally, you need to set your Grapher working environment first. For this, follow this [guide](https://github.com/owid/owid-grapher/blob/master/docs/docker-compose-mysql.md).
->>>>>>> 4fb6bf72
+| `Makefile`, `default.mk`    | `make`-related files. |