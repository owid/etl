--- conflicted
+++ resolved
@@ -240,7 +240,6 @@
 publish --private
 ```
 
-<<<<<<< HEAD
 ## Release process
 
 CRON job is running on a server every 5 minutes looking for changes on master on the etl repo. If there are changes it will run `make publish` which is equivalent to running
@@ -251,7 +250,6 @@
 3. `publish` (rsync the `data/` folder to an s3 bucket s3://owid-catalog/)
 
 Then the s3 bucket has a CloudFlare proxy on top (https://catalog.ourworldindata.org/). If you use the [owid-catalog-py](https://github.com/owid/owid-catalog-py) project from Python and call `find()` or `find_one()` you will be doing HTTP requests against the static files in the catalog.
-=======
 
 ## Backporting
 
@@ -271,5 +269,4 @@
 etl --backport
 ```
 
-(or `etl backport --backport`). This will transform original datasets from long format to wide format, optimize their data types, convert metadata and add them to the catalog. Then you can run `publish` to publish the datasets as usual.
->>>>>>> cc6f3eee
+(or `etl backport --backport`). This will transform original datasets from long format to wide format, optimize their data types, convert metadata and add them to the catalog. Then you can run `publish` to publish the datasets as usual.