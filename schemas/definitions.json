--- conflicted
+++ resolved
@@ -138,7 +138,7 @@
         "guidelines": [],
         "category": "dataset"
       },
-      "version": {
+      "version_producer": {
         "type": "string",
         "title": "Dataset version by the producer",
         "description": "Producer's version of the dataset.",
@@ -217,7 +217,6 @@
         "category": "citation"
       },
       "attribution_short": {
-<<<<<<< HEAD
         "type": "string",
         "title": "Attribution short name",
         "description": "Shorter version of attribution, usually an acronym.",
@@ -230,12 +229,6 @@
         "examples_bad": [],
         "guidelines": [],
         "category": "citation"
-=======
-        "type": "string"
-      },
-      "version_producer": {
-        "type": "string"
->>>>>>> 56d5916e
       },
       "dataset_url_main": {
         "title": "URL of the dataset website",
