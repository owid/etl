{
  "$schema": "http://json-schema.org/draft-04/schema#",
  "type": "object",
  "$defs": {
    "axis": {
      "type": "object",
      "description": "Axis definition",
      "properties": {
        "removePointsOutsideDomain": {
          "type": "boolean",
          "description": "",
          "default": false
        },
        "label": {
          "type": "string",
          "description": "Axis label"
        },
        "min": {
          "type": "number",
          "description": "Minimum domain value of the axis"
        },
        "scaleType": {
          "type": "string",
          "description": "Toggle linear/logarithmic",
          "default": "linear",
          "enum": [
            "linear",
            "log"
          ]
        },
        "max": {
          "type": "number",
          "description": "Maximum domain value of the axis"
        },
        "canChangeScaleType": {
          "type": "boolean",
          "description": "Allow user to change lin/log",
          "default": false
        },
        "facetDomain": {
          "type": "string",
          "description": "Whether the axis domain should be the same across faceted charts (if possible)",
          "enum": [
            "independent",
            "shared"
          ]
        }
      },
      "additionalProperties": false
    },
    "colorScale": {
      "type": "object",
      "description": "Color scale definition",
      "properties": {
        "customNumericLabels": {
          "type": "array",
          "description": "Custom labels for each numeric bin. Only applied when strategy is `manual`.\n`null` falls back to default label.\n",
          "items": {
            "type": [
              "string",
              "null"
            ]
          }
        },
        "customCategoryColors": {
          "type": "object",
          "description": "Map of categorical values to colors. Colors are CSS colors, usually in the form `#aa9944`",
          "patternProperties": {
            ".*": {
              "type": "string"
            }
          }
        },
        "baseColorScheme": {
          "type": "string",
          "description": "One of the predefined base color schemes",
          "default": "default",
          "enum": [
            "YlGn",
            "YlGnBu",
            "GnBu",
            "BuGn",
            "PuBuGn",
            "BuPu",
            "RdPu",
            "PuRd",
            "OrRd",
            "YlOrRd",
            "YlOrBr",
            "Purples",
            "Blues",
            "Greens",
            "Oranges",
            "Reds",
            "Greys",
            "PuOr",
            "BrBG",
            "PRGn",
            "PiYG",
            "RdBu",
            "RdGy",
            "RdYlBu",
            "Spectral",
            "RdYlGn",
            "Accent",
            "Dark2",
            "Paired",
            "Pastel1",
            "Pastel2",
            "Set1",
            "Set2",
            "Set3",
            "PuBu",
            "hsv-RdBu",
            "hsv-CyMg",
            "Magma",
            "Inferno",
            "Plasma",
            "Viridis",
            "continents",
            "stackedAreaDefault",
            "owid-distinct",
            "default",
            "ContinentsLines",
            "SingleColorDenim",
            "SingleColorTeal",
            "SingleColorPurple",
            "SingleColorDustyCoral",
            "SingleColorDarkCopper",
            "OwidCategoricalA",
            "OwidCategoricalB",
            "OwidCategoricalC",
            "OwidCategoricalD",
            "OwidCategoricalE",
            "OwidEnergy",
            "OwidEnergyLines",
            "OwidDistinctLines",
            "BinaryMapPaletteA",
            "BinaryMapPaletteB",
            "BinaryMapPaletteC",
            "BinaryMapPaletteD",
            "BinaryMapPaletteE",
            "SingleColorGradientDenim",
            "SingleColorGradientTeal",
            "SingleColorGradientPurple",
            "SingleColorGradientDustyCoral",
            "SingleColorGradientDarkCopper"
          ]
        },
        "equalSizeBins": {
          "type": "boolean",
          "default": true,
          "description": "Whether the visual scaling for the color legend is disabled."
        },
        "customHiddenCategories": {
          "type": "object",
          "description": "Allow hiding categories from the legend",
          "patternProperties": {
            ".*": {
              "type": "boolean"
            }
          }
        },
        "binningStrategy": {
          "type": "string",
          "description": "The strategy for generating the bin boundaries",
          "default": "ckmeans",
          "enum": [
            "equalInterval",
            "quantiles",
            "ckmeans",
            "manual"
          ]
        },
        "legendDescription": {
          "type": "string",
          "description": "A custom legend description. Only used in ScatterPlot legend titles for now."
        },
        "customNumericColors": {
          "type": "array",
          "description": "Override some or all colors for the numerical color legend.\nColors are CSS colors, usually in the form `#aa9944`\n`null` falls back the color scheme color.\n",
          "items": {
            "type": [
              "string",
              "null"
            ]
          }
        },
        "customNumericValues": {
          "type": "array",
          "description": "Custom maximum brackets for each numeric bin. Only applied when strategy is `manual`",
          "items": {
            "type": "number"
          }
        },
        "customNumericColorsActive": {
          "type": "boolean",
          "default": false,
          "description": "Whether `customNumericColors` are used to override the color scheme"
        },
        "colorSchemeInvert": {
          "type": "boolean",
          "default": false,
          "description": "Reverse the order of colors in the color scheme"
        },
        "customCategoryLabels": {
          "type": "object",
          "description": "Map of category values to color legend labels.",
          "patternProperties": {
            ".*": {
              "type": "string"
            }
          }
        },
        "binningStrategyBinCount": {
          "type": "integer",
          "default": 5,
          "description": "The *suggested* number of bins for the automatic binning algorithm",
          "minimum": 0
        },
        "customNumericMinValue": {
          "type": "number",
          "description": "The minimum bracket of the first bin"
        }
      },
      "additionalProperties": false
    }
  },
  "properties": {
    "dataset": {
      "type": "object",
      "description": "An ETL dataset is a collection of tables. The dataset metadata fields are the attributes of the `DatasetMeta` object in ETL.",
      "additionalProperties": false,
      "properties": {
        "title": {
          "type": "string",
          "title": "Title of the ETL dataset",
          "description": "Title of the dataset (mostly for internal purposes, or for users of our data catalog) which is a one-line description of the dataset.",
          "requirement_level": "required (often automatic)",
          "guidelines": [
            [
              "Must start with a capital letter."
            ],
            [
              "Must not end with a period."
            ],
            [
              "Should identify the dataset (i.e. the collection of tables resulting from one or more original data products)."
            ],
            [
              "Should be used only to override the automatic title (which usually is the title of the containing table). For example, use it when the dataset contains multiple tables."
            ]
          ]
        },
        "description": {
          "type": "string",
          "title": "Description of the ETL dataset",
          "description": "Description of the dataset (mostly for internal purposes, or for users of our data catalog) which is a one- (or a few) paragraph description of the content of the tables.",
          "requirement_level": "recommended (often automatic)",
          "guidelines": [
            [
              "Must start with a capital letter."
            ],
            [
              "Must end with a period."
            ],
            [
              "Should not mention other metadata fields (e.g. `producer` or `date_published`).",
              {
                "type": "exceptions",
                "value": [
                  "The other metadata fields are crucial in the description of the data product."
                ]
              }
            ],
            [
              "Should describe the dataset (i.e. the collection of tables resulting from one or more original data products)."
            ],
            [
              "Should ideally contain just one or a few paragraphs, that describe its content succinctly."
            ],
            [
              "Should be used only to override the automatic description (which usually is the description of the containing table). For example, use it when the dataset contains multiple tables."
            ]
          ]
        },
        "update_period_days": {
          "type": "integer",
          "title": "Number of days between OWID updates",
          "description": "Expected number of days between consecutive updates of this dataset by OWID, typically `30`, `90` or `365`.",
          "guidelines": [
            [
              "Must be defined in the garden step."
            ],
            [
              "Must be an integer."
            ],
            [
              "Must specify the update period of OWID's data, not the producer's data (although they may often coincide, e.g. `365`)."
            ]
          ],
          "examples": [
            "7",
            "30",
            "90",
            "365"
          ],
          "examples_bad": [
            [
              "2023-01-07"
            ],
            [
              "monthly"
            ],
            [
              "0.2"
            ],
            [
              "1/365"
            ]
          ],
          "requirement_level": "required"
        },
        "licenses": {
          "type": "array",
          "description": "List of all licenses that have been involved in the processing history of the indicators in this dataset. NOTE: Licenses should be propagated automatically from snapshots. Therefore, this field should only be manually filled out if automatic propagation fails. In the near future, this field may not even exist, since `licenses` should only exist inside `origins`.",
          "items": {
            "$ref": "definitions.json#/license"
          }
        },
        "sources": {
          "type": "array",
          "description": "List of all sources of the indicators in this dataset. NOTE: This is no longer in use, you should use origins.",
          "items": {
            "$ref": "definitions.json#/source"
          }
        },
        "origins": {
          "type": "array",
          "description": "List of all origins of the indicators in this dataset. NOTE: Origins should be propagated automatically from snapshots. Therefore, this field should only be manually filled out if automatic propagation fails.",
          "requirement_level": "required (automatic)",
          "items": {
            "$ref": "definitions.json#/origin"
          }
        }
      }
    },
    "tables": {
      "type": "object",
      "description": "A table is a collection of indicators that share the same index. The table metadata fields are the attributes of the `TableMeta` object in ETL.",
      "propertyNames": {
        "pattern": "^[a-z0-9_]*$"
      },
      "additionalProperties": {
        "type": "object",
        "additionalProperties": false,
        "properties": {
          "title": {
            "type": "string",
            "title": "Title of the ETL table",
            "description": "Title of the table (mostly for internal purposes, or for users of our data catalog) which is a few words description of the table.",
            "requirement_level": "required (often automatic)",
            "guidelines": [
              [
                "Must start with a capital letter."
              ],
              [
                "Must not end with a period."
              ],
              [
                "Should identify the table."
              ],
              [
                "Should be used only to override the automatic title (which usually is the title of the origin). For example, use it when the table has multiple origins."
              ]
            ]
          },
          "description": {
            "type": "string",
            "title": "Description of this ETL table",
            "description": "Description of the table (mostly for internal purposes, or for users of our data catalog) which is a one- (or a few) paragraph description of the table.",
            "requirement_level": "recommended (often automatic)",
            "guidelines": [
              [
                "Must start with a capital letter."
              ],
              [
                "Must end with a period."
              ],
              [
                "Should not mention other metadata fields (e.g. `producer` or `date_published`).",
                {
                  "type": "exceptions",
                  "value": [
                    "The other metadata fields are crucial in the description of the data product."
                  ]
                }
              ],
              [
                "Should ideally contain just one or a few paragraphs, that describe its content succinctly."
              ],
              [
                "Should be used only to override the automatic description (which usually is the description of the origin). For example, use it when the table has multiple origins."
              ]
            ]
          },
          "variables": {
            "type": "object",
            "description": "An indicator (also commonly called 'variable') is a collection of data points (usually a time series) with metadata. The indicator metadata fields are the attributes of the `VariableMeta` object in ETL.",
            "propertyNames": {
              "pattern": "^[a-z0-9_]*$"
            },
            "additionalProperties": {
              "type": "object",
              "additionalProperties": false,
              "properties": {
                "title": {
                  "title": "Indicator's title",
                  "type": "string",
                  "description": "Title of the indicator, which is a few words definition of the indicator.",
                  "examples": [
                    "Number of neutron star mergers in the Milky Way",
                    "Share of neutron star mergers that happen in the Milky Way"
                  ],
                  "examples_bad": [
                    [
                      "Number of neutron stars (NASA)"
                    ],
                    [
                      "Share of neutron star mergers that happen in the Milky Way (2023)"
                    ]
                  ],
                  "requirement_level": "required",
                  "guidelines": [
                    [
                      "Must start with a capital letter."
                    ],
                    [
                      "Must not end with a period."
                    ],
                    [
                      "Must be one short sentence (a few words)."
                    ],
                    [
                      "Should not mention other metadata fields like `producer` or `version`."
                    ],
                    [
                      "For big datasets where constructing human-readable titles is hard (e.g. FAOSTAT), consider using other metadata fields to improve the public appearance of the title (namely `presentation.title_public` and `grapher_config.title`)."
                    ]
                  ],
                  "category": "metadata"
                },
                "description_short": {
                  "title": "Indicator's short description",
                  "type": "string",
                  "description": "One or a few lines that complement the title to have a short description of the indicator.",
                  "requirement_level": "required",
                  "guidelines": [
                    [
                      "Must start with a capital letter."
                    ],
                    [
                      "Must end with a period."
                    ],
                    [
                      "Must be one short paragraph (for example suitable to fit in a chart subtitle)."
                    ],
                    [
                      "Should not mention any other metadata fields (like information about the processing, or the origins, or the units).",
                      {
                        "type": "exceptions",
                        "value": [
                          "The unit can be mentioned if it is crucial for the description."
                        ]
                      }
                    ]
                  ],
                  "category": "metadata"
                },
                "description_key": {
                  "title": "Indicator's key information",
                  "type": "array",
                  "items": {
                    "type": "string"
                  },
                  "description": "List of key pieces of information about the indicator.",
                  "requirement_level": "recommended (for curated indicators)",
                  "guidelines": [
                    [
                      "Must be a list of one or more short paragraphs.",
                      {
                        "type": "list",
                        "value": [
                          "Each paragraph must start with a capital letter.",
                          "Each paragraph must end with a period."
                        ]
                      }
                    ],
                    [
                      "Should contain all the key information given in other description fields, like `description_short`, `grapher_config.subtitle` or `grapher_config.note`."
                    ],
                    [
                      "Should not contain information about processing (which should be in `description_processing`)."
                    ],
                    [
                      "Should only contain information that is key to the public.",
                      {
                        "type": "list",
                        "value": [
                          "Anything that is too detailed or technical should be left in the code."
                        ]
                      }
                    ]
                  ],
                  "category": "metadata"
                },
                "description_processing": {
                  "title": "Indicator's processing description",
                  "type": "string",
                  "description": "Relevant information about the processing of the indicator done by OWID.",
                  "requirement_level": "required (if applicable)",
                  "guidelines": [
                    [
                      "Must start with a capital letter."
                    ],
                    [
                      "Must end with a period."
                    ],
                    [
                      "Must be used if important editorial decisions have been taken during data processing."
                    ],
                    [
                      "Must not be used to describe common processing steps like country harmonization."
                    ],
                    [
                      "Should only contain key processing information to the public.",
                      {
                        "type": "list",
                        "value": [
                          "Anything that is too detailed or technical should be left in the code."
                        ]
                      }
                    ]
                  ],
                  "category": "metadata"
                },
                "description_from_producer": {
                  "title": "Indicator's description given by the producer",
                  "type": "string",
                  "description": "Description of the indicator written by the producer, if any was given.",
                  "requirement_level": "recommended (if existing)",
                  "guidelines": [
                    [
                      "Must start with a capital letter."
                    ],
                    [
                      "Must end with a period."
                    ],
                    [
                      "Should be identical to the producer's text, except for some formatting changes, typo corrections, or other appropriate minor edits."
                    ],
                    [
                      "Should only be given if the producer clearly provides such definitions in a structured way. Avoid spending time searching for a definition given by the producer elsewhere."
                    ]
                  ],
                  "category": "metadata"
                },
                "unit": {
                  "title": "Indicator's unit",
                  "type": "string",
                  "description": "Very concise name of the unit we use to measure the indicator values.",
                  "examples": [
                    "tonnes per hectare",
                    "kilowatts per person"
                  ],
                  "examples_bad": [
                    [
                      "tonnes/hectare"
                    ],
                    [
                      "kilowatts per capita"
                    ]
                  ],
                  "requirement_level": "required",
                  "guidelines": [
                    [
                      "Must not start with a capital letter."
                    ],
                    [
                      "Must not end with a period."
                    ],
                    [
                      "Must be empty if the indicator has no units."
                    ],
                    [
                      "Must be in plural."
                    ],
                    [
                      "Must be a metric unit when applicable."
                    ],
                    [
                      "Should not use symbols like “/”.",
                      {
                        "type": "list",
                        "value": [
                          "If it is a derived unit, use 'per' to denote a division, e.g. '... per hectare', or '... per person'."
                        ]
                      }
                    ],
                    [
                      "Should be '%' for percentages."
                    ]
                  ],
                  "category": "metadata"
                },
                "short_unit": {
                  "title": "Indicator's unit (short version)",
                  "type": "string",
                  "description": "Characters that represent the unit we use to measure the indicator value.",
                  "examples": [
                    "t/ha",
                    "%",
                    "kWh/person"
                  ],
                  "examples_bad": [
                    [
                      "t / ha"
                    ],
                    [
                      "pct"
                    ],
                    [
                      "pc"
                    ]
                  ],
                  "requirement_level": "required",
                  "guidelines": [
                    [
                      "Must follow the rules of capitalization of the International System of Units, when applicable."
                    ],
                    [
                      "Must not end with a period."
                    ],
                    [
                      "Must be empty if the indicator has no units."
                    ],
                    [
                      "Should not contain spaces."
                    ],
                    [
                      "If, for clarity, we prefer to simplify the units in a chart, e.g. to show `kWh` instead of `kWh/person`, use `display.short_unit` for the simplified units, and keep the correct one in `indicator.short_unit` (and ensure there is no ambiguity in the chart)."
                    ]
                  ],
                  "category": "metadata"
                },
                "processing_level": {
                  "title": "Indicator's processing level",
                  "type": "string",
                  "enum": [
                    "minor",
                    "major"
                  ],
                  "description": "Level of processing that the indicator values have experienced.",
                  "requirement_level": "required (in the future this could be automatic).",
                  "guidelines": [
                    [
                      "Must be `minor` if the indicator has undergone only minor operations since its origin:",
                      {
                        "type": "list",
                        "value": [
                          "Rename entities (e.g. countries or columns)",
                          "Multiplication by a constant (e.g. unit change)",
                          "Drop missing values."
                        ]
                      }
                    ],
                    [
                      "Must be `major` if any other operation is used:",
                      {
                        "type": "list",
                        "value": [
                          "Data aggregates (e.g. sum data for continents or income groups)",
                          "Operations between indicators (e.g. per capita, percentages, annual changes)",
                          "Concatenation of indicators, etc."
                        ]
                      }
                    ]
                  ],
                  "category": "metadata"
                },
                "license": {
                  "title": "Indicator's final license",
                  "type": "string",
                  "description": "License of the indicator, which depends on the indicator's processing level and the origins' licenses.",
                  "requirement_level": "required (in the future this could be automatic)",
                  "guidelines": [
                    [
                      "If the indicator's `processing_level` is major, assign `CC BY 4.0`."
                    ],
                    [
                      "If the indicator's `processing_level` is minor, choose the most strict license among the origins' `licenses`."
                    ]
                  ],
                  "category": "metadata"
                },
                "sources": {
                  "type": "array",
                  "description": "List of all sources of the indicator. Automatically filled. NOTE: This is no longer in use, you should use origins.",
                  "items": {
                    "$ref": "definitions.json#/source"
                  }
                },
                "origins": {
                  "type": "array",
                  "description": "List of all origins of the indicator. Automatically filled.",
                  "items": {
                    "$ref": "definitions.json#/origin"
                  }
                },
                "licenses": {
                  "type": "array",
                  "description": "List of all licenses that have been involved in the processing history of the indicator. Automatically filled.",
                  "items": {
                    "$ref": "definitions.json#/license"
                  }
                },
                "display": {
                  "$ref": "definitions.json#/display"
                },
                "presentation_license": {
                  "type": "object",
                  "description": "License to display for the indicator, overriding `license`.",
                  "additionalProperties": false,
                  "properties": {
                    "url": {
                      "description": "",
                      "type": "string"
                    },
                    "name": {
                      "description": "",
                      "type": "string"
                    }
                  }
                },
                "presentation": {
                  "type": "object",
                  "description": "An indicator's presentation defines how the indicator's metadata will be shown on our website (e.g. in data pages). The indicator presentation metadata fields are the attributes of the `VariablePresentationMeta`object in ETL.",
                  "additionalProperties": false,
                  "properties": {
                    "title_public": {
                      "type": "string",
                      "description": "Indicator title to be shown in data pages, that overrides the indicator's title.",
                      "requirement_level": "optional",
                      "guidelines": [
                        [
                          "Must start with a capital letter."
                        ],
                        [
                          "Must not end with a period."
                        ],
                        [
                          "Must be one short sentence (a few words)."
                        ],
                        [
                          "Should not mention other metadata fields like `producer` or `version`."
                        ],
                        [
                          "Should help OWID and expert users identify the indicator."
                        ],
                        [
                          "For big datasets where constructing human-readable titles is hard (e.g. FAOSTAT), consider using other metadata fields to improve the public appearance of the title (namely `presentation.title_public` and `grapher_config.title`)."
                        ]
                      ]
                    },
                    "title_variant": {
                      "type": "string",
                      "title": "Indicator's title variant",
                      "description": "Short disambiguation of the title that references a special feature of the methods or nature of the data.",
                      "requirement_level": "optional",
                      "guidelines": [
                        [
                          "Must start with a capital letter."
                        ],
                        [
                          "Must not end in a period."
                        ],
                        [
                          "Should be very short."
                        ],
                        [
                          "Should only be used if the indicator's title is ambiguous (e.g. if there are multiple indicators with the same title)."
                        ]
                      ],
                      "examples": [
                        "Age-standardized",
                        "Historical data"
                      ],
                      "examples_bad": [
                        [
                          "The data is age-standardized"
                        ],
                        [
                          "Historical data from 1800 to 2010"
                        ]
                      ]
                    },
                    "attribution": {
                      "type": "string",
                      "title": "Indicator's attribution",
                      "description": "Citation of the indicator's origins, to override the automatic format `producer1 (year1); producer2 (year2)`.",
                      "guidelines": [
                        [
                          "Must start with a capital letter.",
                          {
                            "type": "exceptions",
                            "value": [
                              "The name of the institution or the author must be spelled with small letter, e.g. `van Haasteren`."
                            ]
                          }
                        ],
                        [
                          "Must join multiple attributions by a `;`."
                        ],
                        [
                          "Must not end in a period (and must **not** end in `;`)."
                        ],
                        [
                          "Must contain the year of `date_published`, for each origin, in parenthesis."
                        ],
                        [
                          "Should only be used when the automatic format `producer1 (year1); producer2 (year2)` needs to be overridden."
                        ]
                      ],
                      "requirement_level": "optional",
                      "examples": [
                        "Energy Institute - Statistical Review of World Energy (2023); Ember (2022)"
                      ],
                      "examples_bad": [
                        [
                          "UN (2023), WHO (2023)"
                        ]
                      ]
                    },
                    "attribution_short": {
                      "type": "string",
                      "title": "Indicator's attribution (shorter version)",
                      "description": "Very short citation of the indicator's main producer(s).",
                      "requirement_level": "recommended (for curated indicators)",
                      "guidelines": [
                        [
                          "Must start with a capital letter.",
                          {
                            "type": "exceptions",
                            "value": [
                              "The name of the institution or the author must be spelled with small letter, e.g. `van Haasteren`."
                            ]
                          }
                        ],
                        [
                          "Must not end in a period."
                        ],
                        [
                          "Should be very short."
                        ],
                        [
                          "Should be used if the automatic concatenation of origin's `attribution_short` are too long. In those cases, choose the most important `attribution` (e.g. the main producer of the data)."
                        ]
                      ]
                    },
                    "topic_tags": {
                      "type": "array",
                      "title": "Indicator's topic tags",
                      "description": "List of topics where the indicator is relevant.",
                      "requirement_level": "recommended (for curated indicators)",
                      "guidelines": [
<<<<<<< HEAD
                        ["Must be an existing topic tag, and be spelled correctly (see [the list of topic tags](http://datasette-private/owid?sql=SELECT+tags.%60name%60+from+tags+where+isTopic+%3D+1+ORDER+BY+tags.%60name%60%0D%0A))."],
                        ["The first tag must correspond to the most relevant topic page (since that topic page will be used in citations of this indicator)."],
                        ["Should contain 1, 2, or at most 3 tags."]
=======
                        [
                          "Must be an existing topic tag, and be spelled correctly (see the list of topic tags in http://datasette-private/owid?sql=SELECT+tags.%60name%60+from+tags+where+isTopic+%3D+1+ORDER+BY+tags.%60name%60%0D%0A)."
                        ],
                        [
                          "The first tag must correspond to the most relevant topic page (since that topic page will be used in citations of this indicator)."
                        ],
                        [
                          "Should contain 1, 2, or at most 3 tags."
                        ]
>>>>>>> c7a8ae8f
                      ],
                      "items": {
                        "type": "string"
                      }
                    },
                    "faqs": {
                      "type": "array",
                      "title": "Indicator's FAQs",
                      "description": "List of references to questions in an FAQ google document, relevant to the indicator.",
                      "requirement_level": "recommended (for curated indicators)",
                      "guidelines": [
                        [
                          "Each reference must contain `fragment_id` (question identifier) and `gdoc_id` (document identifier)."
                        ]
                      ],
                      "items": {
                        "type": "object",
                        "properties": {
                          "gdoc_id": {
                            "type": "string",
                            "examples": [
                              "gdoc_id: 16uGVylqtS-Ipc3OCxqapJ3BEVGjWf648wvZpzio1QFE"
                            ]
                          },
                          "fragment_id": {
                            "type": "string",
                            "examples": [
                              "fragment_id: cherries"
                            ]
                          }
                        }
                      }
                    },
                    "grapher_config": {
                      "type": "object",
                      "description": "Our World In Data grapher configuration. Most of the fields can be left empty and will be filled with reasonable default values.",
                      "properties": {
                        "$schema": {
                          "type": "string",
                          "description": "Url of the concrete schema version to use to validate this document",
                          "format": "uri",
                          "default": "https://files.ourworldindata.org/schemas/grapher-schema.003.json"
                        },
                        "id": {
                          "type": "integer",
                          "description": "Internal DB id. Useful internally for OWID but not required if just using grapher directly.",
                          "minimum": 0
                        },
                        "map": {
                          "type": "object",
                          "description": "Configuration of the world map chart",
                          "properties": {
                            "projection": {
                              "type": "string",
                              "description": "Slightly misnamed - this does not change the map projection but instead specifies which world area to focus on.",
                              "enum": [
                                "World",
                                "Europe",
                                "Africa",
                                "Asia",
                                "NorthAmerica",
                                "SouthAmerica",
                                "Oceania"
                              ],
                              "default": "World"
                            },
                            "hideTimeline": {
                              "type": "boolean",
                              "default": false,
                              "description": "Whether the timeline should be hidden in the map view and thus the user not be able to change the year"
                            },
                            "colorScale": {
                              "$ref": "#/$defs/colorScale"
                            },
                            "timeTolerance": {
                              "type": "integer",
                              "default": 0,
                              "description": "Tolerance to use. If data points are missing for a time point, a match is accepted if it lies\nwithin the specified time period. The unit is the dominating time unit, usually years but can be days for\ndaily time series.\n",
                              "minimum": 0
                            },
                            "toleranceStrategy": {
                              "type": "string",
                              "description": "Tolerance strategy to use. Options include accepting matches that are \"closest\" to the time point in question\n(going forwards and backwards in time), and accepting matches that lie in the past (\"backwards\") or\nthe future (\"forwards\").\n",
                              "enum": [
                                "closest",
                                "forwards",
                                "backwards"
                              ],
                              "default": "closest"
                            },
                            "tooltipUseCustomLabels": {
                              "type": "boolean",
                              "default": false,
                              "description": "Show the label from colorSchemeLabels in the tooltip instead of the numeric value"
                            },
                            "time": {
                              "description": "Select a specific time to be displayed.",
                              "default": "latest",
                              "oneOf": [
                                {
                                  "type": "number"
                                },
                                {
                                  "type": "string",
                                  "enum": [
                                    "latest"
                                  ]
                                }
                              ]
                            },
                            "variableId": {
                              "type": "integer",
                              "description": "Variable ID to show. TODO: remove this and use dimensions instead",
                              "maximum": 2147483647,
                              "minimum": 0
                            }
                          },
                          "additionalProperties": false
                        },
                        "maxTime": {
                          "description": "End point of the initially selected time span.",
                          "default": "latest",
                          "oneOf": [
                            {
                              "type": "number"
                            },
                            {
                              "type": "string",
                              "enum": [
                                "latest",
                                "earliest"
                              ]
                            }
                          ]
                        },
                        "subtitle": {
                          "type": "string",
                          "description": "Default subtitle to use in charts for the indicator. NOTE: Use this field to override an indicator's `description_short` with information that is more suitable for a chart subtitle.",
                          "guidelines": [
                            [
                              "Must start with a capital letter."
                            ],
                            [
                              "Must end with a period."
                            ],
                            [
                              "Must be one short paragraph, suitable to fit in a chart subtitle."
                            ]
                          ]
                        },
                        "selectedEntityNames": {
                          "type": "array",
                          "description": "List of entities (e.g. harmonized country names) to use by default in charts for the indicator.",
                          "items": {
                            "type": [
                              "string"
                            ]
                          }
                        },
                        "baseColorScheme": {
                          "type": "string",
                          "default": "default",
                          "description": "The default color scheme if no color overrides are specified"
                        },
                        "yAxis": {
                          "$ref": "#/$defs/axis"
                        },
                        "tab": {
                          "type": "string",
                          "description": "The tab that is shown initially",
                          "default": "chart",
                          "enum": [
                            "chart",
                            "map",
                            "table"
                          ]
                        },
                        "matchingEntitiesOnly": {
                          "type": "boolean",
                          "default": false,
                          "description": "Exclude entities that do not belong in any color group"
                        },
                        "hasChartTab": {
                          "type": "boolean",
                          "default": true,
                          "description": "Whether to show the (non-map) chart tab"
                        },
                        "data": {
                          "type": "object",
                          "description": "Obsolete name - used only to store the available entities",
                          "properties": {
                            "availableEntities": {
                              "type": "array",
                              "description": "List of available entities",
                              "items": {
                                "type": "string"
                              }
                            }
                          },
                          "additionalProperties": false
                        },
                        "hideLegend": {
                          "type": "boolean",
                          "description": "Hide legend in chart.",
                          "default": false
                        },
                        "hideLogo": {
                          "type": "boolean",
                          "description": "Hide logo in chart.",
                          "default": false
                        },
                        "timelineMinTime": {
                          "type": "integer",
                          "description": "The lowest year to show in the timeline. If this is set then the user is not able to see\nany data before this year\n"
                        },
                        "variantName": {
                          "type": "string",
                          "description": "Optional internal variant name for distinguishing charts with the same title"
                        },
                        "hideTimeline": {
                          "type": "boolean",
                          "default": false,
                          "description": "Whether to hide the timeline from the user. If it is hidden then the user can't change the time"
                        },
                        "originUrl": {
                          "type": "string",
                          "description": "The page containing this chart where more context can be found"
                        },
                        "colorScale": {
                          "$ref": "#/$defs/colorScale"
                        },
                        "scatterPointLabelStrategy": {
                          "type": "string",
                          "default": "year",
                          "description": "When a user hovers over a connected series line in a ScatterPlot we show\na label for each point. By default that value will be from the \"year\" column\nbut by changing this option the column used for the x or y axis could be used instead.\n",
                          "enum": [
                            "x",
                            "y",
                            "year"
                          ]
                        },
                        "selectedFacetStrategy": {
                          "type": "string",
                          "default": "none",
                          "description": "The desired facetting strategy (none for no facetting)",
                          "enum": [
                            "none",
                            "entity",
                            "metric"
                          ]
                        },
                        "sourceDesc": {
                          "type": "string",
                          "description": "Short comma-separated list of source names"
                        },
                        "isPublished": {
                          "type": "boolean",
                          "default": false,
                          "description": "Indicates if the chart is published on Our World In Data or still in draft"
                        },
                        "invertColorScheme": {
                          "type": "boolean",
                          "default": false,
                          "description": "Reverse the order of colors in the color scheme"
                        },
                        "hideRelativeToggle": {
                          "type": "boolean",
                          "description": "Whether to hide the relative mode UI toggle. Default depends on the chart type"
                        },
                        "comparisonLines": {
                          "description": "List of vertical comparison lines to draw",
                          "type": "array",
                          "items": {
                            "type": "object",
                            "properties": {
                              "label": {
                                "type": "string"
                              },
                              "yEquals": {
                                "type": "string"
                              }
                            },
                            "additionalProperties": false
                          }
                        },
                        "slug": {
                          "type": "string",
                          "description": "Slug of the chart on Our World In Data"
                        },
                        "internalNotes": {
                          "description": "Internal notes.",
                          "type": "string"
                        },
                        "version": {
                          "type": "integer",
                          "description": "",
                          "default": 1,
                          "minimum": 0
                        },
                        "logo": {
                          "type": "string",
                          "description": "Which logo to show on the upper right side",
                          "default": "owid",
                          "enum": [
                            "owid",
                            "core+owid",
                            "gv+owid"
                          ]
                        },
                        "entityType": {
                          "type": "string",
                          "default": "country or region",
                          "description": "Display string for naming the primary entities of the data. Default is 'country or region', but you can specify a different one such as 'state' or 'region'"
                        },
                        "facettingLabelByYVariables": {
                          "type": "string",
                          "default": "metric",
                          "description": "Display string that replaces 'metric' in the 'Split by metric' label in facet controls (e.g. 'product' displays 'Split by product')"
                        },
                        "note": {
                          "type": "string",
                          "description": "Default footer note to use in charts for the indicator.",
                          "guidelines": [
                            [
                              "Must start with a capital letter."
                            ],
                            [
                              "Must end with a period."
                            ],
                            [
                              "Must not include 'Note:' at the beginning (this is added automatically)."
                            ],
                            [
                              "Must be one short paragraph, usually one sentence, suitable to fit in a chart footer note."
                            ],
                            [
                              "Should not mention any other metadata fields."
                            ]
                          ]
                        },
                        "dimensions": {
                          "type": "array",
                          "description": "List of dimensions and their mapping to variables",
                          "items": {
                            "type": "object",
                            "required": [
                              "property",
                              "variableId"
                            ],
                            "properties": {
                              "targetYear": {
                                "type": "integer",
                                "description": "Charts that can display more than one primary dimensions (i.e. scatter and marimekko)\nsometimes need to \"hardcode\" one dimension to a specific year. This happens e.g. when\nmixing a daily X variable in a scatter plot with a yearly one, e.g. population.\n"
                              },
                              "property": {
                                "type": "string",
                                "description": "Which dimension this property maps to",
                                "enum": [
                                  "y",
                                  "x",
                                  "size",
                                  "color",
                                  "table"
                                ]
                              },
                              "display": {
                                "$ref": "definitions.json#/display"
                              },
                              "variableId": {
                                "type": "integer",
                                "description": "The variable id to get the values for this time series",
                                "minimum": 0
                              }
                            },
                            "additionalProperties": false
                          }
                        },
                        "addCountryMode": {
                          "type": "string",
                          "description": "Whether the user can change countries, add additional ones or neither",
                          "default": "add-country",
                          "enum": [
                            "add-country",
                            "change-country",
                            "disabled"
                          ]
                        },
                        "compareEndPointsOnly": {
                          "type": "boolean",
                          "default": false,
                          "description": "Drops in between points in scatter plots"
                        },
                        "selectedEntityColors": {
                          "type": "object",
                          "description": "Colors for selected entities",
                          "patternProperties": {
                            ".*": {
                              "type": "string"
                            }
                          }
                        },
                        "relatedQuestions": {
                          "type": "array",
                          "description": "Links to related questions",
                          "items": {
                            "type": "object",
                            "properties": {
                              "url": {
                                "type": "string"
                              },
                              "text": {
                                "type": "string"
                              }
                            },
                            "additionalProperties": false
                          }
                        },
                        "title": {
                          "type": "string",
                          "description": "Default title to use in charts for the indicator, overriding the indicator's `title`.",
                          "guidelines": [
                            [
                              "Must start with a capital letter."
                            ],
                            [
                              "Must not end with a period."
                            ],
                            [
                              "Must be one short sentence (a few words)."
                            ],
                            [
                              "Must fit and be an appropriate choice for a chart's public title."
                            ],
                            [
                              "Should not mention other metadata fields like `producer` or `version`."
                            ]
                          ]
                        },
                        "type": {
                          "type": "string",
                          "description": "Which type of chart should be shown (hasMapChart can be used to always also show a map chart)",
                          "default": "LineChart",
                          "enum": [
                            "LineChart",
                            "ScatterPlot",
                            "StackedArea",
                            "DiscreteBar",
                            "StackedDiscreteBar",
                            "SlopeChart",
                            "StackedBar",
                            "WorldMap",
                            "Marimekko"
                          ]
                        },
                        "hasMapTab": {
                          "type": "boolean",
                          "default": false,
                          "description": "Whether the default chart for the indicator should include a map tab."
                        },
                        "stackMode": {
                          "type": [
                            "string",
                            "null"
                          ],
                          "description": "Stack mode. Only absolute and relative are actively used.",
                          "enum": [
                            "absolute",
                            "relative",
                            "grouped",
                            "stacked",
                            null
                          ]
                        },
                        "minTime": {
                          "description": "Start point of the initially selected time span.",
                          "default": "earliest",
                          "oneOf": [
                            {
                              "type": "number"
                            },
                            {
                              "type": "string",
                              "enum": [
                                "latest",
                                "earliest"
                              ]
                            }
                          ]
                        },
                        "hideAnnotationFieldsInTitle": {
                          "type": "object",
                          "description": "Whether to hide any automatically added title annotations like the selected year",
                          "properties": {
                            "entity": {
                              "type": "boolean",
                              "description": "Whether to hide the entity annotation",
                              "default": false
                            },
                            "time": {
                              "type": "boolean",
                              "description": "Whether to hide the time annotation",
                              "default": false
                            },
                            "changeInPrefix": {
                              "type": "boolean",
                              "description": "Whether to hide \"Change in\" in relative line charts",
                              "default": false
                            }
                          }
                        },
                        "excludedEntities": {
                          "type": "array",
                          "description": "Entities that should be excluded from the chart",
                          "items": {
                            "type": "integer",
                            "minimum": 0
                          }
                        },
                        "xAxis": {
                          "$ref": "#/$defs/axis"
                        },
                        "timelineMaxTime": {
                          "type": "integer",
                          "description": "The highest year to show in the timeline. If this is set then the user is not able to see\nany data after this year\n"
                        },
                        "hideConnectedScatterLines": {
                          "type": "boolean",
                          "default": false,
                          "description": "Whether to hide connecting lines on scatter plots when a time range is selected"
                        },
                        "showNoDataArea": {
                          "type": "boolean",
                          "default": true,
                          "description": "Whether to show an area for entities that have no data (currently only used in marimekko charts)"
                        },
                        "zoomToSelection": {
                          "type": "boolean",
                          "default": false,
                          "description": "Whether to zoom to the selected data points"
                        },
                        "showYearLabels": {
                          "type": "boolean",
                          "default": false,
                          "description": "Whether to show year labels in bar charts"
                        },
                        "hideLinesOutsideTolerance": {
                          "type": "boolean",
                          "default": false,
                          "description": "Hide entities without data for full time span (within tolerance)"
                        },
                        "hideTotalValueLabel": {
                          "type": "boolean",
                          "default": false,
                          "description": "Whether to hide the total value label (used on stacked discrete bar charts)"
                        },
                        "hideScatterLabels": {
                          "type": "boolean",
                          "default": false,
                          "description": "Hide entity names in Scatter plots"
                        },
                        "sortBy": {
                          "type": "string",
                          "description": "Sort criterium (used by stacked bar charts and marimekko)",
                          "default": "total",
                          "enum": [
                            "column",
                            "total",
                            "entityName",
                            "custom"
                          ]
                        },
                        "sortOrder": {
                          "type": "string",
                          "description": "Sort order (used by stacked bar charts and marimekko)",
                          "default": "desc",
                          "enum": [
                            "desc",
                            "asc"
                          ]
                        },
                        "sortColumnSlug": {
                          "description": "Sort column if sortBy is column (used by stacked bar charts and marimekko)",
                          "type": "string"
                        },
                        "hideFacetControl": {
                          "type": "boolean",
                          "default": true,
                          "description": "Whether to hide the faceting control"
                        },
                        "includedEntities": {
                          "type": "array",
                          "description": "Entities to include. Opposite of excludedEntities. If this is set then all entities not specified here are excluded.",
                          "items": {
                            "type": "number"
                          }
                        },
                        "entityTypePlural": {
                          "description": "Plural of the entity type (i.e. when entityType is 'country' this would be 'countries')",
                          "default": "countries",
                          "type": "string"
                        },
                        "missingDataStrategy": {
                          "type": "string",
                          "default": "auto",
                          "description": "The desired strategy for handling entities with missing data",
                          "enum": [
                            "auto",
                            "hide",
                            "show"
                          ]
                        },
                        "isExplorable": {
                          "type": "boolean",
                          "default": false,
                          "description": "Legacy flag, should be removed",
                          "$comment": "Remove this flag once the codepaths that use it are deleted"
                        }
                      },
                      "additionalProperties": false
                    }
                  }
                }
              }
            }
          }
        }
      }
    }
  }
}<|MERGE_RESOLUTION|>--- conflicted
+++ resolved
@@ -873,11 +873,6 @@
                       "description": "List of topics where the indicator is relevant.",
                       "requirement_level": "recommended (for curated indicators)",
                       "guidelines": [
-<<<<<<< HEAD
-                        ["Must be an existing topic tag, and be spelled correctly (see [the list of topic tags](http://datasette-private/owid?sql=SELECT+tags.%60name%60+from+tags+where+isTopic+%3D+1+ORDER+BY+tags.%60name%60%0D%0A))."],
-                        ["The first tag must correspond to the most relevant topic page (since that topic page will be used in citations of this indicator)."],
-                        ["Should contain 1, 2, or at most 3 tags."]
-=======
                         [
                           "Must be an existing topic tag, and be spelled correctly (see the list of topic tags in http://datasette-private/owid?sql=SELECT+tags.%60name%60+from+tags+where+isTopic+%3D+1+ORDER+BY+tags.%60name%60%0D%0A)."
                         ],
@@ -887,7 +882,6 @@
                         [
                           "Should contain 1, 2, or at most 3 tags."
                         ]
->>>>>>> c7a8ae8f
                       ],
                       "items": {
                         "type": "string"
