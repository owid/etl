{
  "$schema": "http://json-schema.org/draft-04/schema#",
  "type": "object",
  "$defs": {
    "axis": {
      "type": "object",
      "description": "Axis definition",
      "properties": {
        "removePointsOutsideDomain": {
          "type": "boolean",
          "description": "",
          "default": false
        },
        "label": {
          "type": "string",
          "description": "Axis label"
        },
        "min": {
          "type": "number",
          "description": "Minimum domain value of the axis"
        },
        "scaleType": {
          "type": "string",
          "description": "Toggle linear/logarithmic",
          "default": "linear",
          "enum": [
            "linear",
            "log"
          ]
        },
        "max": {
          "type": "number",
          "description": "Maximum domain value of the axis"
        },
        "canChangeScaleType": {
          "type": "boolean",
          "description": "Allow user to change lin/log",
          "default": false
        },
        "facetDomain": {
          "type": "string",
          "description": "Whether the axis domain should be the same across faceted charts (if possible)",
          "enum": [
            "independent",
            "shared"
          ]
        }
      },
      "additionalProperties": false
    },
    "colorScale": {
      "type": "object",
      "description": "Color scale definition",
      "properties": {
        "customNumericLabels": {
          "type": "array",
          "description": "Custom labels for each numeric bin. Only applied when strategy is `manual`.\n`null` falls back to default label.\n",
          "items": {
            "type": [
              "string",
              "null"
            ]
          }
        },
        "customCategoryColors": {
          "type": "object",
          "description": "Map of categorical values to colors. Colors are CSS colors, usually in the form `#aa9944`",
          "patternProperties": {
            ".*": {
              "type": "string"
            }
          }
        },
        "baseColorScheme": {
          "description": "One of the predefined base color schemes",
          "default": "default",
          "oneOf": [
            {
              "enum": [
                "YlGn",
                "YlGnBu",
                "GnBu",
                "BuGn",
                "PuBuGn",
                "BuPu",
                "RdPu",
                "PuRd",
                "OrRd",
                "YlOrRd",
                "YlOrBr",
                "Purples",
                "Blues",
                "Greens",
                "Oranges",
                "Reds",
                "Greys",
                "PuOr",
                "BrBG",
                "PRGn",
                "PiYG",
                "RdBu",
                "RdGy",
                "RdYlBu",
                "Spectral",
                "RdYlGn",
                "Accent",
                "Dark2",
                "Paired",
                "Pastel1",
                "Pastel2",
                "Set1",
                "Set2",
                "Set3",
                "PuBu",
                "hsv-RdBu",
                "hsv-CyMg",
                "Magma",
                "Inferno",
                "Plasma",
                "Viridis",
                "continents",
                "stackedAreaDefault",
                "owid-distinct",
                "default",
                "ContinentsLines",
                "SingleColorDenim",
                "SingleColorTeal",
                "SingleColorPurple",
                "SingleColorDustyCoral",
                "SingleColorDarkCopper",
                "OwidCategoricalA",
                "OwidCategoricalB",
                "OwidCategoricalC",
                "OwidCategoricalD",
                "OwidCategoricalE",
                "OwidEnergy",
                "OwidEnergyLines",
                "OwidDistinctLines",
                "BinaryMapPaletteA",
                "BinaryMapPaletteB",
                "BinaryMapPaletteC",
                "BinaryMapPaletteD",
                "BinaryMapPaletteE",
                "SingleColorGradientDenim",
                "SingleColorGradientTeal",
                "SingleColorGradientPurple",
                "SingleColorGradientDustyCoral",
                "SingleColorGradientDarkCopper"
              ]
            },
            {
              "type": "string",
              "pattern": "<%"
            },
            {
              "type": "string",
              "pattern": "{definitions"
            },
            {
              "type": "array",
              "items": {
                "type": "string"
              }
            }
          ]
        },
        "equalSizeBins": {
          "type": "boolean",
          "default": true,
          "description": "Whether the visual scaling for the color legend is disabled."
        },
        "customHiddenCategories": {
          "type": "object",
          "description": "Allow hiding categories from the legend",
          "patternProperties": {
            ".*": {
              "type": "boolean"
            }
          }
        },
        "binningStrategy": {
          "type": "string",
          "description": "The strategy for generating the bin boundaries",
          "default": "ckmeans",
          "enum": [
            "equalInterval",
            "quantiles",
            "ckmeans",
            "manual"
          ]
        },
        "legendDescription": {
          "type": "string",
          "description": "A custom legend description. Only used in ScatterPlot legend titles for now."
        },
        "customNumericColors": {
          "type": "array",
          "description": "Override some or all colors for the numerical color legend.\nColors are CSS colors, usually in the form `#aa9944`\n`null` falls back the color scheme color.\n",
          "items": {
            "type": [
              "string",
              "null"
            ]
          }
        },
        "customNumericValues": {
          "description": "Custom maximum brackets for each numeric bin. Only applied when strategy is `manual` or when using a string matching pattern like `<%`.",
          "oneOf": [
            {
              "type": "array",
              "items": {
          "type": "number"
              }
            },
            {
              "type": "string",
              "pattern": "<%"
            }
          ]
        },
        "customNumericColorsActive": {
          "type": "boolean",
          "default": false,
          "description": "Whether `customNumericColors` are used to override the color scheme"
        },
        "colorSchemeInvert": {
          "type": "boolean",
          "default": false,
          "description": "Reverse the order of colors in the color scheme"
        },
        "customCategoryLabels": {
          "type": "object",
          "description": "Map of category values to color legend labels.",
          "patternProperties": {
            ".*": {
              "type": "string"
            }
          }
        },
        "binningStrategyBinCount": {
          "type": "integer",
          "default": 5,
          "description": "The *suggested* number of bins for the automatic binning algorithm",
          "minimum": 0
        },
        "customNumericMinValue": {
          "oneOf": [
            {
              "type": "number"
            },
            {
              "type": "string",
              "pattern": "{definitions"
            }
          ],
          "description": "The minimum bracket of the first bin"
        }
      },
      "additionalProperties": false
    },
    "dimension": {
      "type": "object",
      "description": "Definition of a dimension in a multidimensional dataset",
      "required": [
        "name",
        "slug"
      ],
      "properties": {
        "name": {
          "type": "string",
          "description": "Human-readable name of the dimension"
        },
        "slug": {
          "type": "string",
          "description": "Machine-readable identifier for the dimension",
          "pattern": "^[a-z0-9_]*$"
        },
        "description": {
          "type": "string",
          "description": "Description of what this dimension represents"
        }
      },
      "additionalProperties": false
    }
  },
  "additionalProperties": false,
  "properties": {
    "definitions": {
      "type": "object",
      "description": "Definitions with anchors that are reused in other parts of the metadata",
      "additionalProperties": true,
      "properties": {
        "common": {
          "description": "Metadata that will be merged with all indicators. Does not overwrite existing metadata.",
          "$ref": "#/properties/tables/additionalProperties/properties/variables/additionalProperties"
        }
      }
    },
    "macros": {
      "type": "string",
      "description": "Custom Jinja macros. Can be imported with {macros}."
    },
    "dataset": {
      "type": "object",
      "description": "An ETL dataset is a collection of tables. The dataset metadata fields are the attributes of the `DatasetMeta` object in ETL.",
      "additionalProperties": false,
      "properties": {
        "title": {
          "type": "string",
          "title": "Title of the ETL dataset",
          "description": "Title of the dataset (mostly for internal purposes, or for users of our data catalog) which is a one-line description of the dataset.",
          "requirement_level": "required (often automatic)",
          "guidelines": [
            [
              "Must start with a capital letter."
            ],
            [
              "Must not end with a period."
            ],
            [
              "Should identify the dataset (i.e. the collection of tables resulting from one or more original data products)."
            ],
            [
              "Should be used only to override the automatic title (which usually is the title of the containing table). For example, use it when the dataset contains multiple tables."
            ]
          ]
        },
        "description": {
          "type": "string",
          "title": "Description of the ETL dataset",
          "description": "Description of the dataset (mostly for internal purposes, or for users of our data catalog) which is a one- (or a few) paragraph description of the content of the tables.",
          "requirement_level": "recommended (often automatic)",
          "guidelines": [
            [
              "Must start with a capital letter."
            ],
            [
              "Must end with a period."
            ],
            [
              "Should not mention other metadata fields (e.g. `producer` or `date_published`).",
              {
                "type": "exceptions",
                "value": [
                  "The other metadata fields are crucial in the description of the data product."
                ]
              }
            ],
            [
              "Should describe the dataset (i.e. the collection of tables resulting from one or more original data products)."
            ],
            [
              "Should ideally contain just one or a few paragraphs, that describe its content succinctly."
            ],
            [
              "Should be used only to override the automatic description (which usually is the description of the containing table). For example, use it when the dataset contains multiple tables."
            ]
          ]
        },
        "update_period_days": {
          "type": "integer",
          "title": "Number of days between OWID updates",
          "description": "Expected number of days between consecutive updates of this dataset by OWID, typically `30`, `90` or `365`. Set to `0` if we do not have the intention to update it.",
          "guidelines": [
            [
              "Must be defined in the garden step."
            ],
            [
              "Must be an integer."
            ],
            [
              "Must specify the update period of OWID's data, not the producer's data (although they may often coincide, e.g. `365`)."
            ]
          ],
          "examples": [
            "7",
            "30",
            "90",
            "365"
          ],
          "examples_bad": [
            [
              "2023-01-07"
            ],
            [
              "monthly"
            ],
            [
              "0.2"
            ],
            [
              "1/365"
            ]
          ],
          "requirement_level": "required"
        },
        "non_redistributable": {
          "type": "boolean",
          "title": "Non-redistribution of dataset ",
          "description": "Whether the dataset is non-redistributable, and therefore data should not be downloadable from the chart."
        },
        "licenses": {
          "type": "array",
          "description": "List of all licenses that have been involved in the processing history of the indicators in this dataset.",
          "guidelines": [
            "**Note:** Licenses should be propagated automatically from snapshots. Therefore, this field should only be manually filled out if automatic propagation fails. In the near future, this field may not even exist, since `licenses` should only exist inside `origins`."
          ],
          "items": {
            "$ref": "definitions.json#/license"
          }
        },
        "sources": {
          "type": "array",
          "description": "(DEPRECATED, no longer in use). List of all sources of the indicators in this dataset.",
          "items": {
            "$ref": "definitions.json#/source"
          }
        }
      }
    },
    "tables": {
      "type": "object",
      "description": "A table is a collection of indicators that share the same index. The table metadata fields are the attributes of the `TableMeta` object in ETL.",
      "propertyNames": {
        "pattern": "^[a-z0-9_]*$"
      },
      "additionalProperties": {
        "type": "object",
        "additionalProperties": false,
        "properties": {
          "common": {
            "description": "Metadata that will be merged with all indicators. Does not overwrite existing metadata.",
            "$ref": "#/properties/tables/additionalProperties/properties/variables/additionalProperties"
          },
          "title": {
            "type": "string",
            "title": "Title of the ETL table",
            "description": "Title of the table (mostly for internal purposes, or for users of our data catalog) which is a few words description of the table.",
            "requirement_level": "required (often automatic)",
            "guidelines": [
              [
                "Must start with a capital letter."
              ],
              [
                "Must not end with a period."
              ],
              [
                "Should identify the table."
              ],
              [
                "Should be used only to override the automatic title (which usually is the title of the origin). For example, use it when the table has multiple origins."
              ]
            ]
          },
          "description": {
            "type": "string",
            "title": "Description of this ETL table",
            "description": "Description of the table (mostly for internal purposes, or for users of our data catalog) which is a one- (or a few) paragraph description of the table.",
            "requirement_level": "recommended (often automatic)",
            "guidelines": [
              [
                "Must start with a capital letter."
              ],
              [
                "Must end with a period."
              ],
              [
                "Should not mention other metadata fields (e.g. `producer` or `date_published`).",
                {
                  "type": "exceptions",
                  "value": [
                    "The other metadata fields are crucial in the description of the data product."
                  ]
                }
              ],
              [
                "Should ideally contain just one or a few paragraphs, that describe its content succinctly."
              ],
              [
                "Should be used only to override the automatic description (which usually is the description of the origin). For example, use it when the table has multiple origins."
              ]
            ]
          },
          "variables": {
            "type": "object",
            "description": "An indicator (also commonly called 'variable') is a collection of data points (usually a time series) with metadata. The indicator metadata fields are the attributes of the `VariableMeta` object in ETL.",
            "propertyNames": {
              "pattern": "^[a-z][a-z0-9_]*$|^_[a-z0-9][a-z0-9_]*$"
            },
            "additionalProperties": {
              "type": "object",
              "additionalProperties": false,
              "properties": {
                "title": {
                  "title": "Indicator's title",
                  "type": "string",
                  "description": "Title of the indicator, which is a few words definition of the indicator.",
                  "examples": [
                    "Number of neutron star mergers in the Milky Way",
                    "Share of neutron star mergers that happen in the Milky Way",
                    "Barley | 00000044 || Area harvested | 005312 || hectares"
                  ],
                  "examples_bad": [
                    [
                      "Number of neutron stars (NASA)"
                    ],
                    [
                      "Share of neutron star mergers that happen in the Milky Way (2023)"
                    ],
                    [
                      "Barley"
                    ]
                  ],
                  "requirement_level": "required",
                  "guidelines": [
                    [
                      "Must start with a capital letter."
                    ],
                    [
                      "Must not end with a period."
                    ],
                    [
                      "Must be one short sentence (a few words)."
                    ],
                    [
                      "For 'small datasets', this should be the publicly displayed title. For 'big datasets' (like FAOSTAT, with many dimensions), it can be less human-readable, optimized for internal searches (then, use `presentation.title_public` for the public title)."
                    ],
                    [
                      "Should not mention other metadata fields like `producer` or `version`."
                    ]
                  ],
                  "category": "metadata"
                },
                "description_short": {
                  "title": "Indicator's short description",
                  "type": "string",
                  "description": "One or a few lines that complement the title to have a short description of the indicator.",
                  "requirement_level": "required",
                  "guidelines": [
                    [
                      "Must start with a capital letter."
                    ],
                    [
                      "Must end with a period."
                    ],
                    [
                      "Must be one short paragraph (for example suitable to fit in a chart subtitle)."
                    ],
                    [
                      "Should not mention any other metadata fields (like information about the processing, or the origins, or the units).",
                      {
                        "type": "exceptions",
                        "value": [
                          "The unit can be mentioned if it is crucial for the description."
                        ]
                      }
                    ]
                  ],
                  "category": "metadata"
                },
                "description_key": {
                  "title": "Indicator's key information",
                  "type": "array",
                  "items": {
                    "oneOf": [
                      {
                        "type": "string"
                      },
                      {
                        "type": "array",
                        "items": {
                          "type": "string"
                        }
                      }
                    ]
                  },
                  "description": "List of key pieces of information about the indicator.",
                  "requirement_level": "recommended (for curated indicators)",
                  "guidelines": [
                    [
                      "Must be a list of one or more short paragraphs.",
                      {
                        "type": "list",
                        "value": [
                          "Each paragraph must start with a capital letter.",
                          "Each paragraph must end with a period."
                        ]
                      }
                    ],
                    [
                      "Must not contain `description_short` (although there might be some overlap of information)."
                    ],
                    [
                      "Should contain all the key information about the indicator (except that already given in `description_short`)."
                    ],
                    [
                      "Should include the key information given in other fields like `grapher_config.subtitle` (if different from `description_short`) and `grapher_config.note`."
                    ],
                    [
                      "Should not contain information about processing (which should be in `description_processing`)."
                    ],
                    [
                      "Should only contain information that is key to the public.",
                      {
                        "type": "list",
                        "value": [
                          "Anything that is too detailed or technical should be left in the code."
                        ]
                      }
                    ]
                  ],
                  "category": "metadata"
                },
                "description_processing": {
                  "title": "Indicator's processing description",
                  "type": "string",
                  "description": "Relevant information about the processing of the indicator done by OWID.",
                  "requirement_level": "required (if applicable)",
                  "guidelines": [
                    [
                      "Must start with a capital letter."
                    ],
                    [
                      "Must end with a period."
                    ],
                    [
                      "Must be used if important editorial decisions have been taken during data processing."
                    ],
                    [
                      "Must not be used to describe common processing steps like country harmonization."
                    ],
                    [
                      "Should only contain key processing information to the public.",
                      {
                        "type": "list",
                        "value": [
                          "Anything that is too detailed or technical should be left in the code."
                        ]
                      }
                    ]
                  ],
                  "category": "metadata"
                },
                "description_from_producer": {
                  "title": "Indicator's description given by the producer",
                  "type": "string",
                  "description": "Description of the indicator written by the producer, if any was given.",
                  "requirement_level": "recommended (if existing)",
                  "guidelines": [
                    [
                      "Must start with a capital letter."
                    ],
                    [
                      "Must end with a period."
                    ],
                    [
                      "Should be identical to the producer's text, except for some formatting changes, typo corrections, or other appropriate minor edits."
                    ],
                    [
                      "Should only be given if the producer clearly provides such definitions in a structured way. Avoid spending time searching for a definition given by the producer elsewhere."
                    ]
                  ],
                  "category": "metadata"
                },
                "unit": {
                  "title": "Indicator's unit",
                  "type": "string",
                  "description": "Very concise name of the unit we use to measure the indicator values.",
                  "examples": [
                    "tonnes per hectare",
                    "kilowatts per person"
                  ],
                  "examples_bad": [
                    [
                      "tonnes/hectare"
                    ],
                    [
                      "kilowatts per capita"
                    ]
                  ],
                  "requirement_level": "required",
                  "guidelines": [
                    [
                      "Must not start with a capital letter."
                    ],
                    [
                      "Must not end with a period."
                    ],
                    [
                      "Must be empty if the indicator has no units."
                    ],
                    [
                      "Must be in plural."
                    ],
                    [
                      "Must be a metric unit when applicable."
                    ],
                    [
                      "Should not use symbols like “/”.",
                      {
                        "type": "list",
                        "value": [
                          "If it is a derived unit, use 'per' to denote a division, e.g. '... per hectare', or '... per person'."
                        ]
                      }
                    ],
                    [
                      "Should be '%' for percentages."
                    ]
                  ],
                  "category": "metadata"
                },
                "short_unit": {
                  "title": "Indicator's unit (short version)",
                  "type": "string",
                  "description": "Characters that represent the unit we use to measure the indicator value.",
                  "examples": [
                    "t/ha",
                    "%",
                    "kWh/person"
                  ],
                  "examples_bad": [
                    [
                      "t / ha"
                    ],
                    [
                      "pct"
                    ],
                    [
                      "pc"
                    ]
                  ],
                  "requirement_level": "required",
                  "guidelines": [
                    [
                      "Must follow the rules of capitalization of the International System of Units, when applicable."
                    ],
                    [
                      "Must not end with a period."
                    ],
                    [
                      "Must be empty if the indicator has no units."
                    ],
                    [
                      "Should not contain spaces."
                    ],
                    [
                      "If, for clarity, we prefer to simplify the units in a chart, e.g. to show `kWh` instead of `kWh/person`, use `display.short_unit` for the simplified units, and keep the correct one in `indicator.short_unit` (and ensure there is no ambiguity in the chart)."
                    ]
                  ],
                  "category": "metadata"
                },
                "processing_level": {
                  "title": "Indicator's processing level",
                  "oneOf": [
                    {
                      "enum": [
                        "minor",
                        "major"
                      ]
                    },
                    {
                      "type": "string",
                      "pattern": "<%"
                    }
                  ],
                  "description": "Level of processing that the indicator values have experienced.",
                  "requirement_level": "required (in the future this could be automatic).",
                  "guidelines": [
                    [
                      "Must be `minor` if the indicator has undergone only minor operations since its origin:",
                      {
                        "type": "list",
                        "value": [
                          "Rename entities (e.g. countries or columns)",
                          "Multiplication by a constant (e.g. unit change)",
                          "Drop missing values."
                        ]
                      }
                    ],
                    [
                      "Must be `major` if any other operation is used:",
                      {
                        "type": "list",
                        "value": [
                          "Data aggregates (e.g. sum data for continents or income groups)",
                          "Operations between indicators (e.g. per capita, percentages, annual changes)",
                          "Concatenation of indicators, etc."
                        ]
                      }
                    ]
                  ],
                  "category": "metadata"
                },
                "license": {
                  "title": "Indicator's final license",
                  "type": "string",
                  "description": "License of the indicator, which depends on the indicator's processing level and the origins' licenses.",
                  "requirement_level": "required (in the future this could be automatic)",
                  "guidelines": [
                    [
                      "If the indicator's `processing_level` is major, assign `CC BY 4.0`."
                    ],
                    [
                      "If the indicator's `processing_level` is minor, choose the most strict license among the origins' `licenses`."
                    ]
                  ],
                  "category": "metadata"
                },
                "sources": {
                  "type": "array",
                  "description": "List of all sources of the indicator. Automatically filled. NOTE: This is no longer in use, you should use origins.",
                  "items": {
                    "$ref": "definitions.json#/source"
                  }
                },
                "origins": {
                  "type": "array",
                  "description": "List of all origins of the indicator.",
                  "guidelines": [
                    "**Note:** Origins should be propagated automatically from snapshots. Therefore, this field should only be manually filled out if automatic propagation fails."
                  ],
                  "items": {
                    "$ref": "definitions.json#/origin"
                  }
                },
                "display": {
                  "$ref": "definitions.json#/display"
                },
                "presentation_license": {
                  "type": "object",
                  "description": "License to display for the indicator, overriding `license`.",
                  "additionalProperties": false,
                  "properties": {
                    "url": {
                      "description": "",
                      "type": "string"
                    },
                    "name": {
                      "description": "",
                      "type": "string"
                    }
                  }
                },
                "presentation": {
                  "type": "object",
                  "description": "An indicator's presentation defines how the indicator's metadata will be shown on our website (e.g. in data pages). The indicator presentation metadata fields are the attributes of the `VariablePresentationMeta`object in ETL.",
                  "additionalProperties": false,
                  "properties": {
                    "title_public": {
                      "type": "string",
                      "description": "Indicator title to be shown in public places like data pages, that overrides the indicator's title.",
                      "requirement_level": "optional",
                      "guidelines": [
                        [
                          "Must start with a capital letter."
                        ],
                        [
                          "Must not end with a period."
                        ],
                        [
                          "Must be one short sentence (a few words)."
                        ],
                        [
                          "Should not mention other metadata fields like `producer` or `version`."
                        ],
                        [
                          "Should help OWID and expert users identify the indicator."
                        ],
                        [
                          "For big datasets where constructing human-readable titles is hard (e.g. FAOSTAT), this field is mandatory, to improve the public appearance of the title."
                        ],
                        [
                          "When `display.name` is defined (to edit the default title in the legend of a chart), `title_public` must also be defined (otherwise `display.name` will be used as a public title)."
                        ]
                      ]
                    },
                    "title_variant": {
                      "type": "string",
                      "title": "Indicator's title variant",
                      "description": "Short disambiguation of the title that references a special feature of the methods or nature of the data.",
                      "requirement_level": "optional",
                      "guidelines": [
                        [
                          "Must start with a capital letter."
                        ],
                        [
                          "Must not end in a period."
                        ],
                        [
                          "Should be very short."
                        ],
                        [
                          "Should only be used if the indicator's title is ambiguous (e.g. if there are multiple indicators with the same title)."
                        ],
                        [
                          "Should not reference the data provider. For that, instead, use `attribution_short`."
                        ]
                      ],
                      "examples": [
                        "Age-standardized",
                        "Historical data"
                      ],
                      "examples_bad": [
                        [
                          "The data is age-standardized"
                        ],
                        [
                          "Historical data from 1800 to 2010"
                        ]
                      ]
                    },
                    "attribution": {
                      "type": "string",
                      "title": "Indicator's attribution",
                      "description": "Citation of the indicator's origins, to override the automatic format `producer1 (year1); producer2 (year2)`.",
                      "guidelines": [
                        [
                          "Must start with a capital letter.",
                          {
                            "type": "exceptions",
                            "value": [
                              "The name of the institution or the author must be spelled with small letter, e.g. `van Haasteren`."
                            ]
                          }
                        ],
                        [
                          "Must join multiple attributions by a `;`."
                        ],
                        [
                          "Must not end in a period (and must **not** end in `;`)."
                        ],
                        [
                          "Must contain the year of `date_published`, for each origin, in parenthesis."
                        ],
                        [
                          "Should only be used when the automatic format `producer1 (year1); producer2 (year2)` needs to be overridden."
                        ]
                      ],
                      "requirement_level": "optional",
                      "examples": [
                        "Energy Institute - Statistical Review of World Energy (2023); Ember (2022)"
                      ],
                      "examples_bad": [
                        [
                          "UN (2023), WHO (2023)"
                        ]
                      ]
                    },
                    "attribution_short": {
                      "type": "string",
                      "title": "Indicator's attribution (shorter version)",
                      "description": "Very short citation of the indicator's main producer(s).",
                      "requirement_level": "recommended (for curated indicators)",
                      "guidelines": [
                        [
                          "Must start with a capital letter.",
                          {
                            "type": "exceptions",
                            "value": [
                              "The name of the institution or the author must be spelled with small letter, e.g. `van Haasteren`."
                            ]
                          }
                        ],
                        [
                          "Must not end in a period."
                        ],
                        [
                          "Should be very short."
                        ],
                        [
                          "Should be used if the automatic concatenation of origin's `attribution_short` are too long. In those cases, choose the most important `attribution` (e.g. the main producer of the data)."
                        ]
                      ]
                    },
                    "topic_tags": {
                      "type": "array",
                      "title": "Indicator's topic tags",
                      "description": "List of topics where the indicator is relevant.",
                      "requirement_level": "recommended (for curated indicators)",
                      "guidelines": [
                        [
                          "Must be an existing topic tag, and be spelled correctly (see the list of topic tags in [datasette](http://analytics/private?sql=SELECT%0D%0A++DISTINCT+t.name%0D%0AFROM%0D%0A++tag_graph+tg%0D%0A++LEFT+JOIN+tags+t+ON+tg.childId+%3D+t.id%0D%0A++LEFT+JOIN+posts_gdocs+p+ON+t.slug+%3D+p.slug%0D%0A++AND+p.published+%3D+1%0D%0A++AND+p.type+IN+%28%27article%27%2C+%27topic-page%27%2C+%27linear-topic-page%27%29%0D%0AWHERE%0D%0A++p.slug+IS+NOT+NULL%0D%0AUNION%0D%0ASELECT%0D%0A++%27Uncategorized%27%0D%0AORDER+BY%0D%0A++t.name) (requires Tailscale)."
                        ],
                        [
                          "The first tag must correspond to the most relevant topic page (since that topic page will be used in citations of this indicator)."
                        ],
                        [
                          "Should contain 1, 2, or at most 3 tags."
                        ]
                      ],
                      "items": {
                        "type": "string",
                        "enum": [
                          "Access to Energy",
                          "Age Structure",
                          "Agricultural Production",
                          "Air Pollution",
                          "Alcohol Consumption",
                          "Animal Welfare",
                          "Antibiotics & Antibiotic Resistance",
                          "Artificial Intelligence",
                          "Biodiversity",
                          "Books",
                          "Burden of Disease",
                          "CO2 & Greenhouse Gas Emissions",
                          "COVID-19",
                          "Cancer",
                          "Cardiovascular Diseases",
                          "Causes of Death",
                          "Child & Infant Mortality",
                          "Child Labor",
                          "Clean Water",
                          "Clean Water & Sanitation",
                          "Climate Change",
                          "Corruption",
                          "Crop Yields",
                          "Democracy",
                          "Diarrheal Diseases",
                          "Diet Compositions",
                          "Economic Growth",
                          "Economic Inequality",
                          "Economic Inequality by Gender",
                          "Education Spending",
                          "Electricity Mix",
                          "Employment in Agriculture",
                          "Energy",
                          "Energy Mix",
                          "Environmental Impacts of Food Production",
                          "Eradication of Diseases",
                          "Famines",
                          "Farm Size",
                          "Fertility Rate",
                          "Fertilizers",
                          "Fish & Overfishing",
                          "Food Prices",
                          "Food Supply",
                          "Foreign Aid",
                          "Forests & Deforestation",
                          "Fossil Fuels",
                          "Gender Ratio",
                          "Global Education",
                          "Global Health",
                          "Government Spending",
                          "HIV/AIDS",
                          "Happiness & Life Satisfaction",
                          "Healthcare Spending",
                          "Homelessness",
                          "Homicides",
                          "Human Development Index (HDI)",
                          "Human Height",
                          "Human Rights",
                          "Hunger & Undernourishment",
                          "Illicit Drug Use",
                          "Indoor Air Pollution",
                          "Influenza",
                          "Internet",
                          "LGBT+ Rights",
                          "Land Use",
                          "Lead Pollution",
                          "Life Expectancy",
                          "Light at Night",
                          "Literacy",
                          "Loneliness & Social Connections",
                          "Malaria",
                          "Marriages & Divorces",
                          "Maternal Mortality",
                          "Meat & Dairy Production",
                          "Mental Health",
                          "Metals & Minerals",
                          "Micronutrient Deficiency",
                          "Migration",
                          "Military Personnel & Spending",
                          "Mpox (monkeypox)",
                          "Natural Disasters",
                          "Neglected Tropical Diseases",
                          "Nuclear Energy",
                          "Nuclear Weapons",
                          "Obesity",
                          "Oil Spills",
                          "Outdoor Air Pollution",
                          "Ozone Layer",
                          "Pandemics",
                          "Pesticides",
                          "Plastic Pollution",
                          "Pneumonia",
                          "Polio",
                          "Population Growth",
                          "Poverty",
                          "Renewable Energy",
                          "Research & Development",
                          "Sanitation",
                          "Smallpox",
                          "Smoking",
                          "Space Exploration & Satellites",
                          "State Capacity",
                          "Suicides",
                          "Taxation",
                          "Technological Change",
                          "Terrorism",
                          "Tetanus",
                          "Time Use",
                          "Tourism",
                          "Trade & Globalization",
                          "Transport",
                          "Trust",
                          "Tuberculosis",
                          "Uncategorized",
                          "Urbanization",
                          "Vaccination",
                          "Violence Against Children & Children's Rights",
                          "War & Peace",
                          "Waste Management",
                          "Water Use & Stress",
                          "Wildfires",
                          "Women's Employment",
                          "Women's Rights",
                          "Working Hours"
                        ]
                      }
                    },
                    "faqs": {
                      "type": "array",
                      "title": "Indicator's FAQs",
                      "description": "List of references to questions in an FAQ google document, relevant to the indicator.",
                      "requirement_level": "recommended (for curated indicators)",
                      "guidelines": [
                        [
                          "Each reference must contain `fragment_id` (question identifier) and `gdoc_id` (document identifier)."
                        ]
                      ],
                      "items": {
                        "type": "object",
                        "properties": {
                          "gdoc_id": {
                            "type": "string",
                            "examples": [
                              "gdoc_id: 16uGVylqtS-Ipc3OCxqapJ3BEVGjWf648wvZpzio1QFE"
                            ]
                          },
                          "fragment_id": {
                            "type": "string",
                            "examples": [
                              "fragment_id: cherries"
                            ]
                          }
                        }
                      }
                    },
                    "grapher_config": {
                      "type": "object",
                      "description": "Our World in Data grapher configuration. Most of the fields can be left empty and will be filled with reasonable default values.\n\nFind more details on its attributes [here](https://files.ourworldindata.org/schemas/grapher-schema.003.json).",
                      "properties": {
                        "$schema": {
                          "type": "string",
                          "description": "Url of the concrete schema version to use to validate this document",
                          "format": "uri",
                          "default": "https://files.ourworldindata.org/schemas/grapher-schema.003.json"
                        },
                        "id": {
                          "type": "integer",
                          "description": "Internal DB id. Useful internally for OWID but not required if just using grapher directly.",
                          "minimum": 0
                        },
                        "map": {
                          "type": "object",
                          "description": "Configuration of the world map chart",
                          "properties": {
                            "projection": {
                              "type": "string",
                              "description": "Slightly misnamed - this does not change the map projection but instead specifies which world area to focus on.",
                              "enum": [
                                "World",
                                "Europe",
                                "Africa",
                                "Asia",
                                "NorthAmerica",
                                "SouthAmerica",
                                "Oceania"
                              ],
                              "default": "World"
                            },
                            "hideTimeline": {
                              "type": "boolean",
                              "default": false,
                              "description": "Whether the timeline should be hidden in the map view and thus the user not be able to change the year"
                            },
                            "colorScale": {
                              "$ref": "#/$defs/colorScale"
                            },
                            "timeTolerance": {
                              "type": "integer",
                              "default": 0,
                              "description": "Tolerance to use. If data points are missing for a time point, a match is accepted if it lies\nwithin the specified time period. The unit is the dominating time unit, usually years but can be days for\ndaily time series.\n",
                              "minimum": 0
                            },
                            "toleranceStrategy": {
                              "type": "string",
                              "description": "Tolerance strategy to use. Options include accepting matches that are \"closest\" to the time point in question\n(going forwards and backwards in time), and accepting matches that lie in the past (\"backwards\") or\nthe future (\"forwards\").\n",
                              "enum": [
                                "closest",
                                "forwards",
                                "backwards"
                              ],
                              "default": "closest"
                            },
                            "tooltipUseCustomLabels": {
                              "type": "boolean",
                              "default": false,
                              "description": "Show the label from colorSchemeLabels in the tooltip instead of the numeric value"
                            },
                            "time": {
                              "description": "Select a specific time to be displayed.",
                              "default": "latest",
                              "oneOf": [
                                {
                                  "type": "number"
                                },
                                {
                                  "type": "string",
                                  "enum": [
                                    "latest"
                                  ]
                                }
                              ]
                            },
                            "variableId": {
                              "type": "integer",
                              "description": "Variable ID to show. TODO: remove this and use dimensions instead",
                              "maximum": 2147483647,
                              "minimum": 0
                            }
                          },
                          "additionalProperties": false
                        },
                        "maxTime": {
                          "description": "End point of the initially selected time span.",
                          "default": "latest",
                          "oneOf": [
                            {
                              "type": "number"
                            },
                            {
                              "type": "string",
                              "enum": [
                                "latest",
                                "earliest"
                              ]
                            }
                          ]
                        },
                        "subtitle": {
                          "type": "string",
                          "description": "Default subtitle to use in charts for the indicator. NOTE: Use this field to override an indicator's `description_short` with information that is more suitable for a chart subtitle.",
                          "guidelines": [
                            [
                              "Must start with a capital letter."
                            ],
                            [
                              "Must end with a period."
                            ],
                            [
                              "Must be one short paragraph, suitable to fit in a chart subtitle."
                            ]
                          ]
                        },
                        "selectedEntityNames": {
                          "type": "array",
                          "description": "List of entities (e.g. harmonized country names) to use by default in charts for the indicator.",
                          "items": {
                            "type": [
                              "string"
                            ]
                          }
                        },
                        "baseColorScheme": {
                          "type": "string",
                          "default": "default",
                          "description": "The default color scheme if no color overrides are specified"
                        },
                        "yAxis": {
                          "$ref": "#/$defs/axis"
                        },
                        "tab": {
                          "oneOf": [
                            {
                              "enum": ["chart", "map", "table"]
                            },
                            {
                              "type": "string",
                              "pattern": "{definitions"
                            }
                          ],
                          "description": "The tab that is shown initially",
<<<<<<< HEAD
                          "default": "chart"
=======
                          "default": "chart",
                          "enum": [
                            "chart",
                            "map",
                            "table"
                          ]
>>>>>>> 0338978e
                        },
                        "matchingEntitiesOnly": {
                          "type": "boolean",
                          "default": false,
                          "description": "Exclude entities that do not belong in any color group"
                        },
                        "data": {
                          "type": "object",
                          "description": "Obsolete name - used only to store the available entities",
                          "properties": {
                            "availableEntities": {
                              "type": "array",
                              "description": "List of available entities",
                              "items": {
                                "type": "string"
                              }
                            }
                          },
                          "additionalProperties": false
                        },
                        "hideLegend": {
                          "type": "boolean",
                          "description": "Hide legend in chart.",
                          "default": false
                        },
                        "hideLogo": {
                          "type": "boolean",
                          "description": "Hide logo in chart.",
                          "default": false
                        },
                        "timelineMinTime": {
                          "type": "integer",
                          "description": "The lowest year to show in the timeline. If this is set then the user is not able to see\nany data before this year\n"
                        },
                        "variantName": {
                          "type": "string",
                          "description": "Optional internal variant name for distinguishing charts with the same title"
                        },
                        "hideTimeline": {
                          "type": "boolean",
                          "default": false,
                          "description": "Whether to hide the timeline from the user. If it is hidden then the user can't change the time"
                        },
                        "originUrl": {
                          "type": "string",
                          "description": "The page containing this chart where more context can be found"
                        },
                        "colorScale": {
                          "$ref": "#/$defs/colorScale"
                        },
                        "scatterPointLabelStrategy": {
                          "type": "string",
                          "default": "year",
                          "description": "When a user hovers over a connected series line in a ScatterPlot we show\na label for each point. By default that value will be from the \"year\" column\nbut by changing this option the column used for the x or y axis could be used instead.\n",
                          "enum": [
                            "x",
                            "y",
                            "year"
                          ]
                        },
                        "selectedFacetStrategy": {
                          "type": "string",
                          "default": "none",
                          "description": "The desired facetting strategy (none for no facetting)",
                          "enum": [
                            "none",
                            "entity",
                            "metric"
                          ]
                        },
                        "sourceDesc": {
                          "type": "string",
                          "description": "Short comma-separated list of source names"
                        },
                        "isPublished": {
                          "type": "boolean",
                          "default": false,
                          "description": "Indicates if the chart is published on Our World in Data or still in draft"
                        },
                        "invertColorScheme": {
                          "type": "boolean",
                          "default": false,
                          "description": "Reverse the order of colors in the color scheme"
                        },
                        "hideRelativeToggle": {
                          "type": "boolean",
                          "description": "Whether to hide the relative mode UI toggle. Default depends on the chart type"
                        },
                        "comparisonLines": {
                          "description": "List of vertical comparison lines to draw",
                          "type": "array",
                          "items": {
                            "type": "object",
                            "properties": {
                              "label": {
                                "type": "string"
                              },
                              "yEquals": {
                                "type": "string"
                              }
                            },
                            "additionalProperties": false
                          }
                        },
                        "internalNotes": {
                          "description": "Internal notes.",
                          "type": "string"
                        },
                        "version": {
                          "type": "integer",
                          "description": "",
                          "default": 1,
                          "minimum": 0
                        },
                        "logo": {
                          "type": "string",
                          "description": "Which logo to show on the upper right side",
                          "default": "owid",
                          "enum": [
                            "owid",
                            "core+owid",
                            "gv+owid"
                          ]
                        },
                        "entityType": {
                          "type": "string",
                          "default": "country or region",
                          "description": "Display string for naming the primary entities of the data. Default is 'country or region', but you can specify a different one such as 'state' or 'region'"
                        },
                        "facettingLabelByYVariables": {
                          "type": "string",
                          "default": "metric",
                          "description": "Display string that replaces 'metric' in the 'Split by metric' label in facet controls (e.g. 'product' displays 'Split by product')"
                        },
                        "note": {
                          "type": "string",
                          "description": "Default footer note to use in charts for the indicator.",
                          "guidelines": [
                            [
                              "Must start with a capital letter."
                            ],
                            [
                              "Must end with a period."
                            ],
                            [
                              "Must not include 'Note:' at the beginning (this is added automatically)."
                            ],
                            [
                              "Must be one short paragraph, usually one sentence, suitable to fit in a chart footer note."
                            ],
                            [
                              "Should not mention any other metadata fields."
                            ]
                          ]
                        },
                        "dimensions": {
                          "type": "array",
                          "description": "List of dimensions and their mapping to variables",
                          "items": {
                            "type": "object",
                            "required": [
                              "property",
                              "variableId"
                            ],
                            "properties": {
                              "targetYear": {
                                "type": "integer",
                                "description": "Charts that can display more than one primary dimensions (i.e. scatter and marimekko)\nsometimes need to \"hardcode\" one dimension to a specific year. This happens e.g. when\nmixing a daily X variable in a scatter plot with a yearly one, e.g. population.\n"
                              },
                              "property": {
                                "type": "string",
                                "description": "Which dimension this property maps to",
                                "enum": [
                                  "y",
                                  "x",
                                  "size",
                                  "color",
                                  "table"
                                ]
                              },
                              "display": {
                                "$ref": "definitions.json#/display"
                              },
                              "variableId": {
                                "type": "integer",
                                "description": "The variable id to get the values for this time series",
                                "minimum": 0
                              }
                            },
                            "additionalProperties": false
                          }
                        },
                        "addCountryMode": {
                          "type": "string",
                          "description": "Whether the user can change countries, add additional ones or neither",
                          "default": "add-country",
                          "enum": [
                            "add-country",
                            "change-country",
                            "disabled"
                          ]
                        },
                        "compareEndPointsOnly": {
                          "type": "boolean",
                          "default": false,
                          "description": "Drops in between points in scatter plots"
                        },
                        "selectedEntityColors": {
                          "type": "object",
                          "description": "Colors for selected entities",
                          "patternProperties": {
                            ".*": {
                              "type": "string"
                            }
                          }
                        },
                        "relatedQuestions": {
                          "type": "array",
                          "description": "Links to related questions",
                          "items": {
                            "type": "object",
                            "properties": {
                              "url": {
                                "type": "string"
                              },
                              "text": {
                                "type": "string"
                              }
                            },
                            "additionalProperties": false
                          }
                        },
                        "title": {
                          "type": "string",
                          "description": "Default title to use in charts for the indicator, overriding the indicator's `title`.",
                          "guidelines": [
                            [
                              "Must start with a capital letter."
                            ],
                            [
                              "Must not end with a period."
                            ],
                            [
                              "Must be one short sentence (a few words)."
                            ],
                            [
                              "Must fit and be an appropriate choice for a chart's public title."
                            ],
                            [
                              "Should not mention other metadata fields like `producer` or `version`."
                            ]
                          ]
                        },
                        "chartTypes": {
                          "type": "array",
                          "description": "Which types of chart should be shown",
                          "default": [
                            "LineChart"
                          ],
                          "items": {
                            "type": "string",
                            "enum": [
                              "LineChart",
                              "ScatterPlot",
                              "StackedArea",
                              "DiscreteBar",
                              "StackedDiscreteBar",
                              "SlopeChart",
                              "StackedBar",
                              "WorldMap",
                              "Marimekko"
                            ]
                          }
                        },
                        "hasMapTab": {
                          "oneOf": [
                            {
                              "type": "boolean"
                            },
                            {
                              "type": "string",
                              "pattern": "{definitions"
                            }
                          ],
                          "default": false,
                          "description": "Whether the default chart for the indicator should include a map tab."
                        },
                        "stackMode": {
                          "type": [
                            "string",
                            "null"
                          ],
                          "description": "Stack mode. Only absolute and relative are actively used.",
                          "enum": [
                            "absolute",
                            "relative",
                            "grouped",
                            "stacked",
                            null
                          ]
                        },
                        "minTime": {
                          "description": "Start point of the initially selected time span.",
                          "default": "earliest",
                          "oneOf": [
                            {
                              "type": "number"
                            },
                            {
                              "type": "string",
                              "enum": [
                                "latest",
                                "earliest"
                              ]
                            }
                          ]
                        },
                        "hideAnnotationFieldsInTitle": {
                          "type": "object",
                          "description": "Whether to hide any automatically added title annotations like the selected year",
                          "properties": {
                            "entity": {
                              "type": "boolean",
                              "description": "Whether to hide the entity annotation",
                              "default": false
                            },
                            "time": {
                              "type": "boolean",
                              "description": "Whether to hide the time annotation",
                              "default": false
                            },
                            "changeInPrefix": {
                              "type": "boolean",
                              "description": "Whether to hide \"Change in\" in relative line charts",
                              "default": false
                            }
                          }
                        },
                        "excludedEntityNames": {
                          "type": "array",
                          "description": "Entity names that should be excluded from the chart",
                          "items": {
                            "type": "string"
                          }
                        },
                        "xAxis": {
                          "$ref": "#/$defs/axis"
                        },
                        "timelineMaxTime": {
                          "type": "integer",
                          "description": "The highest year to show in the timeline. If this is set then the user is not able to see\nany data after this year\n"
                        },
                        "hideConnectedScatterLines": {
                          "type": "boolean",
                          "default": false,
                          "description": "Whether to hide connecting lines on scatter plots when a time range is selected"
                        },
                        "showNoDataArea": {
                          "type": "boolean",
                          "default": true,
                          "description": "Whether to show an area for entities that have no data (currently only used in marimekko charts)"
                        },
                        "zoomToSelection": {
                          "type": "boolean",
                          "default": false,
                          "description": "Whether to zoom to the selected data points"
                        },
                        "showYearLabels": {
                          "type": "boolean",
                          "default": false,
                          "description": "Whether to show year labels in bar charts"
                        },
                        "hideTotalValueLabel": {
                          "type": "boolean",
                          "default": false,
                          "description": "Whether to hide the total value label (used on stacked discrete bar charts)"
                        },
                        "hideScatterLabels": {
                          "type": "boolean",
                          "default": false,
                          "description": "Hide entity names in Scatter plots"
                        },
                        "sortBy": {
                          "type": "string",
                          "description": "Sort criterium (used by stacked bar charts and marimekko)",
                          "default": "total",
                          "enum": [
                            "column",
                            "total",
                            "entityName",
                            "custom"
                          ]
                        },
                        "sortOrder": {
                          "type": "string",
                          "description": "Sort order (used by stacked bar charts and marimekko)",
                          "default": "desc",
                          "enum": [
                            "desc",
                            "asc"
                          ]
                        },
                        "sortColumnSlug": {
                          "description": "Sort column if sortBy is column (used by stacked bar charts and marimekko)",
                          "type": "string"
                        },
                        "hideFacetControl": {
                          "type": "boolean",
                          "default": true,
                          "description": "Whether to hide the faceting control"
                        },
                        "includedEntities": {
                          "type": "array",
                          "description": "Entity names to include. Opposite of includedEntityNames. If this is set then all entities not specified here are excluded.",
                          "items": {
                            "type": "string"
                          }
                        },
                        "entityTypePlural": {
                          "description": "Plural of the entity type (i.e. when entityType is 'country' this would be 'countries')",
                          "default": "countries",
                          "type": "string"
                        },
                        "missingDataStrategy": {
                          "type": "string",
                          "default": "auto",
                          "description": "The desired strategy for handling entities with missing data",
                          "enum": [
                            "auto",
                            "hide",
                            "show"
                          ]
                        }
                      },
                      "additionalProperties": false
                    }
                  }
                },
                "sort": {
                  "title": "Ordered categorical values for ordinal type",
                  "description": "",
                  "type": "array",
                  "items": {
                    "type": "string"
                  }
                },
                "type": {
                  "title": "Indicator type",
                  "description": "Indicator type is usually automatically inferred from the data, but must be manually set for ordinal and categorical types.",
                  "type": "string",
                  "enum": [
                    "float",
                    "int",
                    "mixed",
                    "string",
                    "ordinal",
                    "categorical"
                  ]
                }
              }
            }
          },
          "dimensions": {
            "type": "array",
            "description": "List of dimensions that define the structure of multidimensional data in this table",
            "items": {
              "$ref": "#/$defs/dimension"
            }
          }
        }
      }
    },
    "all_sources": {}
  }
}<|MERGE_RESOLUTION|>--- conflicted
+++ resolved
@@ -209,7 +209,7 @@
             {
               "type": "array",
               "items": {
-          "type": "number"
+                "type": "number"
               }
             },
             {
@@ -1284,7 +1284,11 @@
                         "tab": {
                           "oneOf": [
                             {
-                              "enum": ["chart", "map", "table"]
+                              "enum": [
+                                "chart",
+                                "map",
+                                "table"
+                              ]
                             },
                             {
                               "type": "string",
@@ -1292,16 +1296,11 @@
                             }
                           ],
                           "description": "The tab that is shown initially",
-<<<<<<< HEAD
-                          "default": "chart"
-=======
-                          "default": "chart",
                           "enum": [
                             "chart",
                             "map",
                             "table"
                           ]
->>>>>>> 0338978e
                         },
                         "matchingEntitiesOnly": {
                           "type": "boolean",
