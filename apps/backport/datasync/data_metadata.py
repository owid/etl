import concurrent.futures
import json
from http.client import RemoteDisconnected
from typing import Any, Dict, List, Union, cast
from urllib.error import HTTPError, URLError

import numpy as np
import pandas as pd
import requests
from sqlalchemy import text
from sqlalchemy.engine import Engine
from sqlalchemy.orm import Session
from structlog import get_logger
from tenacity import Retrying
from tenacity.retry import retry_if_exception_type
from tenacity.stop import stop_after_attempt
from tenacity.wait import wait_fixed

<<<<<<< HEAD
from apps.wizard.utils.env import OWIDEnv
from etl import config
=======
from etl import config, files
>>>>>>> 9607f46d
from etl.db import read_sql

log = get_logger()


def _fetch_data_df_from_s3(variable_id: int):
    try:
        # Cloudflare limits us to 600 requests per minute, retry in case we hit the limit
        # NOTE: increase wait time or attempts if we hit the limit too often
        for attempt in Retrying(
            wait=wait_fixed(2),
            stop=stop_after_attempt(3),
            retry=retry_if_exception_type((URLError, RemoteDisconnected)),
        ):
            with attempt:
                return (
                    pd.read_json(config.variable_data_url(variable_id))
                    .rename(
                        columns={
                            "entities": "entityId",
                            "values": "value",
                            "years": "year",
                        }
                    )
                    .assign(variableId=variable_id)
                )
    # no data on S3
    except HTTPError:
        return pd.DataFrame(columns=["variableId", "entityId", "year", "value"])


def variable_data_df_from_s3(
    engine: Engine,
    variable_ids: List[int] = [],
    workers: int = 1,
    value_as_str: bool = True,
) -> pd.DataFrame:
    """Fetch data from S3 and add entity code and name from DB."""
    with concurrent.futures.ThreadPoolExecutor(max_workers=workers) as executor:
        results = list(executor.map(_fetch_data_df_from_s3, variable_ids))

    if isinstance(results, list) and all(isinstance(df, pd.DataFrame) for df in results):
        df = pd.concat(cast(List[pd.DataFrame], results))
    else:
        raise TypeError(f"results must be a list of pd.DataFrame, got {type(results)}")

    # we work with strings and convert to specific types later
    if value_as_str:
        df["value"] = df["value"].astype("string")

    with Session(engine) as session:
        res = add_entity_code_and_name(session, df)
        return res


def _fetch_metadata_from_s3(variable_id: int, env: OWIDEnv | None = None) -> Dict[str, Any] | None:
    try:
        # Cloudflare limits us to 600 requests per minute, retry in case we hit the limit
        # NOTE: increase wait time or attempts if we hit the limit too often
        for attempt in Retrying(
            wait=wait_fixed(2),
            stop=stop_after_attempt(3),
            retry=retry_if_exception_type((URLError, RemoteDisconnected)),
        ):
            with attempt:
                if env is not None:
                    url = env.indicator_metadata_url(variable_id)
                else:
                    url = config.variable_metadata_url(variable_id)
                return requests.get(url).json()
    # no data on S3
    except HTTPError:
        return {}


def variable_metadata_df_from_s3(
    variable_ids: List[int] = [],
    workers: int = 1,
    env: OWIDEnv | None = None,
) -> List[Dict[str, Any]]:
    """Fetch data from S3 and add entity code and name from DB."""
    args = [variable_ids]
    if env:
        args += [[env for _ in range(len(variable_ids))]]

    with concurrent.futures.ThreadPoolExecutor(max_workers=workers) as executor:
        results = list(executor.map(_fetch_metadata_from_s3, *args))

    if not (isinstance(results, list) and all(isinstance(res, dict) for res in results)):
        raise TypeError(f"results must be a list of dictionaries, got {type(results)}")

    return results  # type: ignore


def _fetch_entities(session: Session, entity_ids: List[int]) -> pd.DataFrame:
    # Query entities from the database
    q = """
    SELECT
        id AS entityId,
        name AS entityName,
        code AS entityCode
    FROM entities
    WHERE id in %(entity_ids)s
    """
    return read_sql(q, session, params={"entity_ids": entity_ids})


def add_entity_code_and_name(session: Session, df: pd.DataFrame) -> pd.DataFrame:
    if df.empty:
        df["entityName"] = []
        df["entityCode"] = []
        return df

    unique_entities = df["entityId"].unique()

    entities = _fetch_entities(session, list(unique_entities))

    if set(unique_entities) - set(entities.entityId):
        missing_entities = set(unique_entities) - set(entities.entityId)
        raise ValueError(f"Missing entities in the database: {missing_entities}")

    return pd.merge(df, entities.astype({"entityName": "category", "entityCode": "category"}), on="entityId")


def variable_data(data_df: pd.DataFrame) -> Dict[str, Any]:
    data_df = data_df.rename(
        columns={
            "value": "values",
            "entityId": "entities",
            "year": "years",
        }
    )
    data = data_df[["values", "years", "entities"]].to_dict(orient="list")
    data["values"] = _convert_strings_to_numeric(data["values"])
    return data  # type: ignore


def _load_variable(session: Session, variable_id: int) -> Dict[str, Any]:
    sql = """
    SELECT
        variables.*,
        datasets.name AS datasetName,
        datasets.nonRedistributable AS nonRedistributable,
        datasets.updatePeriodDays,
        datasets.version as datasetVersion,
        sources.name AS sourceName,
        sources.description AS sourceDescription
    FROM variables
    JOIN datasets ON variables.datasetId = datasets.id
    LEFT JOIN sources ON variables.sourceId = sources.id
    WHERE variables.id = :variable_id
    """

    # Using the session to execute raw SQL and fetching one row as a result
    result = session.execute(text(sql), {"variable_id": variable_id}).fetchone()

    # Ensure result exists and convert to dictionary
    assert result, f"variableId `{variable_id}` not found"
    return dict(result._mapping)


def _load_topic_tags(session: Session, variable_id: int) -> List[str]:
    sql = """
    SELECT
        tags.name
    FROM tags_variables_topic_tags
    JOIN tags ON tags_variables_topic_tags.tagId = tags.id
    WHERE variableId = :variable_id
    ORDER BY displayOrder
    """

    # Using the session to execute raw SQL
    result = session.execute(text(sql), {"variable_id": variable_id}).fetchall()

    # Extract tag names from the result and return as a list
    return [row[0] for row in result]


def _load_faqs(session: Session, variable_id: int) -> List[Dict[str, Any]]:
    sql = """
    SELECT
        gdocId,
        fragmentId
    FROM posts_gdocs_variables_faqs
    WHERE variableId = :variable_id
    ORDER BY displayOrder
    """

    # Using the session to execute raw SQL
    result = session.execute(text(sql), {"variable_id": variable_id}).fetchall()

    # Convert the result rows to a list of dictionaries
    return [dict(row._mapping) for row in result]


def _load_origins_df(session: Session, variable_id: int) -> pd.DataFrame:
    sql = """
    SELECT
        origins.*
    FROM origins
    JOIN origins_variables ON origins.id = origins_variables.originId
    WHERE origins_variables.variableId = :variable_id
    ORDER BY displayOrder
    """

    # Use the session to execute the raw SQL
    result_proxy = session.execute(text(sql), {"variable_id": variable_id})

    # Fetch the results into a DataFrame
    df = pd.DataFrame(result_proxy.fetchall(), columns=result_proxy.keys())

    # Process the 'license' column
    df["license"] = df["license"].map(lambda x: json.loads(x) if x else None)

    return df


def _variable_metadata(
    db_variable_row: Dict[str, Any],
    variable_data: pd.DataFrame,
    db_origins_df: pd.DataFrame,
    db_topic_tags: list[str],
    db_faqs: list[dict],
) -> Dict[str, Any]:
    row = db_variable_row

    sourceId = row.pop("sourceId")
    sourceName = row.pop("sourceName")
    sourceDescription = row.pop("sourceDescription")
    nonRedistributable = row.pop("nonRedistributable")
    displayJson = row.pop("display")

    schemaVersion = row.pop("schemaVersion")
    processingLevel = row.pop("processingLevel")
    grapherConfigETLJson = row.pop("grapherConfigETL")
    grapherConfigAdminJson = row.pop("grapherConfigAdmin")
    licenseJson = row.pop("license")
    descriptionKeyJson = row.pop("descriptionKey")
    sortJson = row.pop("sort")

    display = json.loads(displayJson)
    grapherConfigETL = json.loads(grapherConfigETLJson) if grapherConfigETLJson else None
    grapherConfigAdmin = json.loads(grapherConfigAdminJson) if grapherConfigAdminJson else None
    license = json.loads(licenseJson) if licenseJson else None
    descriptionKey = json.loads(descriptionKeyJson) if descriptionKeyJson else None
    sort = json.loads(sortJson) if sortJson else None

    # group fields from flat structure into presentation field
    presentation = dict(
        grapherConfigETL=grapherConfigETL,
        grapherConfigAdmin=grapherConfigAdmin,
        titlePublic=row.pop("titlePublic"),
        titleVariant=row.pop("titleVariant"),
        attributionShort=row.pop("attributionShort"),
        attribution=row.pop("attribution"),
        topicTagsLinks=db_topic_tags,
        faqs=db_faqs,
    )

    variableMetadata = dict(
        **_omit_nullable_values(row),
        nonRedistributable=bool(nonRedistributable),
        display=display,
        schemaVersion=schemaVersion,
        processingLevel=processingLevel,
        presentation=_omit_nullable_values(presentation),
        license=license,
        descriptionKey=descriptionKey,
    )

    assert variableMetadata["type"], "type must be set"

    # add source
    if sourceId:
        partialSource = json.loads(sourceDescription)
        variableMetadata["source"] = dict(
            id=sourceId,
            name=sourceName,
            dataPublishedBy=partialSource.get("dataPublishedBy") or "",
            dataPublisherSource=partialSource.get("dataPublisherSource") or "",
            link=partialSource.get("link") or "",
            retrievedDate=partialSource.get("retrievedDate") or "",
            additionalInfo=partialSource.get("additionalInfo") or "",
        )

    variableMetadata = _omit_nullable_values(variableMetadata)

    entityArray = (
        variable_data[["entityId", "entityName", "entityCode"]]
        .drop_duplicates(["entityId"])
        .rename(columns={"entityId": "id", "entityName": "name", "entityCode": "code"})
        .set_index("id", drop=False)
        .astype(object)
        # avoid NaN in JSON
        .replace(to_replace=np.nan, value=None)
        .to_dict(orient="records")
    )

    yearArray = (
        variable_data[["year"]]
        .drop_duplicates(["year"])
        .rename(columns={"year": "id"})
        .set_index("id", drop=False)
        .to_dict(orient="records")
    )

    # Create dimensions
    variableMetadata["dimensions"] = {
        "years": {"values": yearArray},
        "entities": {"values": entityArray},
    }
    # Add values for ordinal variables
    if sort:
        dim_values = variableMetadata["dimensions"].get("values", {})
        dim_values["values"] = [{"id": i, "name": v} for i, v in enumerate(sort)]
        variableMetadata["dimensions"]["values"] = dim_values

    # convert timestamp to string
    time_format = "%Y-%m-%dT%H:%M:%S.000Z"
    for col in ("createdAt", "updatedAt"):
        if col in variableMetadata:
            variableMetadata[col] = variableMetadata[col].strftime(time_format)

    # add origins
    variableMetadata["origins"] = _move_population_origin_to_end(
        [_omit_nullable_values(d) for d in db_origins_df.to_dict(orient="records")]
    )

    return variableMetadata


def _move_population_origin_to_end(origins: List[Dict[str, Any]]) -> List[Dict[str, Any]]:
    """Move population origin to the end of the list of origins. This way it gets displayed last on data page."""
    new_origins = []
    pop_origin = None
    for origin in origins:
        if origin.get("title") == "Population" and origin.get("producer") == "Various sources":
            pop_origin = origin
        else:
            new_origins.append(origin)
    if pop_origin:
        new_origins.append(pop_origin)
    return new_origins


def variable_metadata(session: Session, variable_id: int, variable_data: pd.DataFrame) -> Dict[str, Any]:
    """Fetch metadata for a single variable from database. This function was initially based on the
    one from owid-grapher repository and uses raw SQL commands. It'd be interesting to rewrite it
    using SQLAlchemy ORM in grapher_model.py.
    """
    return _variable_metadata(
        db_variable_row=_load_variable(session, variable_id),
        variable_data=variable_data,
        db_origins_df=_load_origins_df(session, variable_id),
        db_topic_tags=_load_topic_tags(session, variable_id),
        db_faqs=_load_faqs(session, variable_id),
    )


def _convert_strings_to_numeric(lst: List[str]) -> List[Union[int, float, str]]:
    """Convert strings to numeric values. String `nan` remains as string."""
    result = []
    for item in lst:
        assert isinstance(item, str)
        if item.lower() == "nan":
            num = item
        else:
            try:
                num = float(item)
                if num.is_integer():
                    num = int(num)
            except ValueError:
                num = item
        result.append(num)
    return result


def _omit_nullable_values(d: dict) -> dict:
    return {k: v for k, v in d.items() if v is not None and (isinstance(v, list) and len(v) or not pd.isna(v))}


def checksum_data_str(var_data_str: str) -> str:
    return files.checksum_str(var_data_str)


def checksum_metadata(meta: Dict[str, Any]) -> str:
    """Calculate checksum for metadata. It modifies the metadata dict!"""
    # Drop checksums, they shouldn't be part of variable metadata, otherwise we get a
    # feedback loop with changing checksums
    meta.pop("dataChecksum", None)
    meta.pop("metadataChecksum", None)

    # Drop all IDs. If we create the same dataset on the staging server, it might have different
    # IDs, but the metadata should be the same.
    meta.pop("id", None)
    meta.pop("datasetId", None)
    for origin in meta.get("origins", []):
        origin.pop("id", None)

    # Drop dimensions to make it faster. It is captured in `dataChecksum` anyway
    meta.pop("dimensions", None)

    # Ignore updatedAt timestamps
    meta.pop("updatedAt", None)

    return files.checksum_str(json.dumps(meta, default=str))<|MERGE_RESOLUTION|>--- conflicted
+++ resolved
@@ -16,12 +16,8 @@
 from tenacity.stop import stop_after_attempt
 from tenacity.wait import wait_fixed
 
-<<<<<<< HEAD
 from apps.wizard.utils.env import OWIDEnv
-from etl import config
-=======
 from etl import config, files
->>>>>>> 9607f46d
 from etl.db import read_sql
 
 log = get_logger()
