--- conflicted
+++ resolved
@@ -482,10 +482,6 @@
         try:
             url_metabase = create_question_in_metabase(query=query, title=title, description=description)
         except Exception as _:
-<<<<<<< HEAD
-            url_datasette = url_datasette
-=======
->>>>>>> 55cbefcc
             url_metabase = None
         return QueryResult(
             message="SUCCESS",
@@ -592,11 +588,7 @@
 
     q_name = question.get("name", "Unknown")
     st.markdown(
-<<<<<<< HEAD
-        f"**:material/construction: Tool use**: Getting data from a Metabase question, via `get_question_data`, using id `{card_id}` for questio nnamed '{q_name}'"
-=======
         f"**:material/construction: Tool use**: Getting data from a Metabase question, via `get_question_data`, using id `{card_id}` for question named '{q_name}'"
->>>>>>> 55cbefcc
     )
 
     # GEnerate URL
