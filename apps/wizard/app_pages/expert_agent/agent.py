from pathlib import Path
from typing import Any, List, Literal

import logfire
import streamlit as st
import yaml
from pydantic_ai import Agent

# from pydantic_ai.agent import CallToolsNode
from pydantic_ai.mcp import CallToolFunc, MCPServerStreamableHTTP, ToolResult
from pydantic_ai.models.openai import OpenAIResponsesModelSettings
from pydantic_ai.tools import RunContext

<<<<<<< HEAD
from apps.wizard.app_pages.expert_agent.utils import CURRENT_DIR, MODEL_DEFAULT, QueryResult, log, serialize_df
=======
from apps.wizard.app_pages.expert_agent.utils import CURRENT_DIR, QueryResult, log, serialize_df
>>>>>>> 55cbefcc
from etl.analytics.datasette import (
    DatasetteSQLError,
    _generate_url_to_datasette,
    read_datasette,
)
<<<<<<< HEAD
from etl.analytics.metabase import _generate_question_url, create_question, get_question_info
=======
from etl.analytics.metabase import _generate_question_url, create_question
>>>>>>> 55cbefcc
from etl.config import GOOGLE_API_KEY, LOGFIRE_TOKEN_EXPERT, OWID_MCP_SERVER_URL
from etl.docs import (
    render_collection,
    render_dataset,
    render_grapher_config,
    render_indicator,
    render_origin,
    render_table,
)
from etl.files import ruamel_dump, ruamel_load
from etl.paths import BASE_DIR, DOCS_DIR

logfire.configure(token=LOGFIRE_TOKEN_EXPERT)
logfire.instrument_pydantic_ai()

#######################################################
# LOAD KNOWLEDGE BASE
#######################################################
# General system prompt and context
with open(CURRENT_DIR / "context.yml", "r") as f:
    CONTEXT = yaml.safe_load(f)
SYSTEM_PROMPT = CONTEXT["system_prompt"]


# Analytics
@st.cache_data(show_spinner="Loading analytics documentation...", show_time=True)
def cached_analytics_docs():
    """Cache the analytics documentation (5 minutes)."""
    from apps.wizard.app_pages.expert_agent.read_analytics import get_metabase_db_docs

    docs = get_metabase_db_docs()

    summary = {}
    tables_summary = {}
    for doc in docs:
        # Main summary
        summary[doc["table"]] = doc["description"]
        # Per-table summary
        table_summary = {col["name"]: col["description"] for col in doc["columns"]}
        tables_summary[doc["table"]] = ruamel_dump(table_summary)
    summary = ruamel_dump(summary)

    return summary, tables_summary


ANALYTICS_DB_OVERVIEW, ANALYTICS_DB_TABLE_DETAILS = cached_analytics_docs()

# ETL docs
with open(BASE_DIR / "mkdocs.yml", "r") as f:
    DOCS_INDEX = ruamel_load(f)
DOCS_INDEX = dict(DOCS_INDEX)

#######################################################
# MCPs
#######################################################


async def process_tool_call(
    ctx: RunContext[int],
    call_tool: CallToolFunc,
    name: str,
    tool_args: dict[str, Any],
) -> ToolResult:
    """A tool call processor that passes along the deps."""
    # tool_ui_message(
    #     message_type="markdown",
    #     text=f"**:material/compare_arrows: MCP**: Querying OWID MCP, method `{name}`",
    # )
    return await call_tool(name, tool_args, {"deps": ctx.deps})


## Trying to tweak the settings for OpenAI responses
settings = OpenAIResponsesModelSettings(
    # openai_reasoning_effort="low",
    # openai_reasoning_summary="detailed",
    openai_truncation="auto",
)


## Use MCPs or not based on user input
def get_toolsets():
    if ("expert_use_mcp" in st.session_state) and st.session_state["expert_use_mcp"]:
        # Create MCP server instance inside function to avoid event loop binding issues
        mcp_server_prod = MCPServerStreamableHTTP(
            url=OWID_MCP_SERVER_URL,
            process_tool_call=process_tool_call,
            tool_prefix="owid_data_",
        )
        return [mcp_server_prod]
    return []


#######################################################
# AGENTS
#######################################################

# Main Agent
agent = Agent(
    instructions=SYSTEM_PROMPT,
    retries=2,
    model_settings=settings,
    toolsets=get_toolsets(),  # type: ignore
)

# Agent for recommending follow-up questions
if GOOGLE_API_KEY:
    MODEL_SUGGESTIONS = "google-gla:gemini-2.5-flash"
else:
    MODEL_SUGGESTIONS = "openai:gpt-5-mini"
recommender_agent = Agent(
    model=MODEL_SUGGESTIONS,
    instructions="""You will get a conversation history. Based on it, recommend 3 follow-up questions that the user could ask next. The questions should be short, concise, to the point, and should be framed as if the user was asking them. Example: 'How many articles did we publish in 2025?'. Two questions should be related to the conversation, and on should be more tangential to explore a different topic, but still concrete.""",
    output_type=list[str],
    retries=2,
)

# Agent for summarizing the conversation. Currently not in use.
summarize_agent = Agent(
    # "openai:gpt-5-nano",
    instructions="""You will get a chat history between a user and an LLM. Summarize the content shared by the two parties.""",
    output_type=str,
    retries=2,
)


#######################################################
# STREAMING
#######################################################
def run_agent_stream(prompt: str, structured: bool = False):
    if structured:
        from apps.wizard.app_pages.expert_agent.stream import agent_stream_sync_structured

<<<<<<< HEAD
        stream_func = agent_stream_sync_structured
=======

def _get_model_from_name(model_name: str):
    if model_name == "llama3.2":
        from pydantic_ai.models.openai import OpenAIChatModel
        from pydantic_ai.providers.ollama import OllamaProvider

        model = OpenAIChatModel(
            model_name="llama3.2",
            provider=OllamaProvider(base_url="http://localhost:11434/v1"),
        )

>>>>>>> 55cbefcc
    else:
        from apps.wizard.app_pages.expert_agent.stream import agent_stream_sync

        stream_func = agent_stream_sync

    def handle_session_updates(updates):
        for key, value in updates.items():
            st.session_state[key] = value

    # Agent to work, and stream its output
    model_name = st.session_state["expert_config"].get("model_name", MODEL_DEFAULT)
    stream = stream_func(
        agent=agent,
        prompt=prompt,
        model_name=model_name,
        message_history=st.session_state["agent_messages"],
        session_updates_callback=handle_session_updates,
    )

<<<<<<< HEAD
    return stream
=======
    Yields:
        str: Text chunks from the agent response
    """
    toolsets = get_toolsets()
    model = _get_model_from_name(model_name)

    print("===========================================")
    print("Toolsets available")
    print(toolsets)
    print("===========================================")

    async with agent.run_stream(
        prompt,
        model=model,  # type: ignore
        message_history=message_history,
        toolsets=toolsets,  # type: ignore
    ) as result:
        # Yield each message from the stream
        async for message in result.stream_text(delta=True):
            if message is not None:
                yield message

    # At the very end, after the streaming is complete
    # Capture the usage information in session state
    if hasattr(result, "usage"):
        st.session_state["last_usage"] = result.usage()


async def _collect_agent_stream2(prompt: str, model_name: str, message_history) -> List[str]:
    """Collect all chunks from agent_stream2 in one async context to avoid task switching issues."""
    toolsets = get_toolsets()
    chunks = []
    model = _get_model_from_name(model_name)

    print("===========================================")
    print("Toolsets available")
    print(toolsets)
    print("===========================================")

    async with agent.iter(
        prompt,
        model=model,
        message_history=message_history,
        toolsets=toolsets,  # type: ignore
    ) as run:
        nodes = []
        async for node in run:
            # print(f"--------------------------")
            # print(node)
            nodes.append(node)
            if Agent.is_model_request_node(node):
                # is_final_synthesis_node = any(isinstance(prev_node, CallToolsNode) for prev_node in nodes)
                # print(f"--- ModelRequestNode (Is Final Synthesis? {is_final_synthesis_node}) ---")
                async with node.stream(run.ctx) as request_stream:
                    async for event in request_stream:
                        # print(f"Request Event: Data: {event!r}")
                        if isinstance(event, PartDeltaEvent) and isinstance(event.delta, TextPartDelta):
                            chunks.append(event.delta.content_delta)
                        elif isinstance(event, PartStartEvent) and isinstance(event.part, TextPart):
                            chunks.append(event.part.content)

            elif Agent.is_call_tools_node(node):
                # print("--- CallToolsNode ---")
                async with node.stream(run.ctx) as handle_stream:
                    async for event in handle_stream:
                        pass
                        # print(f"Call Event Data: {event!r}")

        # Capture usage and result info
        if hasattr(run, "usage"):
            st.session_state["last_usage"] = run.usage()
        if hasattr(run, "result"):
            st.session_state["agent_result"] = run.result

    return chunks


async def agent_stream2(prompt: str, model_name: str, message_history) -> AsyncGenerator[str, None]:
    """Stream agent response using iter method with Streamlit-compatible wrapper.

    This version collects all chunks in one async context first, then yields them
    to avoid async context manager issues with Streamlit's task switching.

    Args:
        prompt: The user prompt to process
        model_name: The model to use.
    Yields:
        str: Text chunks from the agent response
    """
    # Collect all chunks first to avoid async context issues with Streamlit
    # with st.spinner("Asking LLM...", show_time=True):
    with st.status("Talking with the expert...", expanded=False) as status:
        st.markdown(
            f"**:material/smart_toy: Agent working**: `{st.session_state['expert_config']['model_name']}`",
        )
        chunks = await _collect_agent_stream2(
            prompt,
            model_name,
            message_history,
        )
        status.update(label="Got the answer!", state="complete", expanded=False)

    # Yield chunks one by one
    for chunk in chunks:
        if chunk:  # Only yield non-empty chunks
            yield chunk
>>>>>>> 55cbefcc


#######################################################
# TOOLS
#######################################################


# General context
@agent.tool_plain(docstring_format="google")
async def get_context(category_name: Literal["analytics", "metadata", "docs"]) -> str:
    """Get the context for the agent.

    Args:
        category_name: The name of the category to get context for. "analytics" for analytics questions, "metadata" for metadata/api reference, and "docs" for general documentation.

    Returns:
        str: The context for the specified category.
    """
    # tool_ui_message(
    #     message_type="markdown",
    #     text=f"**:material/construction: Tool use**: Getting context on category '{category_name}', using `get_context`",
    # )
    return CONTEXT["context"][category_name]


# Documentation
@agent.tool_plain(docstring_format="google")
async def get_docs_index() -> str:
    """Get the documentation index, which summarizes the available documentation files.

    The format is like

    ```
    - Getting started:
      - "getting-started/index.md"
      - Installation: "getting-started/working-environment.md"
      - First steps: "getting-started/building-datasets.md"
      - Contributing: "contributing.md"
    ```

    where values before ":" are the section names, and values after ":", are the file paths. E.g. "Installation" is a section under "Getting started", and its file path is "getting-started/working-environment.md". Or "getting-started/index.md" is the file path for the "Getting started" section.

    Returns:
        str: The documentation index. List of available section and pages.
    """
    # tool_ui_message(
    #     message_type="markdown",
    #     text="**:material/construction: Tool use**: Getting the table of contents of ETL documentation, via `get_docs_index`",
    # )
    docs = ruamel_dump(DOCS_INDEX["nav"])
    return docs


def read_page_md(page_path: str | Path) -> str:
    """Read text from MD page, add header with page path."""
    with open(page_path, "r") as f:
        text = f.read()
    text = f"_page: {page_path}_\n\n" + text
    return text


@agent.tool_plain(docstring_format="google")
async def get_docs_page(file_path: str) -> str:
    """Get the documentation from a specific file_path.

    Args:
        file_path: The path to the file containing the documentation we are interested in.

    Returns:
        str: The documentation for the specified file_path.
    """
    # tool_ui_message(
    #     message_type="markdown",
    #     text=f"**:material/construction: Tool use**: Getting ETL docs page '{file_path}', via `get_docs_page`",
    # )
    if (DOCS_DIR / file_path).exists():
        docs = read_page_md(DOCS_DIR / file_path)
    else:
        return f"File not found: {file_path}"
    return docs


# Analytics
@agent.tool_plain(docstring_format="google")
async def get_db_tables() -> str:
    """Get an overview of the database tables. Retrieve the names of the tables in the database, along with their short descriptions.

    Returns:
        str: Table short descriptions in format "table1: ...\ntable2: ...".
    """
    # tool_ui_message(
    #     message_type="markdown",
    #     text="**:material/construction: Tool use**: Getting the database details of our semantic layer, via `get_db_tables`",
    # )
    return ANALYTICS_DB_OVERVIEW


@agent.tool_plain(docstring_format="google")
async def get_db_table_fields(tb_name: str) -> str:
    """Retrieve the documentation of the columns of database table "tb_name".


    Args:
        tb_name: Name of the table

    Returns:
        str: Table documentation as string, mapping column names to their descriptions. E.g. "column1: description1\ncolumn2: description2".
    """
    # tool_ui_message(
    #     message_type="markdown",
    #     text=f"**:material/construction: Tool use**: Getting documentation of table `{tb_name}` from the semantic layer, via `get_db_table_fields`",
    # )
    if tb_name not in ANALYTICS_DB_TABLE_DETAILS:
        print("Table not found:", tb_name)
        print("Available tables:", sorted(ANALYTICS_DB_TABLE_DETAILS.keys()))
        return "Table not found: " + tb_name
    return ANALYTICS_DB_TABLE_DETAILS[tb_name]


# API reference for Metadata
@agent.tool_plain(docstring_format="google")
async def get_api_reference_metadata(
    object_name: Literal["dataset", "table", "indicator", "origin", "collection", "grapher_config"],
) -> str:
    """Get the API reference documentation for a certain object's metadata.

    Args:
        object_name: The type of object to get metadata for.

    Returns:
        str: Metadata for the specified object type.
    """
    # tool_ui_message(
    #     message_type="markdown",
    #     text=f"**:material/construction: Tool use**: Getting metadata documentation for object '{object_name}', via `get_api_reference_metadata')`",
    # )
    match object_name:
        case "dataset":
            return render_dataset()
        case "table":
            return render_table()
        case "indicator":
            return render_indicator()
        case "collection":
            return render_collection()
        case "grapher_config":
            return render_grapher_config()
        case "origin":
            return f"""# Origins:
{render_origin()}

------
#### `variable.presentation.grapher_config`

{render_grapher_config()}
"""
        case _:
            return "Invalid object name: " + object_name


@agent.tool_plain(docstring_format="google")
async def execute_query(query: str, title: str, description: str, num_rows: int = 10) -> QueryResult:
    """Execute a query in the semantic layer and get the data results.
<<<<<<< HEAD

    The query is ran on Datasette, and if valid, it obtains the results from Datasette and creates a "question" in Metabase with the same query. Note that Metabase and Datasette use the same underlying database, so the query should work in both places.

=======

    The query is ran on Datasette, and if valid, it obtains the results from Datasette and creates a "question" in Metabase with the same query. Note that Metabase and Datasette use the same underlying database, so the query should work in both places.

>>>>>>> 55cbefcc
    If the query is invalid, it returns an error message that can be used to improve the query until valid.

    Args:
        query: Query to Datasette instance.
        title: Title that describes what the query does. Should be short and concise.
        description: Description of what the query does. Should be 1-3 sentence long.
        num_rows: Number of rows to return. Defaults to 10. Too many rows may increase the tokens. Be mindful when increasing this number.
    Returns:
        QueryResult: Serializable object with the following fields:
            message (str): Message about the query execution. "SUCCCESS" if the query was valid, or an error message if not.
            valid (bool): Whether the query was valid or not.
            result (str): The data results in markdown format (first `num_rows` rows).
            url_metabase (str): Link to the created question in Metabase, if the query was valid and the question was created successfully.
            url_datasette (str): Link to the query in Datasette.
    """
<<<<<<< HEAD
    # tool_ui_message(
    #     message_type="markdown",
    #     text=f"**:material/construction: Tool use**: Getting data ({num_rows} rows) from Datasette, via `execute_query`",
    # )
=======
    st.markdown(
        f"**:material/construction: Tool use**: Getting data ({num_rows} rows) from Datasette, via `execute_query`"
    )  # , icon=":material/calculate:")
>>>>>>> 55cbefcc

    try:
        df = read_datasette(query, use_https=False)
        url_datasette = _generate_url_to_datasette(query)

        if df.empty:
            return QueryResult(
                message="Query returned no results. Try it on Datasette",
                valid=False,
                url_datasette=url_datasette,
            )

        # Serialize dataframe
        data = serialize_df(df, num_rows=num_rows)

        if data.data == []:
            return QueryResult(
                message="Query returned no results. Try it on Datasette",
                valid=False,
                url_datasette=url_datasette,
            )

        try:
            url_metabase = create_question_in_metabase(query=query, title=title, description=description)
        except Exception as _:
            url_metabase = None
        return QueryResult(
            message="SUCCESS",
            valid=True,
            result=data,
            url_metabase=url_metabase,
            url_datasette=url_datasette,
        )
    except (DatasetteSQLError,) as e:
        # Handle specific Datasette-related errors
        return QueryResult(
            message=f"ERROR. Query is invalid! Check for correctness, it must be DuckDB compatible!\nError: {e}",
            valid=False,
        )


# Create question in Metabase
def create_question_in_metabase(query: str, title: str, description: str) -> str:
    """Create a question in Metabase with the given SQL query and title.

    This tool should be used once we are sure that the query is valid in Datasette.

    Args:
        query: Query user for Datasette/Metabase.
        title: Title that describes what the query does. Should be short, but concise.
    Returns:
        str: Link to the created question in Metabase. This link can be shared with others to access the question directly.
    """
    log.info(f"Creating Metabase question for query '{title}'")
<<<<<<< HEAD
    # tool_ui_message(
    #     message_type="markdown",
    #     text="**:material/add_circle: Creating metabase question**",
    # )
=======
    st.markdown("**:material/add_circle: Creating metabase question**")  # , icon=":material/calculate:")
>>>>>>> 55cbefcc

    # Create question in Metabase
    question = create_question(
        query=query,
        title=title,
        description=description,
    )
    # Obtain URL to the question
    url = _generate_question_url(question)

    return url


@agent.tool_plain(docstring_format="google")
async def list_available_questions_metabase() -> List[dict]:
    """List available questions in Metabase in the "Expert" collection.

    Returns a list of questions with their metadata. Use the question names (and descriptions if available) to decide which question to use.

    Returns:
        List[dict]: List of questions with their metadata. Each item has the following fields:
            - name (str): Name of the question.
            - id (int): ID of the question.
            - description (str, optional): Description of the question, if available.
    """
    from etl.analytics.metabase import COLLECTION_EXPERT_ID, list_questions

<<<<<<< HEAD
    # tool_ui_message(
    #     message_type="markdown",
    #     text="**:material/construction: Tool use**: Listing available questions in Metabase, via `list_available_questions_metabase`",
    # )
=======
    st.markdown(
        "**:material/construction: Tool use**: Listing available questions in Metabase, via `list_available_questions_metabase`"
    )
>>>>>>> 55cbefcc

    # Get questions
    questions = list_questions()

    # Skip those under collection expert
    questions = [q for q in questions if q.get("collection_id") != COLLECTION_EXPERT_ID]

    # Create question summary
    summary = []
    for q in questions:
        summary_ = {
            "name": q["name"],
            "id": q["id"],
        }
        if (q["description"] is not None) and (q["description"].strip() != ""):
            summary_["description"] = q["description"]
        summary.append(summary_)
    return summary


@agent.tool_plain(docstring_format="google")
<<<<<<< HEAD
async def get_question_url(card_id: int) -> str:
    """Get the URL to a Metabase question by its card ID.
    After choosing a question from the list of available questions, use this tool to get the URL to that question.

    Args:
        card_id: The ID of the question card in Metabase.
    Returns:
        str: The URL to the Metabase question.
    """
    # Get question
    question = get_question_info(card_id)
    # Generate URL
    url = _generate_question_url(question)
    return url


@agent.tool_plain(docstring_format="google")
=======
>>>>>>> 55cbefcc
async def get_question_data(card_id: int, num_rows: int = 20) -> QueryResult:
    """Get the data from a Metabase question by its card ID.

    After choosing a question from the list of available questions, use this tool to get the data from that question.

    Args:
        card_id: The ID of the question card in Metabase.
        num_rows: Number of rows to return. Defaults to 20.
    Returns:
        DataFrameModel: Serializable object with the following fields:
            columns (list[str]): List of column names in the dataframe.
            dtypes (dict[str, str]): Dictionary mapping column names to their data types.
            data (list[list]): Small slice of the data (first `num_rows` rows).
            total_rows (int): Total number of rows in the dataframe.
    """
<<<<<<< HEAD
    from etl.analytics.metabase import get_question_data as _get_question_data

    # Getting data
    data = _get_question_data(card_id)
=======
    from etl.analytics.metabase import get_question_data, get_question_info

    # Getting data
    data = get_question_data(card_id)
>>>>>>> 55cbefcc

    # Get question
    question = get_question_info(card_id)

<<<<<<< HEAD
    # q_name = question.get("name", "Unknown")
    # tool_ui_message(
    #     message_type="markdown",
    #     text=f"**:material/construction: Tool use**: Getting data from a Metabase question, via `get_question_data`, using id `{card_id}` for question named '{q_name}'",
    # )

    # Generate URL
=======
    q_name = question.get("name", "Unknown")
    st.markdown(
        f"**:material/construction: Tool use**: Getting data from a Metabase question, via `get_question_data`, using id `{card_id}` for question named '{q_name}'"
    )

    # GEnerate URL
>>>>>>> 55cbefcc
    url = _generate_question_url(question)

    # Serialize
    data = serialize_df(data, num_rows=num_rows)

    # Build result
    result = QueryResult(
        message="SUCCESS",
        valid=True,
        result=data,
        url_metabase=url,
    )
    return result<|MERGE_RESOLUTION|>--- conflicted
+++ resolved
@@ -11,21 +11,13 @@
 from pydantic_ai.models.openai import OpenAIResponsesModelSettings
 from pydantic_ai.tools import RunContext
 
-<<<<<<< HEAD
 from apps.wizard.app_pages.expert_agent.utils import CURRENT_DIR, MODEL_DEFAULT, QueryResult, log, serialize_df
-=======
-from apps.wizard.app_pages.expert_agent.utils import CURRENT_DIR, QueryResult, log, serialize_df
->>>>>>> 55cbefcc
 from etl.analytics.datasette import (
     DatasetteSQLError,
     _generate_url_to_datasette,
     read_datasette,
 )
-<<<<<<< HEAD
 from etl.analytics.metabase import _generate_question_url, create_question, get_question_info
-=======
-from etl.analytics.metabase import _generate_question_url, create_question
->>>>>>> 55cbefcc
 from etl.config import GOOGLE_API_KEY, LOGFIRE_TOKEN_EXPERT, OWID_MCP_SERVER_URL
 from etl.docs import (
     render_collection,
@@ -158,21 +150,8 @@
     if structured:
         from apps.wizard.app_pages.expert_agent.stream import agent_stream_sync_structured
 
-<<<<<<< HEAD
         stream_func = agent_stream_sync_structured
-=======
-
-def _get_model_from_name(model_name: str):
-    if model_name == "llama3.2":
-        from pydantic_ai.models.openai import OpenAIChatModel
-        from pydantic_ai.providers.ollama import OllamaProvider
-
-        model = OpenAIChatModel(
-            model_name="llama3.2",
-            provider=OllamaProvider(base_url="http://localhost:11434/v1"),
-        )
-
->>>>>>> 55cbefcc
+
     else:
         from apps.wizard.app_pages.expert_agent.stream import agent_stream_sync
 
@@ -192,116 +171,7 @@
         session_updates_callback=handle_session_updates,
     )
 
-<<<<<<< HEAD
     return stream
-=======
-    Yields:
-        str: Text chunks from the agent response
-    """
-    toolsets = get_toolsets()
-    model = _get_model_from_name(model_name)
-
-    print("===========================================")
-    print("Toolsets available")
-    print(toolsets)
-    print("===========================================")
-
-    async with agent.run_stream(
-        prompt,
-        model=model,  # type: ignore
-        message_history=message_history,
-        toolsets=toolsets,  # type: ignore
-    ) as result:
-        # Yield each message from the stream
-        async for message in result.stream_text(delta=True):
-            if message is not None:
-                yield message
-
-    # At the very end, after the streaming is complete
-    # Capture the usage information in session state
-    if hasattr(result, "usage"):
-        st.session_state["last_usage"] = result.usage()
-
-
-async def _collect_agent_stream2(prompt: str, model_name: str, message_history) -> List[str]:
-    """Collect all chunks from agent_stream2 in one async context to avoid task switching issues."""
-    toolsets = get_toolsets()
-    chunks = []
-    model = _get_model_from_name(model_name)
-
-    print("===========================================")
-    print("Toolsets available")
-    print(toolsets)
-    print("===========================================")
-
-    async with agent.iter(
-        prompt,
-        model=model,
-        message_history=message_history,
-        toolsets=toolsets,  # type: ignore
-    ) as run:
-        nodes = []
-        async for node in run:
-            # print(f"--------------------------")
-            # print(node)
-            nodes.append(node)
-            if Agent.is_model_request_node(node):
-                # is_final_synthesis_node = any(isinstance(prev_node, CallToolsNode) for prev_node in nodes)
-                # print(f"--- ModelRequestNode (Is Final Synthesis? {is_final_synthesis_node}) ---")
-                async with node.stream(run.ctx) as request_stream:
-                    async for event in request_stream:
-                        # print(f"Request Event: Data: {event!r}")
-                        if isinstance(event, PartDeltaEvent) and isinstance(event.delta, TextPartDelta):
-                            chunks.append(event.delta.content_delta)
-                        elif isinstance(event, PartStartEvent) and isinstance(event.part, TextPart):
-                            chunks.append(event.part.content)
-
-            elif Agent.is_call_tools_node(node):
-                # print("--- CallToolsNode ---")
-                async with node.stream(run.ctx) as handle_stream:
-                    async for event in handle_stream:
-                        pass
-                        # print(f"Call Event Data: {event!r}")
-
-        # Capture usage and result info
-        if hasattr(run, "usage"):
-            st.session_state["last_usage"] = run.usage()
-        if hasattr(run, "result"):
-            st.session_state["agent_result"] = run.result
-
-    return chunks
-
-
-async def agent_stream2(prompt: str, model_name: str, message_history) -> AsyncGenerator[str, None]:
-    """Stream agent response using iter method with Streamlit-compatible wrapper.
-
-    This version collects all chunks in one async context first, then yields them
-    to avoid async context manager issues with Streamlit's task switching.
-
-    Args:
-        prompt: The user prompt to process
-        model_name: The model to use.
-    Yields:
-        str: Text chunks from the agent response
-    """
-    # Collect all chunks first to avoid async context issues with Streamlit
-    # with st.spinner("Asking LLM...", show_time=True):
-    with st.status("Talking with the expert...", expanded=False) as status:
-        st.markdown(
-            f"**:material/smart_toy: Agent working**: `{st.session_state['expert_config']['model_name']}`",
-        )
-        chunks = await _collect_agent_stream2(
-            prompt,
-            model_name,
-            message_history,
-        )
-        status.update(label="Got the answer!", state="complete", expanded=False)
-
-    # Yield chunks one by one
-    for chunk in chunks:
-        if chunk:  # Only yield non-empty chunks
-            yield chunk
->>>>>>> 55cbefcc
 
 
 #######################################################
@@ -465,15 +335,9 @@
 @agent.tool_plain(docstring_format="google")
 async def execute_query(query: str, title: str, description: str, num_rows: int = 10) -> QueryResult:
     """Execute a query in the semantic layer and get the data results.
-<<<<<<< HEAD
 
     The query is ran on Datasette, and if valid, it obtains the results from Datasette and creates a "question" in Metabase with the same query. Note that Metabase and Datasette use the same underlying database, so the query should work in both places.
 
-=======
-
-    The query is ran on Datasette, and if valid, it obtains the results from Datasette and creates a "question" in Metabase with the same query. Note that Metabase and Datasette use the same underlying database, so the query should work in both places.
-
->>>>>>> 55cbefcc
     If the query is invalid, it returns an error message that can be used to improve the query until valid.
 
     Args:
@@ -489,16 +353,10 @@
             url_metabase (str): Link to the created question in Metabase, if the query was valid and the question was created successfully.
             url_datasette (str): Link to the query in Datasette.
     """
-<<<<<<< HEAD
     # tool_ui_message(
     #     message_type="markdown",
     #     text=f"**:material/construction: Tool use**: Getting data ({num_rows} rows) from Datasette, via `execute_query`",
     # )
-=======
-    st.markdown(
-        f"**:material/construction: Tool use**: Getting data ({num_rows} rows) from Datasette, via `execute_query`"
-    )  # , icon=":material/calculate:")
->>>>>>> 55cbefcc
 
     try:
         df = read_datasette(query, use_https=False)
@@ -553,14 +411,10 @@
         str: Link to the created question in Metabase. This link can be shared with others to access the question directly.
     """
     log.info(f"Creating Metabase question for query '{title}'")
-<<<<<<< HEAD
     # tool_ui_message(
     #     message_type="markdown",
     #     text="**:material/add_circle: Creating metabase question**",
     # )
-=======
-    st.markdown("**:material/add_circle: Creating metabase question**")  # , icon=":material/calculate:")
->>>>>>> 55cbefcc
 
     # Create question in Metabase
     question = create_question(
@@ -588,16 +442,10 @@
     """
     from etl.analytics.metabase import COLLECTION_EXPERT_ID, list_questions
 
-<<<<<<< HEAD
     # tool_ui_message(
     #     message_type="markdown",
     #     text="**:material/construction: Tool use**: Listing available questions in Metabase, via `list_available_questions_metabase`",
     # )
-=======
-    st.markdown(
-        "**:material/construction: Tool use**: Listing available questions in Metabase, via `list_available_questions_metabase`"
-    )
->>>>>>> 55cbefcc
 
     # Get questions
     questions = list_questions()
@@ -619,7 +467,6 @@
 
 
 @agent.tool_plain(docstring_format="google")
-<<<<<<< HEAD
 async def get_question_url(card_id: int) -> str:
     """Get the URL to a Metabase question by its card ID.
     After choosing a question from the list of available questions, use this tool to get the URL to that question.
@@ -637,8 +484,6 @@
 
 
 @agent.tool_plain(docstring_format="google")
-=======
->>>>>>> 55cbefcc
 async def get_question_data(card_id: int, num_rows: int = 20) -> QueryResult:
     """Get the data from a Metabase question by its card ID.
 
@@ -654,22 +499,14 @@
             data (list[list]): Small slice of the data (first `num_rows` rows).
             total_rows (int): Total number of rows in the dataframe.
     """
-<<<<<<< HEAD
     from etl.analytics.metabase import get_question_data as _get_question_data
 
     # Getting data
     data = _get_question_data(card_id)
-=======
-    from etl.analytics.metabase import get_question_data, get_question_info
-
-    # Getting data
-    data = get_question_data(card_id)
->>>>>>> 55cbefcc
 
     # Get question
     question = get_question_info(card_id)
 
-<<<<<<< HEAD
     # q_name = question.get("name", "Unknown")
     # tool_ui_message(
     #     message_type="markdown",
@@ -677,14 +514,6 @@
     # )
 
     # Generate URL
-=======
-    q_name = question.get("name", "Unknown")
-    st.markdown(
-        f"**:material/construction: Tool use**: Getting data from a Metabase question, via `get_question_data`, using id `{card_id}` for question named '{q_name}'"
-    )
-
-    # GEnerate URL
->>>>>>> 55cbefcc
     url = _generate_question_url(question)
 
     # Serialize
