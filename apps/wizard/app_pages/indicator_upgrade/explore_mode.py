--- conflicted
+++ resolved
@@ -510,64 +510,6 @@
 
     This is experimental.
     """
-<<<<<<< HEAD
-    try:
-        dfg = df_indicators.groupby("entityName")
-        # Build row per country
-        df_countries = []
-        for name, df_ in dfg:
-            df_ = df_.sort_values("year").rename(
-                columns={
-                    indicator_old: "Old",
-                    indicator_new: "New",
-                }
-            )
-            error = df_[COLUMN_RELATIVE_ERROR].dropna()
-            error_max = error.replace([np.inf, -np.inf], np.nan).abs().max()
-            error = error.replace([np.inf], error_max)
-            error = error.replace([-np.inf], -error_max)
-
-            df_countries.append(
-                {
-                    "Country": name,
-                    "error": list(error),
-                    "old": list(df_["Old"].dropna()),
-                    "new": list(df_["New"].dropna()),
-                    "Average error": df_[COLUMN_ABS_RELATIVE_ERROR].mean(),
-                }
-            )
-        df_countries = pd.DataFrame(df_countries).sort_values("Average error", ascending=False)
-    except Exception as e:
-        st.warning("Couldn't show country overview. This is experimental. Please report the following error.")
-        st.exception(e)
-    else:
-        st.dataframe(
-            data=df_countries[["Country", "Average error", "error", "new", "old"]],
-            column_config={
-                "error": st.column_config.LineChartColumn(
-                    "Error(year)", help="Difference between old and new indicator values."
-                ),
-                "old": st.column_config.LineChartColumn("Old"),
-                "new": st.column_config.LineChartColumn("New"),
-            },
-            hide_index=True,
-        )
-
-        # Get value max
-        # y_max = max(df_countries["old"].max(), df_countries["new"].max())
-        # y_min = max(df_countries["old"].min(), df_countries["new"].min())
-        # Pivot
-        # melted_df = df_countries.melt(id_vars=["Country"], var_name="type", value_name="value")
-        # reshaped_df = melted_df.pivot(index="type", columns="Country", values="value")  # .reset_index()
-        # reshaped_df.index.name = None
-        # # Sort
-        # reshaped_df = reshaped_df.T.sort_values("Average error", ascending=False).T
-        # # Show
-        # st.dataframe(
-        #     data=reshaped_df,
-        #     column_config={k: st.column_config.LineChartColumn(str(k)) for k in reshaped_df.columns},
-        # )
-=======
     dfg = df_indicators.groupby("entityName")
     # Build row per country
     df_countries = []
@@ -578,6 +520,7 @@
                 indicator_new: "New",
             }
         )
+
         error = df_[COLUMN_RELATIVE_ERROR].dropna()
         error_max = error.replace([np.inf, -np.inf], np.nan).abs().max()
         error = error.replace([np.inf], error_max)
@@ -620,5 +563,4 @@
     # st.dataframe(
     #     data=reshaped_df,
     #     column_config={k: st.column_config.LineChartColumn(str(k)) for k in reshaped_df.columns},
-    # )
->>>>>>> e3a52a51
+    # )