--- conflicted
+++ resolved
@@ -521,11 +521,7 @@
             }
         )
 
-<<<<<<< HEAD
-        error = df_[COLUMN_RELATIVE_ERROR].dropna()
-=======
         error = df_[COLUMN_ABS_RELATIVE_ERROR].dropna()
->>>>>>> 519c3889
         error_max = error.replace([np.inf, -np.inf], np.nan).abs().max()
         error = error.replace([np.inf], error_max)
         error = error.replace([-np.inf], -error_max)
