import json
from concurrent.futures import ThreadPoolExecutor
from pathlib import Path

import pandas as pd
import streamlit as st
from sqlalchemy.orm import Session
from structlog import get_logger

from apps.wizard.app_pages.chart_diff.chart_diff_show import compare_strings, st_show_diff
from apps.wizard.app_pages.chart_diff.utils import get_engines
from apps.wizard.app_pages.explorer_diff.utils import (
    _display_view_options,
    _fill_missing_dimensions,
    _set_page_config,
    truncate_lines,
)
from apps.wizard.utils.components import explorer_chart, url_persist
from etl.config import OWID_ENV
from etl.db import get_engine, read_sql
from etl.files import yaml_dump
from etl.grapher import model as gm

log = get_logger()

<<<<<<< HEAD

def _set_page_config(title: str):
    # Config
    st.set_page_config(
        page_title=f"Wizard: {title}",
        layout="wide",
        page_icon="🪄",
        initial_sidebar_state="collapsed",
        menu_items={
            "Report a bug": "https://github.com/owid/etl/issues/new?assignees=marigold%2Clucasrodes&labels=wizard&projects=&template=wizard-issue---.md&title=wizard%3A+meaningful+title+for+the+issue",
        },
    )


=======
>>>>>>> 5a68f682
_set_page_config("Explorer Diff")

EXPLORER_CONTROLS = ["Radio", "Checkbox", "Dropdown"]

# Paths
CURRENT_DIR = Path(__file__).resolve().parent

# DB access
# Create connections to DB
SOURCE_ENGINE, TARGET_ENGINE = get_engines()

# Params
MAX_DIFF_LINES = 100


def _show_options():
    """Show options pane."""
    with st.popover("⚙️ Options", use_container_width=True):
        col1, col2, col3 = st.columns(3)
        with col1:
            url_persist(st.toggle)(
                "**Hide** explorers with no change",
                key="hide_unchanged_explorers",
                value=True,
                help="Show only explorers with different TSV config.",
            )
            url_persist(st.selectbox)(
                "Explorer Display", value="Default", options=["Default", "Map", "Table", "Chart"], key="default_display"
            )


def _fill_missing_dimensions(views: list[dict]) -> list[dict]:
    """
    Fill missing dimensions in views with '-'.
    This is to ensure that all views have the same dimensions for comparison.
    """
    # If view doesn't have all dimensions, use '-'
    dim_names = {n for v in views for n in v.keys()}
    for view in views:
        for dim in dim_names:
            # If dimension is missing in a view, use '-'
            if dim not in view:
                view[dim] = "-"
    return views


def _fetch_explorer_views(slug: str) -> list[dict]:
    """
    Return a list of views for the explorer, e.g.

    [{
        'Metric': 'Confirmed cases',
        'Frequency': '7-day average',
        'Relative to population': 'false'
    }]
    """
    engine = get_engine()

    q = """
    select config from explorers where slug = %(slug)s;
    """
    df = pd.read_sql(q, engine, params={"slug": slug})
    if len(df) != 1:
        raise ValueError(f"Expected exactly one explorer with slug '{slug}', got {len(df)}.")
    config = json.loads(df.iloc[0].config)

    views = []
    for block in config["blocks"]:
        for view in block.get("block", []) or []:
            dims = {}
            for k, v in view.items():
                for comp in EXPLORER_CONTROLS:
                    if k.endswith(comp):
                        dims[k.replace(comp, "").strip()] = v
            if dims:
                views.append(dims)

    views = _fill_missing_dimensions(views)

    return views


def _fetch_explorer_slugs(hide_unchanged_explorers: bool) -> list[str]:
    """Fetch all published explorer slugs."""
    if not hide_unchanged_explorers:
        q = """
        select slug from explorers where isPublished = 1 order by updatedAt desc
        """
        return read_sql(q, engine=SOURCE_ENGINE)["slug"].tolist()
    else:
        q = """
        select slug, md5(trim(both '\n' from tsv)) as tsv_hash from explorers where isPublished = 1 order by updatedAt desc
        """
        df_source = read_sql(q, engine=SOURCE_ENGINE)
        df_target = read_sql(q, engine=TARGET_ENGINE)

        # Get slugs with different tsv hashes
        df = pd.merge(df_source, df_target, on="slug", suffixes=("_source", "_target"))
        df = df[df["tsv_hash_source"] != df["tsv_hash_target"]]
        df = df[["slug"]]
        return df["slug"].tolist()


def _extract_all_dimensions(explorer_views: list[dict]) -> dict[str, list]:
    dim_names = list(explorer_views[0].keys())

    # Extract all unique dimensions across views
    all_dimensions = {dim: set() for dim in dim_names}
    for view in explorer_views:
        for dim in dim_names:
            all_dimensions[dim].add(view[dim])

    # Convert sets to lists for selectboxes
    return {dim: sorted(list(values)) for dim, values in all_dimensions.items()}


def _set_tab_title_size(font_size="2rem"):
    css = f"""
    <style>
        .stTabs [data-baseweb="tab-list"] button [data-testid="stMarkdownContainer"] p {{
        font-size:{font_size};
        }}
    </style>
    """
    st.markdown(css, unsafe_allow_html=True)


def _display_explorer_selection(hide_unchanged_explorers: bool) -> str | None:
    """Display explorer selection UI and return the selected explorer slug."""
    explorer_slugs = _fetch_explorer_slugs(hide_unchanged_explorers=hide_unchanged_explorers)

    # Select explorer to compare
    explorer_slug = url_persist(st.selectbox)(
        "Select Explorer",
        key="explorer",
        options=explorer_slugs,
        # cleanup query params on explorer change
        on_change=st.query_params.clear,
    )

    if not explorer_slug:
        if hide_unchanged_explorers:
            st.info('No explorers with changes. Turn off "Hide explorers with no change" in the options to see them.')
        else:
            st.info("Select an explorer.")
        return None
<<<<<<< HEAD

    return explorer_slug


def _display_view_options(slug: str, views: list[dict]) -> dict:
    """Display explorer view options UI and return the selected view."""
    all_dimensions = _extract_all_dimensions(views)

    st.subheader("Select Explorer View Options")

    # Create random view button
    if st.button(f"🎲 Random view ({len(views)} views available)"):
        # Select a random view from views
        if views:
            random_view = random.choice(views)
            # Update session state with the random view values
            for dim, val in random_view.items():
                st.session_state[f"{slug}_{dim}"] = val
            # Rerun to apply the changes
            st.rerun()

    # Arrange selectboxes horizontally using columns
    cols = st.columns(len(all_dimensions)) if all_dimensions else []

    selected_options = {}
    for i, (dim, values) in enumerate(all_dimensions.items()):
        selected_options[dim] = url_persist(cols[i].selectbox)(f"{dim}", options=values, key=f"{slug}_{dim}")

    view = selected_options if selected_options else (views[0] if views else {})

    # Check if the selected combination exists in any of the views
    combination_exists = False
    for explorer_view in views:
        if all(dim in explorer_view and explorer_view[dim] == val for dim, val in view.items()):
            combination_exists = True
            break

    # Display warning if combination doesn't exist
    if not combination_exists and view:
        st.warning(
            "⚠️ This specific combination of options does not exist in the explorer views. The explorer may show unexpected results."
        )

    return view


=======

    return explorer_slug


>>>>>>> 5a68f682
def _display_explorer_comparison(explorer_slug: str, view: dict):
    """Display side-by-side explorer comparison."""
    # Create columns for side by side comparison
    col1, col2 = st.columns(2)

    kwargs = {"explorer_slug": explorer_slug, "view": view, "default_display": st.session_state.get("default_display")}

    with col1:
        st.subheader("Production Explorer")
        # This is the non-preview version of an explorer
        explorer_chart(base_url="https://ourworldindata.org/explorers", **kwargs)

    with col2:
        st.subheader("Staging Explorer")
        assert OWID_ENV.site
        # Show preview from a staging server to see changes instantly
        explorer_chart(base_url=OWID_ENV.site + "/admin/explorers/preview", **kwargs)


def _fetch_explorer_data(explorer_slug: str):
    """Fetch explorer data from both environments."""

    # Helper function to load explorer data
    def load_explorer_data(engine, columns):
        """Load explorer data from database."""
        with Session(engine) as session:
            return gm.Explorer.load_explorer(session, explorer_slug, columns=columns)

    # NOTE: loading data for some explorers can take >10s!
    with ThreadPoolExecutor(max_workers=2) as executor:
        future_source = executor.submit(load_explorer_data, SOURCE_ENGINE, ["tsv", "config"])
        future_target = executor.submit(load_explorer_data, TARGET_ENGINE, ["tsv", "config"])

        source_data = future_source.result()
        target_data = future_target.result()
        assert source_data and target_data, "Failed to load explorer data"

        # Move blocks as the last key in config
        source_data.config["blocks"] = source_data.config.pop("blocks")
        target_data.config["blocks"] = target_data.config.pop("blocks")

    return source_data, target_data


def _display_explorer_diffs(source_data, target_data):
    """Display explorer diffs in tabs."""
    # Create tabs for diffs
    tsv_tab, yaml_tab = st.tabs(["**TSV Diff**", "**YAML Diff**"])
    _set_tab_title_size("1.5rem")

    with tsv_tab:
        # Show diff
        diff_str = compare_strings(target_data.tsv, source_data.tsv, fromfile="production", tofile="staging")
        st_show_diff(diff_str, height=800)

        # Create columns to show TSV files side by side
        st.subheader("Side by side")

        col1, col2 = st.columns(2)
        with col1:
            st.subheader("Production")
            st.code(truncate_lines(target_data.tsv, MAX_DIFF_LINES), line_numbers=True, language="diff")
        with col2:
            st.subheader("Staging")
            st.code(truncate_lines(source_data.tsv, MAX_DIFF_LINES), line_numbers=True, language="diff")

    with yaml_tab:
        # Show diff
        diff_str = compare_strings(
            yaml_dump(target_data.config).strip(),
            yaml_dump(source_data.config).strip(),
            fromfile="production",
            tofile="staging",
        )
        st_show_diff(diff_str, height=800)


def main():
    st.warning("This application is currently in beta. We greatly appreciate your feedback and suggestions!")
    st.title(
        ":material/difference: Explorer Diff",
        help=f"""
**Explorer diff** is a page that compares explorer between [`production`](http://owid.cloud) and your [`{OWID_ENV.name}`]({OWID_ENV.admin_site}) environment.
""",
    )

    _show_options()

    hide_unchanged_explorers: bool = st.session_state.get("hide_unchanged_explorers")  # type: ignore

    # Step 1: Display explorer selection UI
    explorer_slug = _display_explorer_selection(hide_unchanged_explorers)
    if not explorer_slug:
        return

    # Step 2: Display explorer view options UI
    explorer_views = _fetch_explorer_views(explorer_slug)
    view = _display_view_options(explorer_slug, explorer_views)

    # Step 3: Display side-by-side explorer comparison
    _display_explorer_comparison(explorer_slug, view)

    # Step 4: Fetch explorer data
    source_data, target_data = _fetch_explorer_data(explorer_slug)

    # Step 5: Display diffs
    _display_explorer_diffs(source_data, target_data)


main()<|MERGE_RESOLUTION|>--- conflicted
+++ resolved
@@ -23,23 +23,6 @@
 
 log = get_logger()
 
-<<<<<<< HEAD
-
-def _set_page_config(title: str):
-    # Config
-    st.set_page_config(
-        page_title=f"Wizard: {title}",
-        layout="wide",
-        page_icon="🪄",
-        initial_sidebar_state="collapsed",
-        menu_items={
-            "Report a bug": "https://github.com/owid/etl/issues/new?assignees=marigold%2Clucasrodes&labels=wizard&projects=&template=wizard-issue---.md&title=wizard%3A+meaningful+title+for+the+issue",
-        },
-    )
-
-
-=======
->>>>>>> 5a68f682
 _set_page_config("Explorer Diff")
 
 EXPLORER_CONTROLS = ["Radio", "Checkbox", "Dropdown"]
@@ -71,21 +54,6 @@
             )
 
 
-def _fill_missing_dimensions(views: list[dict]) -> list[dict]:
-    """
-    Fill missing dimensions in views with '-'.
-    This is to ensure that all views have the same dimensions for comparison.
-    """
-    # If view doesn't have all dimensions, use '-'
-    dim_names = {n for v in views for n in v.keys()}
-    for view in views:
-        for dim in dim_names:
-            # If dimension is missing in a view, use '-'
-            if dim not in view:
-                view[dim] = "-"
-    return views
-
-
 def _fetch_explorer_views(slug: str) -> list[dict]:
     """
     Return a list of views for the explorer, e.g.
@@ -186,59 +154,10 @@
         else:
             st.info("Select an explorer.")
         return None
-<<<<<<< HEAD
 
     return explorer_slug
 
 
-def _display_view_options(slug: str, views: list[dict]) -> dict:
-    """Display explorer view options UI and return the selected view."""
-    all_dimensions = _extract_all_dimensions(views)
-
-    st.subheader("Select Explorer View Options")
-
-    # Create random view button
-    if st.button(f"🎲 Random view ({len(views)} views available)"):
-        # Select a random view from views
-        if views:
-            random_view = random.choice(views)
-            # Update session state with the random view values
-            for dim, val in random_view.items():
-                st.session_state[f"{slug}_{dim}"] = val
-            # Rerun to apply the changes
-            st.rerun()
-
-    # Arrange selectboxes horizontally using columns
-    cols = st.columns(len(all_dimensions)) if all_dimensions else []
-
-    selected_options = {}
-    for i, (dim, values) in enumerate(all_dimensions.items()):
-        selected_options[dim] = url_persist(cols[i].selectbox)(f"{dim}", options=values, key=f"{slug}_{dim}")
-
-    view = selected_options if selected_options else (views[0] if views else {})
-
-    # Check if the selected combination exists in any of the views
-    combination_exists = False
-    for explorer_view in views:
-        if all(dim in explorer_view and explorer_view[dim] == val for dim, val in view.items()):
-            combination_exists = True
-            break
-
-    # Display warning if combination doesn't exist
-    if not combination_exists and view:
-        st.warning(
-            "⚠️ This specific combination of options does not exist in the explorer views. The explorer may show unexpected results."
-        )
-
-    return view
-
-
-=======
-
-    return explorer_slug
-
-
->>>>>>> 5a68f682
 def _display_explorer_comparison(explorer_slug: str, view: dict):
     """Display side-by-side explorer comparison."""
     # Create columns for side by side comparison
