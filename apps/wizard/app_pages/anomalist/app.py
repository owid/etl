"""Anomalist app page.

The main structure of the app is implemented. Its main logic is:

1. User fills the form with datasets.
2. User submits the form.
3. The app loads the datasets and checks the database if there are already anomalies for this dataset.
    3.1 If yes: the app loads already existing anomalies. (will show a warning with option to refresh)
    3.2 If no: the app estimates the anomalies.
4. The app shows the anomalies, along with filters to sort / re-order them.

TODO:
- Test with upgrade flow more extensively.
- What happens with data that do not have years (e.g. dates)?
- We can infer if the anomalies are out of sync (because user has updated the data) by checking the dataset checksum. NOTE: checksum might change bc of metadata changes, so might show several false positives.
- Further explore LLM summary:
    - We should store the LLM summary in the DB. We need a new table for this. Each summary is associated with a set of anomalies (Anomaly table), at a precise moment. We should detect out-of-sync here too.
- Hiding capabilities. Option to hide anomalies would be great. Idea: have a button in each anomaly box to hide it. We need a register of the hidden anomalies. We then could have a st.popover element in the filter section which only appears if there are anomalies hidden. Then, we can list them there, in case the user wants to unhide some.
- New dataset detection. We should explore if this can be done quicker.

"""

from typing import List, Tuple

import pandas as pd
import streamlit as st

from apps.anomalist.anomalist_api import anomaly_detection
<<<<<<< HEAD
from apps.utils.gpt import OpenAIWrapper, get_cost_and_tokens, get_number_tokens
from apps.wizard.app_pages.anomalist.utils import AnomalyTypeEnum, create_tables, get_datasets_and_mapping_inputs
=======
from apps.wizard.app_pages.anomalist.utils import (
    AnomalyTypeEnum,
    create_tables,
    get_datasets_and_mapping_inputs,
    get_scores,
)
>>>>>>> 000d0c58
from apps.wizard.utils import cached, set_states
from apps.wizard.utils.chart_config import bake_chart_config
from apps.wizard.utils.components import Pagination, grapher_chart, st_horizontal, tag_in_md
from apps.wizard.utils.db import WizardDB
from etl.config import OWID_ENV
from etl.grapher_io import load_variables

# PAGE CONFIG
st.set_page_config(
    page_title="Wizard: Anomalist",
    page_icon="🪄",
    layout="wide",
)


# OTHER CONFIG
ANOMALY_TYPES = {
    AnomalyTypeEnum.TIME_CHANGE.value: {
        "tag_name": "Time change",
        "color": "gray",
        "icon": ":material/timeline",
    },
    AnomalyTypeEnum.UPGRADE_CHANGE.value: {
        "tag_name": "Version change",
        "color": "orange",
        "icon": ":material/upgrade",
    },
    AnomalyTypeEnum.UPGRADE_MISSING.value: {
        "tag_name": "Missing point",
        "color": "red",
        "icon": ":material/hide_source",
    },
    AnomalyTypeEnum.GP_OUTLIER.value: {
        "tag_name": "Gaussian Process",
        "color": "blue",
        "icon": ":material/notifications",
    },
}
ANOMALY_TYPE_NAMES = {k: v["tag_name"] for k, v in ANOMALY_TYPES.items()}
# TODO: Remove the `t != AnomalyTypeEnum.GP_OUTLIER.value` bit to also query for GP outliers.
ANOMALY_TYPES_TO_DETECT = tuple(t for t in ANOMALY_TYPES.keys() if t != AnomalyTypeEnum.GP_OUTLIER.value)

# GPT
MODEL_NAME = "gpt-4o"

SORTING_STRATEGIES = {
    "relevance": "Relevance",
    "score": "Anomaly score",
    "population": "Population",
    "views": "Chart views",
    "population+views": "Population+views",
}

# SESSION STATE
# Datasets selected by the user in first multiselect
st.session_state.anomalist_datasets_selected = st.session_state.get("anomalist_datasets_selected", [])

# Indicators corresponding to datasets selected by the user (plus variable mapping)
st.session_state.anomalist_indicators = st.session_state.get("anomalist_indicators", {})
st.session_state.anomalist_mapping = st.session_state.get("anomalist_mapping", {})

# FLAG: True when user clicks submits form with datasets. Set to false by the end of the execution.
st.session_state.anomalist_datasets_submitted = st.session_state.get("anomalist_datasets_submitted", False)

# List with anomalies found in the selected datasets (dataset last submitted in the form by the user)
st.session_state.anomalist_anomalies = st.session_state.get("anomalist_anomalies", [])
st.session_state.anomalist_df = st.session_state.get("anomalist_df", None)
# FLAG: True if the anomalies were directly loaded from DB (not estimated)
st.session_state.anomalist_anomalies_out_of_date = st.session_state.get("anomalist_anomalies_out_of_date", False)

# Filter: Entities and indicators
st.session_state.anomalist_filter_entities = st.session_state.get("anomalist_filter_entities", [])
st.session_state.anomalist_filter_indicators = st.session_state.get("anomalist_filter_indicators", [])

# Sorting
st.session_state.anomalist_sorting_columns = st.session_state.get("anomalist_sorting_columns", [])

# FLAG: True to trigger anomaly detection manually
st.session_state.anomalist_trigger_detection = st.session_state.get("anomalist_trigger_detection", False)


######################################################################
# FUNCTIONS
######################################################################


@st.cache_data(ttl=60)
def get_variable_mapping(variable_ids):
    """Get variable mapping for specific variable IDs."""
    # Get variable mapping, if exists. Then keep only 'relevant' variables
    mapping = WizardDB.get_variable_mapping()
    mapping = {k: v for k, v in mapping.items() if v in variable_ids}
    return mapping


<<<<<<< HEAD
def parse_anomalies_to_df() -> pd.DataFrame | None:
    """Given a list of anomalies, parse them into a dataframe.

    This function takes the anomalies stored in st.session_state.anomalist_anomalies and parses them into a single dataframe.

        - It loads dfScore from each anomaly.
        - It keeps only one row per entity and anomaly type, based on the highest anomaly score.
        - Concatenates all dataframes.
        - Renames columns to appropriate names.
        - Adjusts dtypes.
        - Adds population and analytics scores.
        - Calculates weighed combined score

    """
    # Only return dataframe if there are anomalies!
    if len(st.session_state.anomalist_anomalies) > 0:
        dfs = []
        for anomaly in st.session_state.anomalist_anomalies:
            # Load
            df = anomaly.dfReduced
            if isinstance(df, pd.DataFrame):
                # Assign anomaly type in df
                df["type"] = anomaly.anomalyType
                # Add to list
                dfs.append(df)
            else:
                raise ValueError(f"Anomaly {anomaly} has no dfScore attribute.")

        # Concatenate all dfs
        df = cast(pd.DataFrame, pd.concat(dfs, ignore_index=True))

        # Rename columns
        df = df.rename(
            columns={
                "variable_id": "indicator_id",
                "anomaly_score": "score",
            }
        )

        # Dtypes
        df = df.astype(
            {
                "year": int,
            }
        )

        # Add population and analytics score:
        df["score_population"] = 1
        df["score_analytics"] = 1

        # Weighed combined score
        w_score = 1
        w_pop = 1
        w_views = 1
        df["score_weighed"] = (
            w_score * df["score"] + w_pop * df["score_population"] + w_views * df["score_analytics"]
        ) / (w_score + w_pop + w_views)

        return df


@st.fragment()
def llm_ask(df: pd.DataFrame):
    st.button(
        "AI Summary",
        on_click=lambda: llm_dialog(df),
        icon=":material/robot:",
        help=f"Ask GPT {MODEL_NAME} to summarize the anomalies. This is experimental.",
    )


@st.dialog("AI summary of anomalies", width="large")
def llm_dialog(df: pd.DataFrame):
    """Ask LLM for summary of the anomalies."""
    ask_llm_for_summary(df)


@st.cache_data
=======
>>>>>>> 000d0c58
def ask_llm_for_summary(df: pd.DataFrame):
    NUM_ANOMALIES_PER_TYPE = 2_000

    variable_ids = list(df["indicator_id"].unique())
    metadata = load_variables(variable_ids)
    # Get metadata summary
    metadata_summary = ""
    for m in metadata:
        _summary = f"- {m.name}\n" f"- {m.descriptionShort}\n" f"- {m.unit}"
        metadata_summary += f"{_summary}\n-------------\n"

    # df = st.session_state.anomalist_df
    # Get dataframe
    df = df[["entity_name", "year", "type", "indicator_id", "score_weighed"]]
    # Keep top anomalies based on weighed score
    df = df.sort_values("score_weighed", ascending=False)
    df = cast(pd.DataFrame, df.head(NUM_ANOMALIES_PER_TYPE))

    # Round score (reduce token number)
    df["score_weighed"] = df["score_weighed"].apply(lambda x: int(round(100 * x)))
    # Reshape, pivot indicator_score to have one score column per id
    df = df.pivot_table(
        index=["entity_name", "year", "type"], columns="indicator_id", values="score_weighed"
    ).reset_index()
    # As string (one per anomaly type)
    groups = df.groupby("type")
    df_str = ""
    for group in groups:
        _text = group[0]
        _df = group[1].set_index(["entity_name", "year"]).drop(columns="type")
        # Dataframe as string
        _df_str = cast(str, _df.to_csv()).replace(".0,", ",")
        text = f"### Anomalies of type '{_text}'\n\n{_df_str}\n\n-------------------\n\n"
        df_str += text

    # Ask LLM for summary
    client = OpenAIWrapper()

    # Prepare messages for Insighter
    messages = [
        {
            "role": "system",
            "content": [
                {
                    "type": "text",
                    "text": (
                        f"""
                        The user has obtained anomalies for a list of indicators. This list comes in the format of a dataframe with columns:
                            - 'entity_name': Typically a country name.
                            - 'year': The year in which the anomaly was detected.
                            - 'type': The type of anomaly detected. Allowed types are:
                                - 'time_change': A significant change in the indicator over time.
                                - 'upgrade_change': A significant change in the indicator after an upgrade.
                                - 'upgrade_missing': A missing value in the indicator after an upgrade.
                                - 'gp_outlier': An outlier detected using Gaussian processes.

                            Additionally, there is a column per indicator (identified by the indicator ID), with the weighed score of the anomaly. The weighed score is an estimate on how relevant the anomaly is, based on the anomaly score, population in the country, and views of charts using this indicator.

                        The user will provide this dataframe.

                        You should try to summarise this list of anomalies, so that the information is more digestable. Some ideas:

                            - Try to find if there are common patterns across entities or years.
                            - Try to remove redundant information as much as possible. For instance: if the same entity has multiple anomalies of the same type, you can group them together. Or if the same entity has multiple anomalies of different types, you can group them together.
                            - Try to find the most relevant anomalies. Either because these affect multiple entities or because they have a high weighed score.

                        Indicators are identified by column 'indicator_id'. To do a better judgement, find below the name, description and units details for each indicator. Use this information to provide a more insightful summary.

                        {metadata_summary}
                        """
                    ),
                },
            ],
        },
        {
            "role": "user",
            "content": [
                {
                    "type": "text",
                    "text": df_str,
                },
            ],
        },
    ]

    text_in = "\n".join([m["content"][0]["text"] for m in messages])
    num_tokens = get_number_tokens(text_in, MODEL_NAME)

    # Check if the number of tokens is within limits
    if num_tokens > 128_000:
        st.warning(
            f"There are too many tokens in the GPT query to model {MODEL_NAME}. The query has {num_tokens} tokens, while the maximum allowed is 128,000. We will support this in the future. Raise this issue to re-prioritize it."
        )
    else:
        # Ask GPT (stream)
        stream = client.chat.completions.create(
            model=MODEL_NAME,
            messages=messages,  # type: ignore
            max_tokens=3000,
            stream=True,
        )
        response = cast(str, st.write_stream(stream))

        cost, num_tokens = get_cost_and_tokens(text_in, response, cast(str, MODEL_NAME))
        cost_msg = f"**Cost**: ≥{cost} USD.\n\n **Tokens**: ≥{num_tokens}."
        st.info(cost_msg)


# Functions to filter the results
def filter_df(df: pd.DataFrame):
    """Apply filters from user to the dataframe.

    Filter parameters are stored in the session state:

        - `anomalist_filter_entities`: list of entities to filter.
        - `anomalist_filter_indicators`: list of indicators to filter.
        - `anomalist_filter_anomaly_types`: list of anomaly types to filter.
        - `anomalist_min_year`: minimum year to filter.
        - `anomalist_max_year`: maximum year to filter.
        - `anomalist_sorting_strategy`: sorting strategy.
    """
    # Filter dataframe
    df = _filter_df(
        df=df,
        year_min=st.session_state.anomalist_min_year,
        year_max=st.session_state.anomalist_max_year,
        anomaly_types=st.session_state.anomalist_filter_anomaly_types,
        entities=st.session_state.anomalist_filter_entities,
        indicators=st.session_state.anomalist_filter_indicators,
    )
    ## Sort dataframe
    df, st.session_state.anomalist_sorting_columns = _sort_df(df, st.session_state.anomalist_sorting_strategy)
    return df


@st.cache_data
def _filter_df(df: pd.DataFrame, year_min, year_max, anomaly_types, entities, indicators) -> pd.DataFrame:
    """Used in filter_df."""
    ## Year
    df = df[(df["year"] >= year_min) & (df["year"] <= year_max)]
    ## Anomaly type
    df = df[~df["type"].isin(anomaly_types)]
    ## Entities
    if len(entities) > 0:
        df = df[df["entity_name"].isin(entities)]
    # Indicators
    if len(indicators) > 0:
        df = df[df["indicator_id"].isin(indicators)]

    return df


@st.cache_data
def _sort_df(df: pd.DataFrame, sort_strategy: str) -> Tuple[pd.DataFrame, List[str]]:
    """Used in filter_df."""
    ## Sort
    columns_sort = []
    match sort_strategy:
        case "relevance":
            columns_sort = ["score_weighed"]
        case "score":
            columns_sort = ["score"]
        case "population":
            columns_sort = ["score_population"]
        case "views":
            columns_sort = ["score_analytics"]
        case "population+views":
            columns_sort = ["score_population", "score_analytics"]
        case _:
            pass
    if columns_sort != []:
        df = df.sort_values(columns_sort, ascending=False)

    return df, columns_sort


# Functions to show the anomalies
@st.fragment
def show_anomaly_compact(index, df):
    """Show anomaly compactly.

    Container with all anomalies of a certain type and for a concrete indicator.
    """
    indicator_id, an_type = index
    row = 0

    key = f"{indicator_id}_{an_type}"
    key_table = f"anomaly_table_{key}"
    key_selection = f"selected_entities_{key}"

    # Get relevant metadata for this view
    # By default, the entity with highest score, but user may have selected other ones!
    entity_default = df.iloc[row]["entity_name"]
    entities = st.session_state.get(f"selected_entities_{key}", entity_default)
    entities = entities if entities != [] else [entity_default]

    # entities = df["entity_id"].tolist()
    year_default = df.iloc[row]["year"]
    indicator_uri = st.session_state.anomalist_indicators.get(indicator_id)

    # Generate descriptive text. Only contains information about top-scoring entity.
    if an_type == AnomalyTypeEnum.TIME_CHANGE.value:
        text = f"There are significant changes for {entity_default} in {year_default} compared to the old version of the indicator. There might be other data points affected."
    elif an_type == AnomalyTypeEnum.UPGRADE_CHANGE.value:
        text = f"There are abrupt changes for {entity_default} in {year_default}! There might be other data points affected."
    elif an_type == AnomalyTypeEnum.UPGRADE_MISSING.value:
        text = f"There are missing values for {entity_default}! There might be other data points affected."
    elif an_type == AnomalyTypeEnum.GP_OUTLIER.value:
        text = f"There are some outliers for {entity_default}! These were detected using Gaussian processes. There might be other data points affected."
    else:
        raise ValueError(f"Unknown anomaly type: {an_type}")

    # Render
    with st.container(border=True):
        # Title
        link = OWID_ENV.indicator_admin_site(indicator_id)
        st.markdown(f"{tag_in_md(**ANOMALY_TYPES[an_type])} **[{indicator_uri}]({link})**")
        col1, col2 = st.columns(2)
        # Chart
        with col1:
            # Bake chart config
            # If the anomaly is compared to previous indicator, then we need to show two indicators (old and new)!
            if an_type in {AnomalyTypeEnum.UPGRADE_CHANGE.value, AnomalyTypeEnum.UPGRADE_MISSING.value}:
                display = [
                    {
                        "name": "New",
                    },
                    {
                        "name": "Old",
                    },
                ]
                assert indicator_id in st.session_state.anomalist_mapping_inv, "Indicator ID not found in mapping!"
                indicator_id_old = st.session_state.anomalist_mapping_inv[indicator_id]
                config = bake_chart_config(
                    variable_id=[indicator_id, indicator_id_old],
                    selected_entities=entities,
                    display=display,
                )
                config["title"] = indicator_uri
                config["subtitle"] = "Comparison of old and new indicator versions."

                # config = bake_chart_config(
                #     variable_id=[indicator_id],
                #     selected_entities=entities,
                # )
            else:
                config = bake_chart_config(variable_id=indicator_id, selected_entities=entities)
            config["hideAnnotationFieldsInTitle"]["time"] = True
            # Actually plot
            grapher_chart(chart_config=config, owid_env=OWID_ENV)

        # Description and other entities
        with col2:
            # Description
            st.info(text)
            # Other entities
            with st.container(border=False):
                st.markdown("**Select** other affected entities")
                st.dataframe(
                    df[["entity_name"] + st.session_state.anomalist_sorting_columns],
                    selection_mode=["multi-row"],
                    key=key_table,
                    on_select=lambda df=df, key_table=key_table, key_selection=key_selection: _change_chart_selection(
                        df, key_table, key_selection
                    ),
                    hide_index=True,
                )

            # TODO: Enable anomaly-specific hiding
            # key_btn = f"button_{key}"
            # st.button("Hide anomaly", key=key_btn, icon=":material/hide:")


def _change_chart_selection(df, key_table, key_selection):
    """Change selection in grapher chart."""
    # st.toast(f"Changing entity in indicator {indicator_id}")
    # Get selected row number
    rows = st.session_state[key_table]["selection"]["rows"]

    # Update entities in chart
    st.session_state[key_selection] = df.iloc[rows]["entity_name"].tolist()


######################################################################


# Load the main inputs:
# * List of all Grapher datasets.
# * List of newly created Grapher datasets (the ones we most likely want to inspect).
# * The variable mapping generated by "indicator upgrader", if there was any.
DATASETS_ALL, DATASETS_NEW, VARIABLE_MAPPING = get_datasets_and_mapping_inputs()

# Create DB tables
create_tables()

############################################################################
# RENDER
# Below you can find the different elements of Anomalist being rendered.
############################################################################

# 1/ PAGE TITLE
# Show title
st.title(":material/planner_review: Anomalist")


# 2/ DATASET FORM
# Ask user to select datasets. By default, we select the new datasets (those that are new in the current PR compared to master).
st.markdown(
    """
    <style>
       .stMultiSelect [data-baseweb=select] span{
            max-width: 1000px;
        }
    </style>""",
    unsafe_allow_html=True,
)

with st.form(key="dataset_search"):
    st.session_state.anomalist_datasets_selected = st.multiselect(
        "Select datasets",
        # options=cached.load_dataset_uris(),
        options=DATASETS_ALL.keys(),
        # max_selections=1,
        default=DATASETS_NEW.keys(),
        format_func=DATASETS_ALL.get,
    )

    st.form_submit_button(
        "Detect anomalies",
        type="primary",
        help="This will load the indicators from the selected datasets and scan for anomalies. This can take some time.",
        on_click=lambda: set_states({"anomalist_datasets_submitted": True}),
    )


# 3/ SCAN FOR ANOMALIES
# If anomalies for dataset already exist in DB, load them. Warn user that these are being loaded from DB
if st.session_state.anomalist_datasets_submitted:
    # 3.1/ Check if anomalies are already there in DB
    st.session_state.anomalist_anomalies = WizardDB.load_anomalies(st.session_state.anomalist_datasets_selected)

    # Load indicators in selected datasets
    st.session_state.anomalist_indicators = cached.load_variables_display_in_dataset(
        dataset_id=st.session_state.anomalist_datasets_selected,
        only_slug=True,
    )

    # Get indicator IDs
    variable_ids = list(st.session_state.anomalist_indicators.keys())
    st.session_state.anomalist_mapping = get_variable_mapping(variable_ids)
    st.session_state.anomalist_mapping_inv = {v: k for k, v in st.session_state.anomalist_mapping.items()}

    # 3.2/ No anomaly found in DB, estimate them
    if (len(st.session_state.anomalist_anomalies) == 0) | (st.session_state.anomalist_trigger_detection):
        # Reset flag
        st.session_state.anomalist_anomalies_out_of_date = False

        with st.spinner("Scanning for anomalies... This can take some time."):
            anomaly_detection(
                anomaly_types=ANOMALY_TYPES_TO_DETECT,
                variable_ids=variable_ids,
                variable_mapping=st.session_state.anomalist_mapping,
                dry_run=False,
                reset_db=False,
            )

        # Fill list of anomalies...
        st.session_state.anomalist_anomalies = WizardDB.load_anomalies(st.session_state.anomalist_datasets_selected)

        # Reset manual trigger
        st.session_state.anomalist_trigger_detection = False

    # 3.3/ Anomalies found in DB. If outdated, set FLAG to True, so we can show a warning later on.
    else:
        # Check if data in DB is out of date
        data_out_of_date = True

        # Set flag (if data is out of date)
        if data_out_of_date:
            st.session_state.anomalist_anomalies_out_of_date = True
        else:
            st.session_state.anomalist_anomalies_out_of_date = False

    # 3.4/ Parse obtained anomalist into dataframe
    if len(st.session_state.anomalist_anomalies) > 0:
        # Combine scores from all anomalies, reduce them (to get the maximum anomaly score for each entity-indicator),
        # and add population and analytics scores.
        df = get_scores(anomalies=st.session_state.anomalist_anomalies)

        st.session_state.anomalist_df = df
    else:
        st.session_state.anomalist_df = None

# 4/ SHOW ANOMALIES (only if any are found)
if st.session_state.anomalist_df is not None:
    ENTITIES_AVAILABLE = st.session_state.anomalist_df["entity_name"].unique()
    YEAR_MIN = st.session_state.anomalist_df["year"].min()
    YEAR_MAX = st.session_state.anomalist_df["year"].max()
    INDICATORS_AVAILABLE = st.session_state.anomalist_df["indicator_id"].unique()
    ANOMALY_TYPES_AVAILABLE = st.session_state.anomalist_df["type"].unique()

    # 4.0/ WARNING: Show warning if anomalies are loaded from DB without re-computing
    # TODO: we could actually know if anomalies are out of sync from dataset/indicators. Maybe based on dataset/indicator checksums? Starting to implement this idea with data_out_of_date
    if st.session_state.anomalist_anomalies_out_of_date:
        st.caption(
            "Anomalies are being loaded from the database. This might be out of sync with current dataset. Click on button below to run the anomaly-detection algorithm again."
        )
        st.button(
            "Re-scan datasets for anomalies",
            icon="🔄",
            on_click=lambda: set_states(
                {
                    "anomalist_trigger_detection": True,
                    "anomalist_datasets_submitted": True,
                }
            ),
        )

    # 4.1/ ASK FOR FILTER PARAMS
    # User can customize which anomalies are shown to them
    with st.container(border=True):
        st.markdown("##### Select filters")

        # If there is a dataset selected, load the indicators
        if len(st.session_state.anomalist_datasets_selected) > 0:
            # Load anomalies
            st.session_state.anomalist_indicators = cached.load_variables_display_in_dataset(
                dataset_id=st.session_state.anomalist_datasets_selected,
                only_slug=True,
            )

        col1, col2 = st.columns([10, 4])
        # Indicator
        with col1:
            st.multiselect(
                label="Indicators",
                options=INDICATORS_AVAILABLE,
                format_func=st.session_state.anomalist_indicators.get,
                help="Show anomalies affecting only a selection of indicators.",
                placeholder="Select indicators",
                key="anomalist_filter_indicators",
            )

        with col2:
            # Entity
            st.multiselect(
                label="Entities",
                options=ENTITIES_AVAILABLE,
                help="Show anomalies affecting only a selection of entities.",
                placeholder="Select entities",
                key="anomalist_filter_entities",
            )

        # Anomaly type
        col1, col2, _ = st.columns(3)
        with col1:
            cols = st.columns(2)
            with cols[0]:
                st.selectbox(
                    label="Sort by",
                    options=SORTING_STRATEGIES.keys(),
                    format_func=SORTING_STRATEGIES.get,
                    help=(
                        """
                        Sort anomalies by a certain criteria.

                        - **Relevance**: This is a combined score based on population in country, views of charts using this indicator, and anomaly-algorithm error score. The higher this score, the more relevant the anomaly.
                        - **Anomaly score**: The anomaly detection algorithm assigns a score to each anomaly based on its significance.
                        - **Population**: Population score, based on the population in the affected country.
                        - **Views**: Views of charts using this indicator.
                        - **Population+views**: Combined population and chart views to rank.
                        """
                    ),
                    key="anomalist_sorting_strategy",
                )
            with cols[1]:
                st.multiselect(
                    label="Hide types",
                    options=ANOMALY_TYPES_AVAILABLE,
                    format_func=ANOMALY_TYPE_NAMES.get,
                    help="Exclude anomalies of a certain type.",
                    placeholder="Select anomaly types",
                    key="anomalist_filter_anomaly_types",
                )
        with col2:
            with st_horizontal():
                st.number_input(
                    "Min year",
                    value=YEAR_MIN,
                    min_value=YEAR_MIN,
                    max_value=YEAR_MAX,
                    step=1,
                    key="anomalist_min_year",
                )
                st.number_input(
                    "Max year",
                    value=YEAR_MAX,
                    min_value=YEAR_MIN,
                    max_value=YEAR_MAX,
                    step=1,
                    key="anomalist_max_year",
                )

    # 4.3/ APPLY FILTERS
    df = filter_df(st.session_state.anomalist_df)

    # 5/ SHOW ANOMALIES
    # Different types need formatting
    # mask = df["type"] == "upgrade_missing"
    # df_missing = df[mask]
    # df_change = df[~mask]

    # Show anomalies with time and version changes
    if not df.empty:
        # LLM summary option
        llm_ask(df)

        # st.dataframe(df_change)
        groups = df.groupby(["indicator_id", "type"], sort=False)
        items = list(groups)
        items_per_page = 10

        # Define pagination
        pagination = Pagination(
            items=items,
            items_per_page=items_per_page,
            pagination_key="pagination-demo",
        )

        # Show controls only if needed
        if len(items) > items_per_page:
            pagination.show_controls(mode="bar")

        # Show items (only current page)
        for item in pagination.get_page_items():
            show_anomaly_compact(item[0], item[1])

# Reset state
set_states({"anomalist_datasets_submitted": False})<|MERGE_RESOLUTION|>--- conflicted
+++ resolved
@@ -20,23 +20,19 @@
 
 """
 
-from typing import List, Tuple
+from typing import List, Tuple, cast
 
 import pandas as pd
 import streamlit as st
 
 from apps.anomalist.anomalist_api import anomaly_detection
-<<<<<<< HEAD
 from apps.utils.gpt import OpenAIWrapper, get_cost_and_tokens, get_number_tokens
-from apps.wizard.app_pages.anomalist.utils import AnomalyTypeEnum, create_tables, get_datasets_and_mapping_inputs
-=======
 from apps.wizard.app_pages.anomalist.utils import (
     AnomalyTypeEnum,
     create_tables,
     get_datasets_and_mapping_inputs,
     get_scores,
 )
->>>>>>> 000d0c58
 from apps.wizard.utils import cached, set_states
 from apps.wizard.utils.chart_config import bake_chart_config
 from apps.wizard.utils.components import Pagination, grapher_chart, st_horizontal, tag_in_md
@@ -132,68 +128,6 @@
     return mapping
 
 
-<<<<<<< HEAD
-def parse_anomalies_to_df() -> pd.DataFrame | None:
-    """Given a list of anomalies, parse them into a dataframe.
-
-    This function takes the anomalies stored in st.session_state.anomalist_anomalies and parses them into a single dataframe.
-
-        - It loads dfScore from each anomaly.
-        - It keeps only one row per entity and anomaly type, based on the highest anomaly score.
-        - Concatenates all dataframes.
-        - Renames columns to appropriate names.
-        - Adjusts dtypes.
-        - Adds population and analytics scores.
-        - Calculates weighed combined score
-
-    """
-    # Only return dataframe if there are anomalies!
-    if len(st.session_state.anomalist_anomalies) > 0:
-        dfs = []
-        for anomaly in st.session_state.anomalist_anomalies:
-            # Load
-            df = anomaly.dfReduced
-            if isinstance(df, pd.DataFrame):
-                # Assign anomaly type in df
-                df["type"] = anomaly.anomalyType
-                # Add to list
-                dfs.append(df)
-            else:
-                raise ValueError(f"Anomaly {anomaly} has no dfScore attribute.")
-
-        # Concatenate all dfs
-        df = cast(pd.DataFrame, pd.concat(dfs, ignore_index=True))
-
-        # Rename columns
-        df = df.rename(
-            columns={
-                "variable_id": "indicator_id",
-                "anomaly_score": "score",
-            }
-        )
-
-        # Dtypes
-        df = df.astype(
-            {
-                "year": int,
-            }
-        )
-
-        # Add population and analytics score:
-        df["score_population"] = 1
-        df["score_analytics"] = 1
-
-        # Weighed combined score
-        w_score = 1
-        w_pop = 1
-        w_views = 1
-        df["score_weighed"] = (
-            w_score * df["score"] + w_pop * df["score_population"] + w_views * df["score_analytics"]
-        ) / (w_score + w_pop + w_views)
-
-        return df
-
-
 @st.fragment()
 def llm_ask(df: pd.DataFrame):
     st.button(
@@ -211,8 +145,6 @@
 
 
 @st.cache_data
-=======
->>>>>>> 000d0c58
 def ask_llm_for_summary(df: pd.DataFrame):
     NUM_ANOMALIES_PER_TYPE = 2_000
 
