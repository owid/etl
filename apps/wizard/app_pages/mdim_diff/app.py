--- conflicted
+++ resolved
@@ -8,21 +8,12 @@
 
 from apps.wizard.app_pages.chart_diff.chart_diff_show import compare_strings, st_show_diff
 from apps.wizard.app_pages.chart_diff.utils import get_engines
-<<<<<<< HEAD
-from apps.wizard.app_pages.explorer_diff.app import (
-    _display_view_options,
-    _fill_missing_dimensions,
-    _set_page_config,
-)
-from apps.wizard.app_pages.explorer_diff.utils import truncate_lines
-=======
 from apps.wizard.app_pages.explorer_diff.utils import (
     _display_view_options,
     _fill_missing_dimensions,
     _set_page_config,
     truncate_lines,
 )
->>>>>>> 5a68f682
 from apps.wizard.utils.components import mdim_chart, url_persist
 from etl.config import OWID_ENV
 from etl.db import read_sql
@@ -112,14 +103,11 @@
     source_mdim = load_mdim_config(SOURCE_ENGINE)
     target_mdim = load_mdim_config(TARGET_ENGINE)
 
-<<<<<<< HEAD
-=======
     if source_mdim.slug is None:
         source_mdim.slug = source_mdim.catalogPath.split("/")[-1]  # type: ignore
     if target_mdim.slug is None:
         target_mdim.slug = target_mdim.catalogPath.split("/")[-1]  # type: ignore
 
->>>>>>> 5a68f682
     return source_mdim, target_mdim
 
 
