--- conflicted
+++ resolved
@@ -8,18 +8,13 @@
 
 from apps.wizard.app_pages.chart_diff.chart_diff_show import compare_strings, st_show_diff
 from apps.wizard.app_pages.chart_diff.utils import get_engines
-<<<<<<< HEAD
 from apps.wizard.app_pages.explorer_diff.utils import (
     _display_view_options,
     _fill_missing_dimensions,
     _set_page_config,
     truncate_lines,
 )
-from apps.wizard.utils.components import mdim_chart, url_persist
-=======
-from apps.wizard.app_pages.explorer_diff.utils import truncate_lines
-from apps.wizard.utils.components import st_horizontal, st_wizard_page_link, url_persist
->>>>>>> f7449bc5
+from apps.wizard.utils.components import mdim_chart, st_horizontal, st_wizard_page_link, url_persist
 from etl.config import OWID_ENV
 from etl.db import read_sql
 from etl.files import yaml_dump
@@ -75,29 +70,9 @@
     return df_source["catalogPath"].tolist()
 
 
-<<<<<<< HEAD
 def _display_mdim_selection(hide_unchanged_mdims: bool) -> str | None:
     """Display MDIM selection UI and return the selected MDIM catalog path."""
-=======
-def main():
-    st.warning("This application is currently in beta. We greatly appreciate your feedback and suggestions!")
-    st.title(
-        ":material/difference: MDIM Diff",
-        help=f"""
-**MDIM diff** is a page that compares mdims between [`production`](http://owid.cloud) and your [`{OWID_ENV.name}`]({OWID_ENV.admin_site}) environment.
-""",
-    )
-
-    with st_horizontal(vertical_alignment="center"):
-        st.markdown("Other links: ")
-        st_wizard_page_link("chart-diff")
-        st_wizard_page_link("explorer-diff")
-
-    _show_options()
-
-    hide_unchanged_mdims: bool = st.session_state.get("hide_unchanged_mdims")  # type: ignore
-
->>>>>>> f7449bc5
+
     mdim_catalog_paths = _fetch_mdim_catalog_paths(hide_unchanged_mdims=hide_unchanged_mdims)
 
     # Select mdims to compare
@@ -239,6 +214,11 @@
 """,
     )
 
+    with st_horizontal(vertical_alignment="center"):
+        st.markdown("Other links: ")
+        st_wizard_page_link("chart-diff")
+        st_wizard_page_link("explorer-diff")
+
     _show_options()
 
     hide_unchanged_mdims: bool = st.session_state.get("hide_unchanged_mdims")  # type: ignore
