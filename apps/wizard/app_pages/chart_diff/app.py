--- conflicted
+++ resolved
@@ -10,11 +10,7 @@
 from structlog import get_logger
 
 from apps.chart_sync.cli import _modified_chart_ids_by_admin
-<<<<<<< HEAD
-from apps.wizard.app_pages.chart_diff.chart_diff import ChartDiffModified
-=======
 from apps.wizard.app_pages.chart_diff.chart_diff import ChartDiff
->>>>>>> 40e3951c
 from apps.wizard.app_pages.chart_diff.show import st_show
 from apps.wizard.app_pages.chart_diff.utils import WARN_MSG, get_engines
 from apps.wizard.utils import Pagination, set_states
@@ -76,11 +72,7 @@
     st.session_state.chart_diffs_filtered = st.session_state.chart_diffs
 
 
-<<<<<<< HEAD
-def get_chart_diffs_from_grapher(max_workers: int = 10) -> dict[int, ChartDiffModified]:
-=======
 def get_chart_diffs_from_grapher(max_workers: int = 10) -> dict[int, ChartDiff]:
->>>>>>> 40e3951c
     """Get chart diffs from Grapher.
 
     This means, checking for chart changes in the database.
@@ -103,15 +95,9 @@
     return chart_diffs
 
 
-<<<<<<< HEAD
-def _get_chart_diff_from_grapher(chart_id: int) -> ChartDiffModified:
-    with Session(SOURCE_ENGINE) as source_session, Session(TARGET_ENGINE) as target_session:
-        return ChartDiffModified.from_chart_id(
-=======
 def _get_chart_diff_from_grapher(chart_id: int) -> ChartDiff:
     with Session(SOURCE_ENGINE) as source_session, Session(TARGET_ENGINE) as target_session:
         return ChartDiff.from_chart_id(
->>>>>>> 40e3951c
             chart_id=chart_id,
             source_session=source_session,
             target_session=target_session,
@@ -259,30 +245,8 @@
         help="Select the number of charts to display per page.",
         index=0,
     )
-<<<<<<< HEAD
-=======
-
->>>>>>> 40e3951c
-
-def _show_options_misc():
-    """Show other options."""
-    st.button(
-        "🔄 Refresh all charts",
-        key="refresh-btn-general",
-        on_click=lambda: set_states({"chart_diffs": get_chart_diffs_from_grapher()}),
-        help="Get the latest chart versions, both from the staging and production servers.",
-    )
-    st.divider()
-    with st.container(border=True):
-        st.markdown("Danger zone ⚠️")
-        st.button(
-            "Set _all_ charts to **Pending**",
-            key="unapprove-all-charts",
-            on_click=lambda s=SOURCE_ENGINE: set_chart_diffs_to_pending(s),
-            help="This sets the status of all chart diffs to 'Pending'. This means that you will need to review them again.",
-        )
-
-<<<<<<< HEAD
+
+
 def _show_options_misc():
     """Show other options."""
     st.button(
@@ -317,23 +281,7 @@
         # Buttons (refresh, unreview)
         with col3:
             _show_options_misc()
-=======
-
-def _show_options():
-    """Show options pane."""
-
-    with st.popover("⚙️ Options", use_container_width=True):
-        col1, col2, col3 = st.columns(3)
-
-        # Filters
-        with col1:
-            _show_options_filters()
-        # Display
-        with col2:
-            _show_options_display()
-        # Buttons (refresh, unreview)
-        with col3:
-            _show_options_misc()
+
 
 
 def make_text_summary(chart_diffs):
@@ -345,7 +293,6 @@
     if num_charts != num_charts_total:
         text += f" Showing {num_charts} after filtering."
     return text
->>>>>>> 40e3951c
 
 
 def render_chart_diffs(chart_diffs, pagination_key, source_session: Session, target_session: Session) -> None:
@@ -368,11 +315,7 @@
 
     # Show charts
     with Session(TARGET_ENGINE) as target_session:
-<<<<<<< HEAD
-        for chart_diff in modified_charts_pagination.get_page_items():
-=======
         for chart_diff in pagination.get_page_items():
->>>>>>> 40e3951c
             st_show(chart_diff, source_session, target_session)
 
 
@@ -413,11 +356,7 @@
                 with Session(SOURCE_ENGINE) as source_session, Session(TARGET_ENGINE) as target_session:
                     render_chart_diffs(
                         [chart for chart in st.session_state.chart_diffs_filtered.values()],
-<<<<<<< HEAD
-                        "pagination_modified",
-=======
                         "pagination",
->>>>>>> 40e3951c
                         source_session,
                         target_session,
                     )
