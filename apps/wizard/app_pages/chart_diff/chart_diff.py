--- conflicted
+++ resolved
@@ -258,8 +258,6 @@
             source_chart.updatedAt,
             target_chart.updatedAt if target_chart else None,
         )
-<<<<<<< HEAD
-=======
 
         # Load checksums for underlying indicators
         # TODO: is this fast enough for large datasets? maybe we should avoid dataframes at all
@@ -276,7 +274,6 @@
 
         # Get edited in staging
         edited_in_staging = source_chart.updatedAt > server_creation_time
->>>>>>> 0cf78121
 
         # Build object
         chart_diff = cls(source_chart, target_chart, approval_status, modified_checksum, edited_in_staging)
