"""Create a dashboard with the main information about ETL steps, and the possibility to update them.

"""
import subprocess
from datetime import datetime
from enum import Enum

import pandas as pd
import streamlit as st
from st_aggrid import AgGrid, GridUpdateMode, JsCode
from st_aggrid.grid_options_builder import GridOptionsBuilder
from st_pages import add_indentation
from structlog import get_logger

from apps.step_update.cli import StepUpdater
from etl.config import ADMIN_HOST, ENV_IS_REMOTE
from etl.db import can_connect

########################################
# GLOBAL VARIABLES and SESSION STATE
########################################
# TODO:
#  * Consider creating a script to regularly check for snapshot updates, fetch them and add them to the temporary DAG (this is the way that the "update state" will know if there are snapshot updates available).
#  * Define a metric of update prioritization, based on number of charts (or views) and days to update. Sort steps table by this metric.

# Current date.
# This is used as the default version of new steps to be created.
TODAY = datetime.now().strftime("%Y-%m-%d")

# Define the base URL for the grapher datasets (which will be different depending on the environment).
GRAPHER_DATASET_BASE_URL = f"{ADMIN_HOST}/admin/datasets/"
if not GRAPHER_DATASET_BASE_URL.startswith(("http://", "https://")):
    # Links in the steps table seem to only work if they start with "http://" or "https://".
    # But ADMIN_HOST for staging servers starts with "staging-site-" and is not a valid URL.
    # Therefore, prepend "http://" (not "https://" because the site is not secure, and the browser will block the link).
    GRAPHER_DATASET_BASE_URL = f"http://{GRAPHER_DATASET_BASE_URL}"

# List of identifiers of steps that should be considered as non-updateable.
# NOTE: The identifier is the step name without the version (and without the "data://").
NON_UPDATEABLE_IDENTIFIERS = [
    # All population-related datasets.
    "garden/demography/population",
    "garden/gapminder/population",
    "garden/hyde/baseline",
    "garden/un/un_wpp",
    "meadow/gapminder/population",
    "meadow/hyde/baseline",
    "meadow/hyde/general_files",
    "meadow/un/un_wpp",
    "open_numbers/open_numbers/gapminder__systema_globalis",
    "open-numbers/ddf--gapminder--systema_globalis",
    "snapshot/hyde/general_files.zip",
    "snapshot/hyde/baseline.zip",
    "snapshot/gapminder/population.xlsx",
    "snapshot/un/un_wpp.zip",
    # Regions dataset.
    "garden/regions/regions",
    # Old WB income groups.
    "garden/wb/wb_income",
    "meadow/wb/wb_income",
    "walden/wb/wb_income",
    # New WB income groups.
    "garden/wb/income_groups",
    "meadow/wb/income_groups",
    "snapshot/wb/income_groups.xlsx",
<<<<<<< HEAD
=======
    # World Bank country shapes.
    "snapshot/countries/world_bank.zip",
    # Other steps we don't want to update (because the underlying data does not get updated).
    # TODO: We need a better way to achieve this, for example adding update_period_days to all steps and snapshots.
    #  A simpler alternative would be to move these steps to a separate file in a meaningful place.
    #  Another option is to have "playlists", e.g. "climate_change_explorer" with the identifiers of steps to update.
    "meadow/epa/ocean_heat_content",
    "snapshot/epa/ocean_heat_content_annual_world_700m.csv",
    "snapshot/epa/ocean_heat_content_annual_world_2000m.csv",
    "garden/epa/ocean_heat_content",
    "meadow/epa/ocean_heat_content",
    "meadow/epa/ice_sheet_mass_balance",
    "snapshot/epa/ice_sheet_mass_balance.csv",
    "garden/epa/ice_sheet_mass_balance",
    "meadow/epa/ice_sheet_mass_balance",
    "meadow/epa/ghg_concentration",
    "snapshot/epa/co2_concentration.csv",
    "snapshot/epa/ch4_concentration.csv",
    "snapshot/epa/n2o_concentration.csv",
    "garden/epa/ghg_concentration",
    "meadow/epa/ghg_concentration",
    "meadow/epa/mass_balance_us_glaciers",
    "snapshot/epa/mass_balance_us_glaciers.csv",
    "garden/epa/mass_balance_us_glaciers",
    "meadow/epa/mass_balance_us_glaciers",
    "meadow/climate/antarctic_ice_core_co2_concentration",
    "snapshot/climate/antarctic_ice_core_co2_concentration.xls",
    "garden/climate/antarctic_ice_core_co2_concentration",
    "meadow/climate/antarctic_ice_core_co2_concentration",
    "meadow/climate/global_sea_level",
    "snapshot/climate/global_sea_level.csv",
    "garden/climate/global_sea_level",
    "meadow/climate/global_sea_level",
>>>>>>> f66b8fa2
]

# List of dependencies to ignore when calculating the update state.
# This is done to avoid a certain common dependency (e.g. hyde) to make all steps appear as needing a major update.
DEPENDENCIES_TO_IGNORE = [
    "snapshot://hyde/2017/general_files.zip",
]

# Initialise session state
## Selected steps
st.session_state.selected_steps = st.session_state.get("selected_steps", [])
## Selected steps in table
st.session_state.selected_steps_table = st.session_state.get("selected_steps_table", [])
# Initialize the cache key in the session state.
# This key will be used to reload the steps table after making changes to the steps.
if "reload_key" not in st.session_state:
    st.session_state["reload_key"] = 0

# Logging
log = get_logger()


# Define labels for update states.
class UpdateState(Enum):
    UNKNOWN = "Unknown"
    UP_TO_DATE = "No updates known"
    OUTDATED = "Outdated"
    MINOR_UPDATE = "Minor update possible"
    MAJOR_UPDATE = "Major update possible"
    ARCHIVABLE = "Archivable"


########################################
# PAGE CONFIG
########################################
st.set_page_config(
    page_title="Wizard: ETL Dashboard",
    layout="wide",
    page_icon="🪄",
    initial_sidebar_state="collapsed",
)
add_indentation()

########################################
# TITLE and DESCRIPTION
########################################
st.title("ETL Dashboard 📋 :grey[Control panel for ETL steps]")
st.markdown(
    """\
Explore all active ETL steps, and, if you are working on your local machine, perform some actions.

🔨 To perform actions on some steps, select them from the _Steps table_ and add them to the _Operations list_ below.
"""
)


def _create_html_button(text, border_color, background_color):
    html = f"""\
        <div style="border: 1px solid {border_color}; padding: 4px; display: inline-block; border-radius: 10px; background-color: {background_color}; cursor: pointer;">
            {text}
        </div>
"""
    return html


tutorial_html = f"""
<details>
<summary>💡 Common example: Say you want to update a specific grapher dataset. Then:</summary>
<ol>
    <li>Select that step from the <i>Steps table</i>.</li>
    <li>Click on{_create_html_button("Add selected steps to the <i>Operations list</i>", "#FE4446", "#FE4446")}.</li>
    <li>Click on{_create_html_button("Add all dependencies", "#d3d3d3", "#000000")} (and optionally click on {_create_html_button("Remove non-updateable", "#d3d3d3", "#000000")}).</li>
    <li>Click on{_create_html_button("Update X steps", "#FE4446", "#FE4446")} to bulk-update them all in one go.</li>
    <li>Click on{_create_html_button("Replace steps with their latest version", "#d3d3d3", "#000000")} to populate the <i>Operations list</i> with the newly created steps.</li>
    <li>Click on{_create_html_button("Run all ETL steps", "#FE4446", "#FE4446")} to run the ETL on the new steps.</li>
    <li>If a step fails, you can manually edit its code and try running ETL again.</li>
</ol>
</details>
"""
st.markdown(tutorial_html, unsafe_allow_html=True)

st.markdown("### Steps table")

########################################
# LOAD STEPS TABLE
########################################

if not can_connect():
    st.error("Unable to connect to grapher DB.")


@st.cache_data
def load_steps_df(reload_key: int) -> pd.DataFrame:
    """Generate and load the steps dataframe.

    This is just done once, at the beginning.
    """
    # Ensure that the function is re-run when the reload_key changes.
    _ = reload_key

    # Load steps dataframe.
    steps_df = StepUpdater().steps_df

    # To speed up calculations, create a dictionary with all info in steps_df.
    steps_dict = steps_df.set_index("step").to_dict(orient="index")

    # Fix some columns.
    steps_df["full_path_to_script"] = steps_df["full_path_to_script"].fillna("").astype(str)
    steps_df["dag_file_path"] = steps_df["dag_file_path"].fillna("").astype(str)

    # For convenience, convert days to update to a string, and fill nans with "Unknown".
    # Otherwise when sorting, nans are placed before negative numbers, and hence it's not easy to first see steps that
    # need to be updated more urgently.
    steps_df["days_to_update"] = steps_df["days_to_update"].fillna(9999)

    # For convenience, combine dataset name and url in a single column.
    # This will be useful when creating cells with the name of the dataset as a clickable link.
    # In principle, one can access different columns of the dataframe with UrlCellRenderer
    # (and then hide db_dataset_id column), however, then using "group by" fails.
    # So this is a workaround to allows to have both clickable cells with names, and "group by".
    steps_df["db_dataset_name_and_url"] = [
        f"[{row['db_dataset_name']}]({GRAPHER_DATASET_BASE_URL}{int(row['db_dataset_id'])})"
        if row["db_dataset_name"]
        else None
        for row in steps_df.to_dict(orient="records")
    ]

    steps_df = steps_df.drop(columns=["db_dataset_name", "db_dataset_id"], errors="raise")

    # Add a column with the dependencies that are not their latest version.
    steps_df["updateable_dependencies"] = [
        [
            dependency
            for dependency in dependencies
            if (dependency not in DEPENDENCIES_TO_IGNORE) and (not steps_dict[dependency]["is_latest"])
        ]
        for dependencies in steps_df["all_active_dependencies"]
    ]

    # Add a column with the total number of dependencies that are not their latest version.
    steps_df["n_updateable_dependencies"] = [len(dependencies) for dependencies in steps_df["updateable_dependencies"]]
    # Number of snapshot dependencies that are not their latest version.
    steps_df["n_updateable_snapshot_dependencies"] = [
        sum(
            [
                not steps_dict[dependency]["is_latest"] if steps_dict[dependency]["channel"] == "snapshot" else False
                for dependency in dependencies
                if dependency not in DEPENDENCIES_TO_IGNORE
            ]
        )
        for dependencies in steps_df["all_active_dependencies"]
    ]

    # Add a column with the update state.
    # By default, the state is unknown.
    steps_df["update_state"] = UpdateState.UNKNOWN.value
    # If there is a newer version of the step, it is outdated.
    steps_df.loc[~steps_df["is_latest"], "update_state"] = UpdateState.OUTDATED.value
    # If there are any dependencies that are not their latest version, it needs a minor update.
    # NOTE: If any of those dependencies is a snapshot, it needs a major update (defined in the following line).
    steps_df.loc[
        (steps_df["is_latest"]) & (steps_df["n_updateable_dependencies"] > 0), "update_state"
    ] = UpdateState.MINOR_UPDATE.value
    # If there are any snapshot dependencies that are not their latest version, it needs a major update.
    steps_df.loc[
        (steps_df["is_latest"]) & (steps_df["n_updateable_snapshot_dependencies"] > 0), "update_state"
    ] = UpdateState.MAJOR_UPDATE.value
    # If the step does not need to be updated (i.e. update_period_days = 0) or if all dependencies are up to date,
    # then the step is up to date (in other words, we are not aware of any possible update).
    steps_df.loc[
        (steps_df["update_period_days"] == 0)
        | (
            (steps_df["is_latest"])
            & (steps_df["n_updateable_snapshot_dependencies"] == 0)
            & (steps_df["n_updateable_dependencies"] == 0)
        ),
        "update_state",
    ] = UpdateState.UP_TO_DATE.value
    # If a step has no charts and is not the latest version, it is archivable.
    steps_df.loc[(steps_df["n_charts"] == 0) & (~steps_df["is_latest"]), "update_state"] = UpdateState.ARCHIVABLE.value

    return steps_df


@st.cache_data
def load_steps_df_to_display(show_all_channels: bool, reload_key: int) -> pd.DataFrame:
    """Load the steps dataframe, and filter it according to the user's choice."""
    # Load all data
    df = load_steps_df(reload_key=reload_key)

    # If toggle is not shown, pre-filter the DataFrame to show only rows where "channel" equals "grapher"
    if not show_all_channels:
        df = df[df["channel"].isin(["grapher", "explorers"])]

    # Sort displayed data conveniently.
    df = df.sort_values(
        by=["days_to_update", "n_charts_views_7d", "n_charts", "kind", "version"],
        na_position="last",
        ascending=[True, False, False, False, True],
    )

    # Prepare dataframe to be displayed in the dashboard.
    df = df[
        [
            "step",
            "db_dataset_name_and_url",
            "days_to_update",
            "update_state",
            "n_charts",
            "n_charts_views_7d",
            "n_charts_views_365d",
            "date_of_next_update",
            "namespace",
            "version",
            "channel",
            "name",
            "kind",
            "dag_file_name",
            "n_versions",
            "update_period_days",
            # "state",
            "full_path_to_script",
            "dag_file_path",
            # "versions",
            # "role",
            # "all_usages",
            # "direct_usages",
            # "all_chart_ids",
            # "all_chart_slugs",
            # "all_chart_views_7d",
            # "all_chart_views_365d",
            # "all_active_dependencies",
            # "all_active_usages",
            # "direct_dependencies",
            # "chart_ids",
            # "same_steps_forward",
            # "all_dependencies",
            # "same_steps_all",
            # "same_steps_latest",
            # "latest_version",
            # "identifier",
            # "same_steps_backward",
            # "n_newer_versions",
            # "db_archived",
            # "db_private",
        ]
    ]
    return df


# Streamlit UI to let users toggle the filter
show_all_channels = not st.toggle("Select only grapher and explorer steps", True)

# Load the steps dataframe.
steps_df = load_steps_df(reload_key=st.session_state["reload_key"])


########################################
# Display STEPS TABLE
########################################
# Get only columns to be shown
steps_df_display = load_steps_df_to_display(show_all_channels, reload_key=st.session_state["reload_key"])

# Define the options of the main grid table with pagination.
gb = GridOptionsBuilder.from_dataframe(steps_df_display)
gb.configure_grid_options(domLayout="autoHeight", enableCellTextSelection=True)
gb.configure_selection(
    selection_mode="multiple",
    use_checkbox=True,
    rowMultiSelectWithClick=True,
    suppressRowDeselection=False,
    groupSelectsChildren=True,
    groupSelectsFiltered=True,
)
gb.configure_default_column(editable=False, groupable=True, sortable=True, filterable=True, resizable=True)
gb.configure_column("step", headerName="Step", width=500, headerTooltip="Step URI, as it appears in the ETL DAG.")
gb.configure_column(
    "channel", headerName="Channel", width=120, headerTooltip="Channel of the step (e.g. garden or grapher)."
)
gb.configure_column("namespace", headerName="Namespace", width=150, headerTooltip="Namespace of the step.")
gb.configure_column("version", headerName="Version", width=120, headerTooltip="Version of the step.")
gb.configure_column("name", headerName="Step name", width=140, headerTooltip="Short name of the step.")
gb.configure_column("kind", headerName="Kind", width=100, headerTooltip="Kind of step (i.e. public or private).")
gb.configure_column(
    "n_charts", headerName="N. charts", width=120, headerTooltip="Number of charts that use data from the step."
)
gb.configure_column(
    "n_charts_views_7d",
    headerName="7-day views",
    width=140,
    headerTooltip="Number of views of charts that use data from the step in the last 7 days.",
)
gb.configure_column(
    "n_charts_views_365d",
    headerName="365-day views",
    width=140,
    headerTooltip="Number of views of charts that use data from the step in the last 365 days.",
)
gb.configure_column(
    "date_of_next_update",
    headerName="Next update",
    width=140,
    headerTooltip="Date of the next expected OWID update of the step.",
)
gb.configure_column(
    "update_period_days",
    headerName="Update period",
    width=150,
    headerTooltip="Number of days between consecutive OWID updates of the step.",
)
gb.configure_column(
    "dag_file_name",
    headerName="Name of DAG file",
    width=160,
    headerTooltip="Name of the DAG file that defines the step.",
)
gb.configure_column(
    "full_path_to_script",
    headerName="Path to script",
    width=150,
    headerTooltip="Path to the script that creates the ETL snapshot or dataset of this step.",
)
gb.configure_column(
    "dag_file_path",
    headerName="Path to DAG file",
    width=160,
    headerTooltip="Path to the DAG file that defines the step.",
)
gb.configure_column(
    "n_versions",
    headerName="N. versions",
    width=140,
    headerTooltip="Number of (active or archive) versions of the step.",
)
# Create a column with the number of days until the next expected update, colored according to its value.
days_to_update_jscode = JsCode(
    """
    function(params){
        if (params.value <= 0) {
            return {
                'color': 'black',
                'backgroundColor': 'red'
            }
        } else if (params.value > 0 && params.value <= 31) {
            return {
                'color': 'black',
                'backgroundColor': 'orange'
            }
        } else if (params.value > 31) {
            return {
                'color': 'black',
                'backgroundColor': 'green'
            }
        } else {
            return {
                'color': 'black',
                'backgroundColor': 'yellow'
            }
        }
    }
    """
)
gb.configure_columns(
    "days_to_update",
    cellStyle=days_to_update_jscode,
    headerName="Days to update",
    width=120,
    headerTooltip="Number of days until the next expected OWID update of the step (if negative, an update is due).",
)
# Create a column colored depending on the update state.
update_state_jscode = JsCode(
    f"""
function(params){{
    if (params.value === "{UpdateState.UP_TO_DATE.value}") {{
        return {{'color': 'black', 'backgroundColor': 'green'}}
    }} else if (params.value === "{UpdateState.OUTDATED.value}") {{
        return {{'color': 'black', 'backgroundColor': 'gray'}}
    }} else if (params.value === "{UpdateState.MAJOR_UPDATE.value}") {{
        return {{'color': 'black', 'backgroundColor': 'red'}}
    }} else if (params.value === "{UpdateState.MINOR_UPDATE.value}") {{
        return {{'color': 'black', 'backgroundColor': 'orange'}}
    }} else if (params.value === "{UpdateState.ARCHIVABLE.value}") {{
        return {{'color': 'black', 'backgroundColor': 'blue'}}
    }} else {{
        return {{'color': 'black', 'backgroundColor': 'yellow'}}
    }}
}}
"""
)
gb.configure_columns(
    "update_state",
    headerName="Update state",
    cellStyle=update_state_jscode,
    width=150,
    headerTooltip=f'Update state of the step: "{UpdateState.UP_TO_DATE.value}" (up to date), "{UpdateState.MINOR_UPDATE.value}" (a dependency is outdated, but all origins are up to date), "{UpdateState.MAJOR_UPDATE.value}" (an origin is outdated), "{UpdateState.OUTDATED.value}" (there is a newer version of the step), "{UpdateState.ARCHIVABLE.value}" (the step is outdated and not used in charts, therefore can safely be archived).',
)
# Create a column with grapher dataset names that are clickable and open in a new tab.
grapher_dataset_jscode = JsCode(
    r"""
    class UrlCellRenderer {
    init(params) {
        this.eGui = document.createElement('a');
        if(params.value) {
            const match = params.value.match(/\[(.*?)\]\((.*?)\)/);
            if(match && match.length >= 3) {
                const datasetName = match[1];
                const datasetUrl = match[2];
                this.eGui.innerText = datasetName;
                this.eGui.setAttribute('href', datasetUrl);
            } else {
                this.eGui.innerText = '';
            }
        } else {
            this.eGui.innerText = '';
        }
        this.eGui.setAttribute('style', "text-decoration:none");
        this.eGui.setAttribute('target', "_blank");
    }
    getGui() {
        return this.eGui;
    }
    }
    """
)
gb.configure_column(
    "db_dataset_name_and_url",  # This will be the displayed column
    headerName="Grapher dataset",
    cellRenderer=grapher_dataset_jscode,
    headerTooltip="Name of the grapher dataset (if any), linked to its corresponding dataset admin page.",
)
gb.configure_pagination(paginationAutoPageSize=False, paginationPageSize=20)
grid_options = gb.build()

# Display the grid table with pagination.
grid_response = AgGrid(
    data=steps_df_display,
    gridOptions=grid_options,
    height=1000,
    width="100%",
    update_mode=GridUpdateMode.MODEL_CHANGED,
    fit_columns_on_grid_load=False,
    allow_unsafe_jscode=True,
    theme="streamlit",
    # The following ensures that the pagination controls are not cropped.
    custom_css={
        "#gridToolBar": {
            "padding-bottom": "0px !important",
        }
    },
)

########################################
# OPERATIONS LIST MANAGEMENT
#
# Add steps based on user selections.
# User can add from checking in the steps table, but also there are some options to add dependencies, usages, etc.
########################################


# Execute command to update selected steps.
@st.cache_data(show_spinner=False)
def execute_command(cmd):
    """Execute a command and get its output."""
    try:
        result = subprocess.run(cmd, check=True, stdout=subprocess.PIPE, stderr=subprocess.PIPE, text=True, shell=True)
        return result.stdout
    except subprocess.CalledProcessError as e:
        return e.stderr


def _add_steps_to_operations(steps_related):
    # Remove those already in operations list
    new_selected_steps = [step for step in steps_related if step not in st.session_state.selected_steps]
    # Add new steps to the operations list.
    st.session_state.selected_steps += new_selected_steps


st.markdown("### Details list")
if grid_response["selected_rows"]:
    selected_steps = [row["step"] for row in grid_response["selected_rows"]]
    selected_steps_info = (
        steps_df[steps_df["step"].isin(selected_steps)][
            [
                "step",
                "all_active_dependencies",
                "all_active_usages",
                "updateable_dependencies",
            ]
        ]
        .set_index("step")
        .to_dict(orient="index")
    )
    for selected_step, selected_steps_info in selected_steps_info.items():
        # Display each selected row's data.
        with st.expander(f"Details for step {selected_step}"):
            for item, value in selected_steps_info.items():
                item_name = item.replace("_", " ").capitalize()
                if isinstance(value, list):
                    list_html = (
                        f"<details><summary> {item_name} ({len(value)}) </summary><ol>"
                        + "".join([f"<li>{sub_value}</li>" for sub_value in value])
                        + "</ol></details>"
                    )
                    st.markdown(list_html, unsafe_allow_html=True)
                else:
                    st.text(f"{item_name}: {value}")
else:
    st.markdown(":grey[No rows selected for more details.]")

# Button to add selected steps to the Operations list.
if st.button("Add selected steps to the _Operations list_", type="primary"):
    new_selected_steps = [row["step"] for row in grid_response["selected_rows"]]
    st.session_state.selected_steps_table += new_selected_steps
    _add_steps_to_operations(new_selected_steps)


def include_related_steps(step: str, column_related: str):
    """User can add additional steps to the operations list based on the selected step.

    E.g. adding direct dependencies, all usages, etc.
    """
    steps_related = steps_df[steps_df["step"] == step]
    if len(steps_related) == 0:
        log.error(f"Step {step} not found in the steps table.")
    elif len(steps_related) == 1:
        steps_related = steps_df[steps_df["step"] == step][column_related].item()
        # Add steps to operations list
        _add_steps_to_operations(steps_related)
    else:
        st.error(f"More than one step found with the same URI {step}!")
        st.stop()


def remove_step(step: str):
    """Remove a step from the operations list."""
    st.session_state.selected_steps.remove(step)
    if step in st.session_state.selected_steps_table:
        st.session_state.selected_steps_table.remove(step)


# Header
st.markdown(
    """### Operations list

Add here steps from the _Steps table_ and operate on them.
"""
)

with st.container(border=True):
    # Create an operations list, that contains the steps (selected from the main steps table) we will operate upon.
    # Note: Selected steps might contain steps other those selected in the main steps table, based on user selections (e.g. dependencies).
    if st.session_state.selected_steps:
        for step in st.session_state.selected_steps:
            # Define the layout of the list.
            cols = st.columns([0.5, 3, 1, 1, 1, 1])

            # Define the columns in order (from left to right) as a list of tuples (message, key suffix, function).
            actions = [
                ("🗑️", "remove", "Remove this step from the _Operations list_."),
                (None, "write", ""),
                (
                    "Add direct dependencies",
                    "direct_dependencies",
                    "Add direct dependencies of this step to the _Operations list_. Direct dependencies are steps that are loaded directly by the current step.",
                ),
                (
                    "Add all dependencies",
                    "all_active_dependencies",
                    "Add all dependencies (including indirect dependencies) of this step to the _Operations list_. Indirect dependencies are steps that are needed, but not directly loaded, by the current step. In other words: dependencies of dependencies.",
                ),
                (
                    "Add direct usages",
                    "direct_usages",
                    "Add direct usages of this step to the _Operations list_. Direct usages are those steps that load the current step directly.",
                ),
                (
                    "Add all usages",
                    "all_active_usages",
                    "Add all usages (including indirect usages) of this step to the _Operations list_. Indirect usages are those steps that need, but do not directly load, the current step. In other words: usages of usages.",
                ),
            ]

            # TODO: Consider adding step buttons to:
            #  * Execute ETL step for only the current step.
            #  * Edit metadata for the current step.

            # Display the operations list.
            for (action_name, key_suffix, help_text), col in zip(actions, cols):
                # Write step URI
                if key_suffix == "write":
                    if step in st.session_state.selected_steps_table:
                        col.markdown(f"**{step}**")
                    else:
                        col.markdown(step)
                # Remove step
                elif key_suffix == "remove":
                    col.button(
                        label=action_name,
                        key=f"{key_suffix}_{step}",
                        on_click=lambda step=step: remove_step(step),
                        help=help_text,
                    )
                # Add related steps
                else:
                    col.button(
                        label=action_name,
                        key=f"{key_suffix}_{step}",
                        on_click=lambda step=step, key_suffix=key_suffix: include_related_steps(step, key_suffix),
                        help=help_text,
                    )

        # Add button to clear the operations list.
        st.button(
            "Clear _Operations list_",
            help="Remove all steps currently in the _Operations list_.",
            type="secondary",
            on_click=lambda: st.session_state.selected_steps.clear(),
        )

        def remove_non_updateable_steps():
            # Remove steps that cannot be updated (because update_period_days is set to 0).
            # For convenience, also remove steps that a user most likely doesn't want to update.
            non_updateable_steps = steps_df[
                (steps_df["update_period_days"] == 0) | (steps_df["identifier"].isin(NON_UPDATEABLE_IDENTIFIERS))
            ]["step"].tolist()
            st.session_state.selected_steps = [
                step for step in st.session_state.selected_steps if step not in non_updateable_steps
            ]

        st.button(
            "Remove non-updateable (e.g. population)",
<<<<<<< HEAD
            help="Remove common steps (like population) and other steps that cannot be updated (for example, those with `update_period_days=0`).",
=======
            help="Remove steps that cannot be updated (i.e. with `update_period_days=0`), and other auxiliary datasets, namely: "
            + "\n- ".join(sorted(NON_UPDATEABLE_IDENTIFIERS)),
>>>>>>> f66b8fa2
            type="secondary",
            on_click=remove_non_updateable_steps(),
        )

        def upgrade_steps_in_operations_list():
            new_list = []
            for step in st.session_state.selected_steps:
                step_info = steps_df[steps_df["step"] == step].iloc[0].to_dict()
                step_identifier = step_info["identifier"]
                latest_version = step_info["latest_version"]
                step_latest = steps_df[
                    (steps_df["identifier"] == step_identifier) & (steps_df["version"] == latest_version)
                ]["step"]
                if not step_latest.empty:
                    new_list.append(step_latest.item())
                else:
                    new_list.append(step)

            st.session_state.selected_steps = new_list

        st.button(
            "Replace steps with their latest versions",
            help="Replace steps in the _Operations list_ by their latest version available. You may want to use this button after updating steps, to be able to operate on the newly created steps.",
            type="secondary",
            on_click=upgrade_steps_in_operations_list(),
        )

    else:
        st.markdown(":grey[_No rows selected for operation..._]")


########################################
# SUBMISSION
########################################

if st.session_state.selected_steps:
    cols_primary_buttons = st.columns([2, 2])

    with cols_primary_buttons[0]:
        # Add an expander menu with additional parameters for the update command.
        with st.container(border=True):
            with st.expander("Additional parameters to update steps", expanded=False):
                dry_run_update = st.toggle(
                    "Dry run",
                    True,
                    help="If checked, the update command will not write anything to the DAG or create any files.",
                )
                version_new = st.text_input("New version", value=TODAY, help="Version of the new steps to be created.")

            btn_submit = st.button(
                f"Update {len(st.session_state.selected_steps)} steps",
                help="Update all steps in the _Operations list_.",
                type="primary",
                use_container_width=True,
            )

            # Button to execute the update command and show its output.
            if btn_submit:
                if ENV_IS_REMOTE:
                    st.error(
                        "The update command is not available in the remote version of the wizard. Update steps locally."
                    )
                    st.stop()
                else:
                    with st.spinner("Executing step updater..."):
                        # TODO: It would be better to directly use StepUpdater instead of a subprocess.
                        command = (
                            "etl update "
                            + " ".join(st.session_state.selected_steps)
                            + " --non-interactive"
                            + f" --step-version-new {version_new}"
                        )
                        if dry_run_update:
                            command += " --dry-run"
                        cmd_output = execute_command(command)
                        # Show the output of the command in an expander.
<<<<<<< HEAD
                        with st.expander("Command Output:", expanded=True):
=======
                        with st.expander("Command:", expanded=True):
                            st.text(command)
>>>>>>> f66b8fa2
                            st.text_area("Output", value=cmd_output, height=300, key="cmd_output_area")
                        if "error" not in cmd_output.lower():
                            # Celebrate that the update was successful, why not.
                            st.balloons()
                            if not dry_run_update:
                                # Reload steps_df to include the new steps.
                                st.session_state["reload_key"] += 1
                        # Add a button to close the output expander.
                        st.button("Close and reload _Steps table_", key="acknowledge_cmd_output")

    with cols_primary_buttons[1]:
        # Add an expander menu with additional parameters for the ETL command.
        with st.container(border=True):
            with st.expander("Additional parameters to run snapshots and ETL steps", expanded=False):
                dry_run_etl = st.toggle(
                    "Dry run",
                    True,
                    help="If checked, no snapshots will be executed, and ETL will be executed in dry-run mode.",
                )
                force_only = st.toggle(
                    "Force run",
                    False,
                    help="If checked, the ETL steps will be forced to be executed (even if they are already executed).",
                )
<<<<<<< HEAD

            def define_command_to_execute_snapshots_and_etl_steps(dry_run: bool = True, force_only: bool = False):
=======
                run_snapshots = st.toggle(
                    "Run snapshot scripts",
                    False,
                    help="If checked, run snapshot scripts (if any in the _Operations list_).",
                )
                run_grapher = st.toggle(
                    "Run grapher steps",
                    False,
                    help="If checked, run grapher steps with --grapher (if any in the _Operations list_).",
                )

            def define_command_to_execute_snapshots_and_etl_steps(
                dry_run: bool = True,
                force_only: bool = False,
                run_snapshots: bool = False,
                run_grapher: bool = False,
            ):
>>>>>>> f66b8fa2
                # Execute ETL for all steps in the operations list.
                snapshot_steps = [step for step in st.session_state.selected_steps if step.startswith("snapshot://")]
                etl_steps = [step for step in st.session_state.selected_steps if not step.startswith("snapshot://")]

                command = ""
<<<<<<< HEAD
                # First attempt to run all snapshots sequentially.
                for snapshot_step in snapshot_steps:
                    # Identify script for current snapshot.
                    script = steps_df[steps_df["step"] == snapshot_step]["full_path_to_script"].item()
                    # Define command to be executed.
                    command += f"python {script} && "

                if dry_run:
                    # If dry_run, we do not want to execute the command, but simply print it.
                    command = f"echo '{command}' && "
=======
                if run_snapshots:
                    # First write a command that will attempt to run all snapshots sequentially.
                    for snapshot_step in snapshot_steps:
                        # Identify script for current snapshot.
                        script = steps_df[steps_df["step"] == snapshot_step]["full_path_to_script"].item()
                        # Define command to be executed.
                        command += f"python {script} && "

                    if dry_run:
                        # If dry_run, we do not want to execute the command, but simply print it.
                        command = f"echo '{command}' && "
>>>>>>> f66b8fa2

                if etl_steps:
                    # Then let ETL run all remaining steps (ETL will decide the order).
                    # Define command to be executed.
                    command += f"etl run {' '.join(etl_steps)} "

                    if dry_run:
                        command += " --dry-run"

                    if force_only:
                        command += " --force --only"

<<<<<<< HEAD
                return command

            btn_etl_run = st.button(
                f"Run {len(st.session_state.selected_steps)} all ETL steps (including snapshots)",
                help="Execute all snapshots currently in the _Operations list_, and run ETL on all data steps.",
=======
                    if run_grapher:
                        # To run grapher steps (i.e. grapher://grapher/... steps) we need to remove the "data://" at the
                        # beginning of the step name, otherwise, grapher://grapher/... steps will be ignored.
                        command = command.replace("data://grapher/", "grapher/")
                        command += " --grapher"

                if command.endswith("&& "):
                    command = command[:-3]

                return command

            btn_etl_run = st.button(
                "Run all ETL steps",
                help="Run ETL on all data steps in the _Operations list_ (and optionally also execute snapshots).",
>>>>>>> f66b8fa2
                type="primary",
                use_container_width=True,
            )

            # Button to execute the update command and show its output.
            if btn_etl_run:
                if ENV_IS_REMOTE:
                    st.error("Running the ETL is not available in the remote version of the wizard. Run them locally.")
                    st.stop()
                else:
                    with st.spinner("Executing ETL..."):
                        command = define_command_to_execute_snapshots_and_etl_steps(
<<<<<<< HEAD
                            dry_run=dry_run_etl, force_only=force_only
                        )
                        cmd_output = execute_command(cmd=command)
                        # Show the output of the command in an expander.
                        with st.expander("Command Output:", expanded=True):
=======
                            dry_run=dry_run_etl,
                            force_only=force_only,
                            run_snapshots=run_snapshots,
                            run_grapher=run_grapher,
                        )
                        cmd_output = execute_command(cmd=command)
                        # Show the output of the command in an expander.
                        with st.expander("Command:", expanded=True):
                            st.text(command)
>>>>>>> f66b8fa2
                            st.text_area("Output", value=cmd_output, height=300, key="cmd_output_area")
                        if "error" not in cmd_output.lower():
                            # Celebrate that the update was successful, why not.
                            st.balloons()
                        # Add a button to close the output expander.
                        st.button("Close", key="acknowledge_cmd_output_etl_run")<|MERGE_RESOLUTION|>--- conflicted
+++ resolved
@@ -63,8 +63,6 @@
     "garden/wb/income_groups",
     "meadow/wb/income_groups",
     "snapshot/wb/income_groups.xlsx",
-<<<<<<< HEAD
-=======
     # World Bank country shapes.
     "snapshot/countries/world_bank.zip",
     # Other steps we don't want to update (because the underlying data does not get updated).
@@ -98,7 +96,6 @@
     "snapshot/climate/global_sea_level.csv",
     "garden/climate/global_sea_level",
     "meadow/climate/global_sea_level",
->>>>>>> f66b8fa2
 ]
 
 # List of dependencies to ignore when calculating the update state.
@@ -730,12 +727,8 @@
 
         st.button(
             "Remove non-updateable (e.g. population)",
-<<<<<<< HEAD
-            help="Remove common steps (like population) and other steps that cannot be updated (for example, those with `update_period_days=0`).",
-=======
             help="Remove steps that cannot be updated (i.e. with `update_period_days=0`), and other auxiliary datasets, namely: "
             + "\n- ".join(sorted(NON_UPDATEABLE_IDENTIFIERS)),
->>>>>>> f66b8fa2
             type="secondary",
             on_click=remove_non_updateable_steps(),
         )
@@ -812,12 +805,8 @@
                             command += " --dry-run"
                         cmd_output = execute_command(command)
                         # Show the output of the command in an expander.
-<<<<<<< HEAD
-                        with st.expander("Command Output:", expanded=True):
-=======
                         with st.expander("Command:", expanded=True):
                             st.text(command)
->>>>>>> f66b8fa2
                             st.text_area("Output", value=cmd_output, height=300, key="cmd_output_area")
                         if "error" not in cmd_output.lower():
                             # Celebrate that the update was successful, why not.
@@ -842,10 +831,6 @@
                     False,
                     help="If checked, the ETL steps will be forced to be executed (even if they are already executed).",
                 )
-<<<<<<< HEAD
-
-            def define_command_to_execute_snapshots_and_etl_steps(dry_run: bool = True, force_only: bool = False):
-=======
                 run_snapshots = st.toggle(
                     "Run snapshot scripts",
                     False,
@@ -863,24 +848,11 @@
                 run_snapshots: bool = False,
                 run_grapher: bool = False,
             ):
->>>>>>> f66b8fa2
                 # Execute ETL for all steps in the operations list.
                 snapshot_steps = [step for step in st.session_state.selected_steps if step.startswith("snapshot://")]
                 etl_steps = [step for step in st.session_state.selected_steps if not step.startswith("snapshot://")]
 
                 command = ""
-<<<<<<< HEAD
-                # First attempt to run all snapshots sequentially.
-                for snapshot_step in snapshot_steps:
-                    # Identify script for current snapshot.
-                    script = steps_df[steps_df["step"] == snapshot_step]["full_path_to_script"].item()
-                    # Define command to be executed.
-                    command += f"python {script} && "
-
-                if dry_run:
-                    # If dry_run, we do not want to execute the command, but simply print it.
-                    command = f"echo '{command}' && "
-=======
                 if run_snapshots:
                     # First write a command that will attempt to run all snapshots sequentially.
                     for snapshot_step in snapshot_steps:
@@ -892,7 +864,6 @@
                     if dry_run:
                         # If dry_run, we do not want to execute the command, but simply print it.
                         command = f"echo '{command}' && "
->>>>>>> f66b8fa2
 
                 if etl_steps:
                     # Then let ETL run all remaining steps (ETL will decide the order).
@@ -905,13 +876,6 @@
                     if force_only:
                         command += " --force --only"
 
-<<<<<<< HEAD
-                return command
-
-            btn_etl_run = st.button(
-                f"Run {len(st.session_state.selected_steps)} all ETL steps (including snapshots)",
-                help="Execute all snapshots currently in the _Operations list_, and run ETL on all data steps.",
-=======
                     if run_grapher:
                         # To run grapher steps (i.e. grapher://grapher/... steps) we need to remove the "data://" at the
                         # beginning of the step name, otherwise, grapher://grapher/... steps will be ignored.
@@ -926,7 +890,6 @@
             btn_etl_run = st.button(
                 "Run all ETL steps",
                 help="Run ETL on all data steps in the _Operations list_ (and optionally also execute snapshots).",
->>>>>>> f66b8fa2
                 type="primary",
                 use_container_width=True,
             )
@@ -939,13 +902,6 @@
                 else:
                     with st.spinner("Executing ETL..."):
                         command = define_command_to_execute_snapshots_and_etl_steps(
-<<<<<<< HEAD
-                            dry_run=dry_run_etl, force_only=force_only
-                        )
-                        cmd_output = execute_command(cmd=command)
-                        # Show the output of the command in an expander.
-                        with st.expander("Command Output:", expanded=True):
-=======
                             dry_run=dry_run_etl,
                             force_only=force_only,
                             run_snapshots=run_snapshots,
@@ -955,7 +911,6 @@
                         # Show the output of the command in an expander.
                         with st.expander("Command:", expanded=True):
                             st.text(command)
->>>>>>> f66b8fa2
                             st.text_area("Output", value=cmd_output, height=300, key="cmd_output_area")
                         if "error" not in cmd_output.lower():
                             # Celebrate that the update was successful, why not.
