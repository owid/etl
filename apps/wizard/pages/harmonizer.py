"""Harmonize entities."""
import json
from operator import itemgetter
from pathlib import Path
from typing import List, cast

import streamlit as st
from owid.catalog import Dataset
from st_pages import add_indentation

from apps.wizard.utils import get_datasets_in_etl, set_states
from etl.harmonize import CountryRegionMapper, harmonize_simple
from etl.paths import STEP_DIR
from etl.steps import load_from_uri

path = None
if ("steps" in st.session_state) and ("garden" in st.session_state.steps):
    garden_vars = st.session_state["steps"]["garden"]
    path = f"data://meadow/{garden_vars['namespace']}/{garden_vars['meadow_version']}/{garden_vars['short_name']}"


####################################################################################################
# FUNCTIONS & other configs
####################################################################################################
def sort_values(values: List[str], values_priority: List[str]) -> List[str]:
    """Sort values based on priorities.

    For instance, we want column 'country' to be shown first. The top prefered values are in `values_priority`.
    The rest is sorted alphabetically.
    """
    # Build score list
    ## [(value_1, score_1), (value_2, score_2), ...]
    ## score 0 means no priority at all, score X (integer) means it fully matched a priority value, score X.5 means it partially matched a priority value
    values_with_priority = []
    for value in values[:]:
        added = False
        for score, value_priority in enumerate(values_priority):
            if value == value_priority:
                values_with_priority.append((value, -score))
                added = True
                break
            elif value in value_priority:
                values_with_priority.append((value, -score - 0.5))
                added = True
                break
            else:
                continue
        if not added:
            values_with_priority.append((value, 0))

    # Sort values
    values_with_priority = sorted(values_with_priority, key=itemgetter(1))
    values_top = [v[0] for v in values_with_priority if v[1] != 0]
    values_bottom = sorted([v[0] for v in values_with_priority if v[1] == 0])
    values = values_top + values_bottom
    return values


def sort_table_names(dataset: Dataset) -> List[str]:
    """Sort table names based on priorities.

    For instance, we want table 'location' to be shown first. The top prefered values are in `values_priority`.
    The rest is sorted alphabetically.
    """
    # Init
    values_priority = [dataset.metadata.short_name, "main", "core"]
    table_names = sort_values(dataset.table_names, values_priority)

    return table_names


def sort_indicators(indicators: List[str]) -> List[str]:
    """Sort indicators based on priorities.

    For instance, we want column 'country' to be shown first. The top prefered values are in `values_priority`.
    The rest is sorted alphabetically.
    """
    # Init
    values_priority = ["country", "state", "location", "region", "iso"]
    indicators = sort_values(indicators, values_priority)

    return indicators


# Page config
<<<<<<< HEAD
st.set_page_config(
    page_title="Wizard: Harmonizer",
    page_icon="🪄",
)
st.title("🎶 Harmonizer")
=======
st.title("🎶 Entity Harmonizer")
>>>>>>> 45ad85ac
add_indentation()

# Set states
st.session_state["show_all"] = st.session_state.get("show_all", False)
st.session_state["entity_mapping"] = st.session_state.get("entity_mapping", {})

# OTHER PARAMS
NUM_SUGGESTIONS = 1000

# INTRO
st.markdown(
    "Harmonize entity names with this tool. Start by loading an indicator from a dataset below. If you find any problem, remember you can still run `etl-harmonize` in the terminal."
)
####################################################################################################
# SELECT DATASET, TABLE and INDICATOR
####################################################################################################
# 1/ DATASET
# show_all = False
options = get_datasets_in_etl(
    snapshots=False,
    prefixes=None if st.session_state.show_all else ["data://meadow"],
)
option = st.selectbox(
    label="Select a dataset",
    placeholder="Select a dataset",
    options=options,
    index=options.index(path) if path in options else None,
    help="By default, only meadow datasets are shown in the dataset search bar.",
)
st.toggle(
    "Show all datasets",
    help="By default, only meadow datasets are shown in the dataset search bar.",
    on_change=lambda: set_states({"show_all": not st.session_state.show_all}),
)


if option:
    # Load dataset
    try:
        dataset = cast(Dataset, load_from_uri(option))
    except FileNotFoundError as e:
        st.error(e)
        st.stop()

    # 2/ TABLE
    table_names = sort_table_names(dataset)
    table_name = st.selectbox(
        "Select a table",
        sorted(table_names),
        placeholder="Choose a table",
        index=None if len(table_names) != 1 else 0,
    )

    if table_name:
        tb = dataset[table_name].reset_index()

        # 3/ INDICATOR
        columns = sort_indicators(tb.columns)
        column_name = st.selectbox(
            label="Select the entity column",
            options=columns,
            placeholder="Choose an indicator",
            index=0 if "country" in columns else None,
        )

        ####################################################################################################
        # HARMONIZATION (generation)
        ####################################################################################################
        if column_name:
            # Sanity check on typing: only support for indicators of type string
            if not tb[column_name].apply(type).eq(str).all():
                # if tb[column_name].dtype not in ["object", "category"]:
                st.error(
                    f"Column '{column_name}' is of type `{tb[column_name].dtype}` but 'string' is expected. Harmonization for non-string columns is not supported yet."
                )
                st.stop()

            mapping = {}
            to_map = sorted(set(tb[column_name]))
            mapper = CountryRegionMapper()

            # do the easy cases first
            ambiguous, mapping = harmonize_simple(to_map, mapping, mapper)

            st.divider()

            ## 1/ AUTOMATIC
            st.session_state.entity_mapping = mapping
            if mapping:
                with st.expander("Automatically mapped entities", expanded=False):
                    st.dataframe(mapping)

            ## 2/ MANUAL (user input needed)
            with st.form("form"):
                # Title
                st.markdown("#### Manual entity mapping needed")
                st.markdown(f"{len(ambiguous)} ambiguous regions")

                # Create a container for each region with:
                # - three columns: original entity name, suggestions (as a selectbox), and free text input for custom name
                # - a toggle to ignore the region (no mapping)
                for i, region in enumerate(ambiguous, 1):
                    # no exact match, get nearby matches
                    suggestions = mapper.suggestions(region, institution=None, num_suggestions=NUM_SUGGESTIONS)
                    with st.container(border=True):
                        col1, col2, col3 = st.columns(3)
                        # Original name
                        with col1:
                            st.markdown(f"**`{region}`**")
                            value_ignore = st.toggle(
                                label="Ignore",
                                key=f"region_ignore_{i}",
                            )
                        # New name, from selectbox
                        with col2:
                            value_selected = st.selectbox(
                                label="Select a region",
                                options=suggestions,
                                index=0,
                                label_visibility="collapsed",
                                key=f"region_suggestion_{i}",
                            )
                        # New name, custom (useful if no suggestion is good enough)
                        with col3:
                            value_custom = st.text_input(
                                label="Region name by source",
                                key=f"region_custom_{i}",
                                placeholder="Enter custom name",
                                label_visibility="collapsed",
                                help="Use this when no suggestion is good enough",
                            )
                        # Add defined mapping (only if not ignored)
                        if not value_ignore:
                            st.session_state.entity_mapping[region] = cast(
                                str, value_custom if value_custom not in ("", None) else value_selected
                            )
                # 3/ PATH to export & export button
                directory = f"{STEP_DIR}/data/garden/{dataset.m.namespace}/{dataset.m.version}"
                path_export = f"{directory}/{dataset.m.short_name}.countries.json"
                path_export = st.text_input(
                    label="Export to...",
                    value=path_export,
                )
                # Submit button
                export_btn = st.form_submit_button(
                    label="Export mapping",
                    type="primary",
                )

            ####################################################################################################
            # EXPORT
            ####################################################################################################
            if export_btn:
                path_export = Path(path_export)
                # Sanity checks
                if not path_export.parent.exists():
                    st.error(f"Directory {path_export.parent} does not exist!")
                    st.stop()
                if not (suf := path_export.suffix) == ".json":
                    st.error(
                        f"Please provide a valid extension of the file. Should be a JSON file, but instead '{suf}' was given."
                    )
                    st.stop()

                # Export
                st.json(st.session_state.entity_mapping, expanded=False)
                with open(path_export, "w") as ostream:
                    json.dump(mapping, ostream, indent=2)

                st.success(f"Harmonization mapping exported to {path_export}")<|MERGE_RESOLUTION|>--- conflicted
+++ resolved
@@ -83,15 +83,11 @@
 
 
 # Page config
-<<<<<<< HEAD
 st.set_page_config(
-    page_title="Wizard: Harmonizer",
+    page_title="Wizard: Entity Harmonizer",
     page_icon="🪄",
 )
 st.title("🎶 Harmonizer")
-=======
-st.title("🎶 Entity Harmonizer")
->>>>>>> 45ad85ac
 add_indentation()
 
 # Set states
