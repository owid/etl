--- conflicted
+++ resolved
@@ -203,13 +203,9 @@
     source_engine, target_engine = get_engines()
     # TODO: this should be created via migration in owid-grapher!!!!!
     # create chart_diff_approvals table if it doesn't exist
-<<<<<<< HEAD
-    SQLModel.metadata.create_all(source_engine, [gm.ChartDiffApprovals.__table__])
-=======
     SQLModel.metadata.create_all(source_engine, [gm.ChartDiffApprovals.__table__])  # type: ignore
     # chart_ids_new = get_new_chart_ids()
     # explorers_modified = get_modified_explorers()
->>>>>>> 1a8cc877
     # Get actual charts
     with Session(source_engine) as source_session:
         with Session(target_engine) as target_session:
