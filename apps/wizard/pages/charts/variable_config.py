"""Concerns the second stage of wizard charts, when the variable mapping is constructed."""

from typing import Any, Dict, List

import pandas as pd
import plotly.express as px
import streamlit as st
from pydantic import BaseModel
from streamlit_extras.grid import grid
from structlog import get_logger

from apps.backport.datasync.data_metadata import variable_data_df_from_s3
from apps.wizard.pages.charts.utils import get_variables_from_datasets
from apps.wizard.utils import set_states
from apps.wizard.utils.env import OWID_ENV
from etl.db import get_engine
from etl.match_variables import find_mapping_suggestions, preliminary_mapping

# Logger
log = get_logger()
# App can't hanle too many variables to map. We set an upper limit
LIMIT_VARS_TO_MAP = 100


@st.cache_data(show_spinner=False)
def find_mapping_suggestions_cached(missing_old, missing_new, similarity_name):
    return find_mapping_suggestions(
        missing_old=missing_old,
        missing_new=missing_new,
        similarity_name=similarity_name,
    )  # type: ignore


def ask_and_get_variable_mapping(search_form) -> "VariableConfig":
    """Ask and get variable mapping."""
    variable_config = VariableConfig()

    ###########################################################################
    # 1/ PROCESSING: Get variables, find similarities and suggestions, etc.
    ###########################################################################

    # 1.1/ INTERNAL PROCESSING
    # Get variables from old and new datasets
    old_variables, new_variables = get_variables_from_datasets(
        search_form.dataset_old_id,
        search_form.dataset_new_id,
        show_new_not_in_old=False,
    )

    # 1.2/ Build display mappings: id -> display_name
    ## This is to display the variables in the selectboxes with format "[id] name"
    df = pd.concat([old_variables, new_variables], ignore_index=True)  # .drop_duplicates()
    df["display_name"] = "[" + df["id"].astype(str) + "] " + df["name"]
    variable_id_to_display = df.set_index("id")["display_name"].to_dict()

    # 1.3/ Get auto variable mapping (if mapping by identical name is enabled)
    ## Note that when the old and new datasets are the same, this option is disabled. Otherwise all variables are mapped (which probably does not make sense?)
    if search_form.dataset_old_id == search_form.dataset_new_id:
        match_identical_vars = False
        match_identical_vars = search_form.map_identical_variables
    else:
        match_identical_vars = search_form.map_identical_variables
    mapping, missing_old, missing_new = preliminary_mapping(
        old_variables=old_variables,
        new_variables=new_variables,
        match_identical=match_identical_vars,
    )
    if not mapping.empty:
        variable_mapping_auto = mapping.set_index("id_old")["id_new"].to_dict()
    else:
        variable_mapping_auto = {}

    # 1.4/ Get remaining mapping suggestions
    # This is for those variables which couldn't be automatically mapped
    import time

    print("start")
    t0 = time.time()
    with st.spinner():
        suggestions = find_mapping_suggestions_cached(
            missing_old=missing_old,
            missing_new=missing_new,
            similarity_name=search_form.similarity_function_name,
        )  # type: ignore
    print(time.time() - t0)
    # Sort by max similarity: First suggestion is that one that has the highest similarity score with any of its suggested new vars.
    suggestions = sorted(suggestions, key=lambda x: x["new"]["similarity"].max(), reverse=True)

    # [OPTIONAL] EXPLORE MODE
    # Get data points
    if search_form.enable_explore_mode:
        with st.spinner(
            "Retrieving data values from S3. This might take some time... If you don't need this, disable the 'Explore' option from the 'parameters' section."
        ):
            df_data = get_variable_data_cached(list(set(old_variables["id"]) | set(new_variables["id"])))

    ###########################################################################
    #
    # 2/ DISPLAY: Show the variable mapping form
    #
    ###########################################################################
    if not variable_mapping_auto and not suggestions:
        st.warning(
            f"It looks as the dataset [{search_form.dataset_old_id}]({OWID_ENV.dataset_admin_site(search_form.dataset_old_id)}) has no variable in use in any chart! Therefore, no mapping is needed."
        )
    else:
        with st.container(border=True):
            # 2.1/ DISPLAY MAPPING SECTION
            ## Header
            st.header("Map variables")
            st.markdown(
                "Map variables from the old to the new dataset. The idea is that the variables in the new dataset will replace those from the old dataset in our charts. You can choose to ignore some variables if you want to.",
            )
            # Column proportions per row (out of 1)
            cols = [0.43, 0.07, 0.38, 0.06, 0.06] if search_form.enable_explore_mode else [0.43, 0.07, 0.43, 0.07]

            #################################
            # 2.2/ Header: Titles, links, general checkboxes
            #################################
            grid_variables_header = grid(2, cols, [6, 1, 7])
            # Row 1
            grid_variables_header.subheader("Old dataset")
            grid_variables_header.subheader("New dataset")
            # Row 2
            grid_variables_header.link_button(
                "Explore dataset", OWID_ENV.dataset_admin_site(search_form.dataset_old_id)
            )
            grid_variables_header.caption("Ignore", help="Check to ignore this variable in the mapping.")
            grid_variables_header.link_button(
                "Explore dataset",
                OWID_ENV.dataset_admin_site(search_form.dataset_new_id),
            )
            grid_variables_header.caption(
                "Score",
                help="Similarity score between the old variable and the 'closest' new variable (from 0 to 100%). Variables with low scores are likely not to have a good match.",
            )
            if search_form.enable_explore_mode:
                grid_variables_header.caption(
                    "🔎",
                    help="Explore the distribution of the currently compared variables.",
                )
            # Row 3
            grid_variables_header.empty()
            grid_variables_header.checkbox(
                "All",
                help="Check to ignore all mappings.",
                on_change=lambda: set_states({"submitted_variables": False}),
                key="ignore-all",
            )

            #################################
            # 2.3/ Automatically mapped variables
            #################################
            old_var_selectbox = []
            ignore_selectbox = []
            new_var_selectbox = []

            # Automatically mapped variables (non-editable)
            # st.write(variable_mapping_auto)
            if search_form.enable_explore_mode:
                row_cols = len(variable_mapping_auto) * [cols, 1]
            else:
                row_cols = len(variable_mapping_auto) * [cols]
            grid_variables_auto = grid(*(row_cols))

            # Loop over automatically mapped variables
            for i, (variable_old, variable_new) in enumerate(variable_mapping_auto.items()):
                # Old variable selectbox
                element = grid_variables_auto.selectbox(
                    label=f"auto-{i}-left",
                    options=[variable_old],
                    disabled=True,
                    label_visibility="collapsed",
                    format_func=variable_id_to_display.get,
                )
                old_var_selectbox.append(element)
                # Ignore checkbox
                check = st.session_state.get("ignore-all")
                check = check if check else st.session_state.get(f"auto-ignore-{i}", False)
                element = grid_variables_auto.checkbox(
                    "Ignore",
                    key=f"auto-ignore-{i}",
                    label_visibility="collapsed",
                    value=st.session_state.get("ignore-all", st.session_state.get(f"auto-ignore-{i}", False)),
                    on_change=lambda: set_states({"submitted_variables": False}),
                )
                ignore_selectbox.append(element)
                # New variable selectbox
                element = grid_variables_auto.selectbox(
                    label=f"auto-{i}-right",
                    options=[variable_new],
                    disabled=True,
                    label_visibility="collapsed",
                    format_func=variable_id_to_display.get,
                )
                new_var_selectbox.append(element)
                # Score
                grid_variables_auto.markdown(":violet[**100%**]")
                # (Optional) Explore mode
                if search_form.enable_explore_mode:
                    ## Explore mode checkbox
                    element_check = grid_variables_auto.toggle(
                        "Explore", key=f"auto-explore-{i}", label_visibility="collapsed"
                    )
                    ## Explore mode plot
                    with grid_variables_auto.container():
                        show_explore_df(
                            df_data,  # type: ignore
                            variable_old,  # type: ignore
                            variable_new,  # type: ignore
                            variable_id_to_display,
                            element_check,
                        )  # type: ignore

            #################################
            # 2.4/ Manually mapped variables
            #################################
            # Show only first 100 variables to map (otherwise app crashes)
            if len(suggestions) > LIMIT_VARS_TO_MAP:
                st.warning(
                    f"Too many variables to map ({len(suggestions)})! Showing only the first {LIMIT_VARS_TO_MAP}. If you want to map more variables, do it in batches. That is, first map this batch and approve the generated chart revisions in admin. Once you are done, run this app again. Make sure you have approved the previously generated revisions!"
                )
                suggestions = suggestions[:LIMIT_VARS_TO_MAP]

            if search_form.enable_explore_mode:
                row_cols = len(suggestions) * [cols, 1]
            else:
                row_cols = len(suggestions) * [cols]
            grid_variables_manual = grid(*(row_cols))
            # grid_variables_manual = grid(1, 2)
            for i, suggestion in enumerate(suggestions):
                variable_old = suggestion["old"]["id_old"]
                similarity_max = int(suggestion["new"]["similarity"].max().round(0))
                variable_old_manual = grid_variables_manual.selectbox(
                    label=f"manual-{i}-left",
                    options=[variable_old],
                    disabled=True,
                    label_visibility="collapsed",
                    format_func=variable_id_to_display.get,
                )

                old_var_selectbox.append(variable_old_manual)
                # Ignore checkbox
                ## If ignore-all is checked, then inherit. Otherwise preserve value.
                check = st.session_state.get("ignore-all")
                check = check if check else st.session_state.get(f"manual-ignore-{i}", False)
                element_ignore = grid_variables_manual.checkbox(
                    "Ignore",
                    key=f"manual-ignore-{i}",
                    label_visibility="collapsed",
                    value=check,
                    on_change=lambda: set_states({"submitted_variables": False}),
                )
                ignore_selectbox.append(element_ignore)
                # New variable selectbox
                variable_new_manual = grid_variables_manual.selectbox(
                    label=f"manual-{i}-right",
                    options=suggestion["new"]["id_new"],
                    disabled=False,
                    label_visibility="collapsed",
                    format_func=variable_id_to_display.get,
                    on_change=lambda: set_states({"submitted_variables": False}),
                )
                new_var_selectbox.append(variable_new_manual)
                # Score
                if similarity_max > 80:
                    color = "blue"
                elif similarity_max > 60:
                    color = "green"
                elif similarity_max > 40:
                    color = "orange"
                else:
                    color = "red"
                grid_variables_manual.markdown(f":{color}[**{similarity_max}%**]")
                # (Optional) Explore mode
                if search_form.enable_explore_mode:
                    ## Explore mode checkbox
                    element_check = grid_variables_manual.toggle(
                        "Explore", key=f"manual-explore-{i}", label_visibility="collapsed"
                    )
                    ## Explore mode plot
                    with grid_variables_manual.container():
                        show_explore_df(
                            df_data,  # type: ignore
                            variable_old_manual,
                            variable_new_manual,
                            variable_id_to_display,
                            element_check,
                        )  # type: ignore

            #################################
            # 2.5/ Submit button
            #################################
            # Form button
            st.button(
                label="Next (2/3)",
                type="primary",
                use_container_width=True,
                on_click=set_states_after_submitting,
            )

            if st.session_state.submitted_variables:
                # BUILD MAPPING
                variable_mapping = _build_variable_mapping(
                    old_var_selectbox,
                    new_var_selectbox,
                    ignore_selectbox,
                )
                variable_config = VariableConfig(variable_mapping=variable_mapping)
    return variable_config


def show_explore_df(df_data, variable_old, variable_new, variable_id_to_display, element_check) -> None:
    if element_check:  # type: ignore
        with st.container(border=True):
            # plot_comparison_two_variables(df_data, variable_old, variable_new, variable_id_to_display)  # type: ignore
            try:
                plot_comparison_two_variables(df_data, variable_old, variable_new, variable_id_to_display)  # type: ignore
            except Exception:
                st.error(
                    "Something went wrong! This can be due to several reasons: One (or both) of the variables are not numeric, `values` for one of the variables does not have the columns `entityName` and `year`. Please check the error message below. Report the error #002001"
                )
    else:
        st.empty()


class VariableConfig(BaseModel):
    is_valid: bool = False
    variable_mapping: Dict[int, int] = {}

    def __init__(self, **data: Any) -> None:
        """Construct variable config object."""
        if "variable_mapping" in data:
            data["is_valid"] = True
        super().__init__(**data)


@st.cache_data(show_spinner=False)
def _build_variable_mapping(old_var_selectbox, new_var_selectbox, ignore_selectbox) -> Dict[int, int]:
    if len(old_var_selectbox) != len(new_var_selectbox):
        raise ValueError("Something went wrong! The number of old and new variables is different.")
    if len(old_var_selectbox) != len(ignore_selectbox):
        raise ValueError("Something went wrong! The number of old variables and ignore checkboxes is different.")
    if len(new_var_selectbox) != len(ignore_selectbox):
        raise ValueError("Something went wrong! The number of new variables and ignore checkboxes is different.")
    variable_mapping = {
        int(old): int(new)
        for old, new, ignore in zip(old_var_selectbox, new_var_selectbox, ignore_selectbox)
        if not ignore
    }
    return variable_mapping


@st.cache_data(show_spinner=False)
def get_variable_data_cached(variables_ids: List[int]):
    df = variable_data_df_from_s3(get_engine(), variable_ids=[int(v) for v in variables_ids], workers=10)
    return df


@st.cache_data(show_spinner=False)
def build_df_comparison_two_variables_cached(df, variable_old, variable_new, var_id_to_display):
    # Get df with only the two variables, cast to appropriate type
    df_variables = df[df["variableId"].isin([variable_old, variable_new])]
    df_variables.loc[:, "value"] = df_variables.value.astype(float)
    # Reshape dataframe
    df_variables = df_variables.pivot(index=["entityName", "year"], columns="variableId", values="value").reset_index()
    mask = df_variables[variable_old] == 0
    df_variables.loc[~mask, "Relative difference (abs, %)"] = (
        (
            100
            * (df_variables.loc[~mask, variable_old] - df_variables.loc[~mask, variable_new])
            / df_variables.loc[~mask, variable_old]
        ).round(2)
    ).abs()
    df_variables.loc[mask, "Relative difference (abs, %)"] = float("inf")
    df_variables = df_variables.rename(columns=var_id_to_display).sort_values(
        "Relative difference (abs, %)", ascending=False
    )
    # df_variables = df_variables.style.bar(subset=['Relative difference (%)'], color='#d65f5f')
    return df_variables


# @st.cache_data(show_spinner=False)
def plot_comparison_two_variables(df, variable_old, variable_new, var_id_to_display) -> None:
    log.info("table: comparison of two variables")
    df_variables = build_df_comparison_two_variables_cached(df, variable_old, variable_new, var_id_to_display)
    # Show country filters
    # countries = st.multiselect(
    #     "Select locations",
    #     sorted(set(df_variables["entityName"])),
    #     key=f"multi-{variable_old}-{variable_new}-{uuid.uuid4().hex[:10]}",
    # )
    # st.write(countries)
    # if countries:
    #     df_variables = df_variables[df_variables["entityName"].isin(countries)]
<<<<<<< HEAD
    relative_diff = df_variables["Relative difference (abs, %)"]
    relative_diff.loc[relative_diff == float("inf")] = float("nan")
    score = round(100 - relative_diff.mean(), 1)
    if score == 100:
        score = round(100 - relative_diff.mean(), 2)
        if score == 100:
            score = round(100 - relative_diff.mean(), 3)
            if score == 100:
                score = round(100 - relative_diff.mean(), 4)
=======
    score = round(100 - df_variables["Relative difference (abs, %)"].mean(), 1)
    if score == 100:
        score = round(100 - df_variables["Relative difference (abs, %)"].mean(), 2)
        if score == 100:
            score = round(100 - df_variables["Relative difference (abs, %)"].mean(), 3)
            if score == 100:
                score = round(100 - df_variables["Relative difference (abs, %)"].mean(), 4)
>>>>>>> 0ac820e4
    num_nan_score = df_variables["Relative difference (abs, %)"].isna().sum()

    nrows_0 = df_variables.shape[0]
    ## Keep only rows with relative difference != 0
    df_variables = df_variables[df_variables["Relative difference (abs, %)"] != 0]
    ## Keep only rows with different values (old != new)
    df_variables = df_variables[
        df_variables[var_id_to_display[variable_old]] != df_variables[var_id_to_display[variable_new]]
    ]
    nrows_1 = df_variables.shape[0]

    # Row sanity check
    ## (Streamlit has a limit on the number of rows it can show)
    cell_limit = 262144
    num_cells = df_variables.shape[0] * df_variables.shape[1]
    if num_cells > cell_limit:
        num_rows_new = cell_limit // df_variables.shape[1]
        df_variables = df_variables.head(num_rows_new)
        st.warning(f"Cell limit reached. Only showing first {num_rows_new} rows.")

    ## Replace inf values
    # df_variables = df_variables.replace([np.inf, -np.inf], np.nan)

    # Add bg cell colouring
    # df_variables = df_variables.style.background_gradient(
    #     cmap="OrRd", subset=["Relative difference (abs, %)"], vmin=0, vmax=20
    # )

    # Show preliminary information
    nrows_change_relative = round(100 * nrows_1 / nrows_0, 1)
    col1, col2 = st.columns([1, 5])
    with col1:
        st.metric(
            "Data matching score (%)",
            score,
            help="The data matching score is based on the average of the relative difference between the two variables. A high score indicates a good match. It is estimated as `100 - average(relative scores)`.",
        )
    with col2:
        st.info(
            f"""
            - {num_nan_score} rows with unknown score
            - {nrows_change_relative} % of the rows changed ({nrows_1} out of {nrows_0})
        """
        )
    # Show table
    st.dataframe(df_variables)

    # Show distribution of relative change
    fig = px.histogram(
        df_variables, x="Relative difference (abs, %)", nbins=100, title="Distribution of relative change"
    )
    st.plotly_chart(fig, use_container_width=True)


def reset_variable_form() -> None:
    """ "Reset variable form."""
    # Create dictionary with checkboxes set to False
    checks = {
        str(k): False
        for k in st.session_state.keys()
        if str(k).startswith("auto-ignore-") or str(k).startswith("manual-ignore-")
    }
    # Create dictionary with toggles set to False
    toggles = {
        str(k): False
        for k in st.session_state.keys()
        if str(k).startswith("auto-explore-") or str(k).startswith("manual-explore-")
    }
    set_states(
        {
            "ignore-all": False,
            **checks,
            **toggles,
        }
    )


def set_states_after_submitting():
    set_states(
        {
            "submitted_variables": True,
            "submitted_revisions": False,
        },
        logging=True,
    )
    reset_gpt_form()


def reset_gpt_form() -> None:
    """Reset variable form.

    Whenever we change the variable form, we want to disable showing the gpt forms in the next steps.
    """
    # Create dictionary to set gpt forms to False (i.e. not visible)
    settings = {str(k): False for k in st.session_state.keys() if str(k).startswith("chart-experimental-")}
    settings = {
        **settings,
        "gpt_tweaks": {},
    }
    # Set states
    set_states(settings)<|MERGE_RESOLUTION|>--- conflicted
+++ resolved
@@ -393,7 +393,6 @@
     # st.write(countries)
     # if countries:
     #     df_variables = df_variables[df_variables["entityName"].isin(countries)]
-<<<<<<< HEAD
     relative_diff = df_variables["Relative difference (abs, %)"]
     relative_diff.loc[relative_diff == float("inf")] = float("nan")
     score = round(100 - relative_diff.mean(), 1)
@@ -403,15 +402,6 @@
             score = round(100 - relative_diff.mean(), 3)
             if score == 100:
                 score = round(100 - relative_diff.mean(), 4)
-=======
-    score = round(100 - df_variables["Relative difference (abs, %)"].mean(), 1)
-    if score == 100:
-        score = round(100 - df_variables["Relative difference (abs, %)"].mean(), 2)
-        if score == 100:
-            score = round(100 - df_variables["Relative difference (abs, %)"].mean(), 3)
-            if score == 100:
-                score = round(100 - df_variables["Relative difference (abs, %)"].mean(), 4)
->>>>>>> 0ac820e4
     num_nan_score = df_variables["Relative difference (abs, %)"].isna().sum()
 
     nrows_0 = df_variables.shape[0]
