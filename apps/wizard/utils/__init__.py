--- conflicted
+++ resolved
@@ -14,12 +14,9 @@
 import json
 import os
 import re
-<<<<<<< HEAD
 import shutil
 import sys
 import tempfile
-=======
->>>>>>> 0141bffb
 from copy import deepcopy
 from pathlib import Path
 from typing import Any, Callable, Dict, List, Optional, Type, cast
@@ -677,8 +674,6 @@
 
 
 st.cache_data
-
-
 def metadata_export_basic(dataset_path: str | None = None, dataset: Dataset | None = None, output: str = "") -> str:
     """Export metadata of a dataset.
 
