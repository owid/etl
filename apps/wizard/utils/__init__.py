"""General utils.

TODO: Should probably re-order this file and split it into multiple files.
    - Ideally we want to leave front-end stuff here.
    - More backendy stuff should be moved to apps/utils.

    IF a tool here is used by something outside of Wizard domains, then we should place it elsewhere.
    At the moment, I'm moving things to apps/utils/. But I could see this going elsewhere under etl/.

    Also, can imagine apps/wizard/ being renamed to just wizard/, and stuff other than wizard should be either (i) deleted or (ii) migrated elsewhere in etl/.
"""
import argparse
import ast
import datetime as dt
import json
import os
import re
import sys
from copy import deepcopy
from datetime import date
from pathlib import Path
from typing import Any, Callable, Dict, List, Literal, Optional, cast

import bugsnag
import numpy as np
import streamlit as st
import streamlit.components.v1 as components
from owid.catalog import Dataset
from pymysql import OperationalError
from sqlalchemy.orm import Session
from structlog import get_logger
from typing_extensions import Self

from apps.wizard.config import PAGES_BY_ALIAS
from apps.wizard.utils.defaults import load_wizard_defaults, update_wizard_defaults_from_form
from apps.wizard.utils.step_form import StepForm
from etl.config import OWID_ENV, OWIDEnv, enable_bugsnag
from etl.db import get_connection, read_sql
from etl.files import ruamel_dump, ruamel_load
from etl.metadata_export import main as metadata_export
from etl.paths import (
    APPS_DIR,
    DAG_DIR,
    LATEST_POPULATION_VERSION,
    LATEST_REGIONS_VERSION,
    STEPS_GARDEN_DIR,
    STEPS_GRAPHER_DIR,
    STEPS_MEADOW_DIR,
)
from etl.steps import load_dag

__all__ = [
    "load_wizard_defaults",
    "update_wizard_defaults_from_form",
    "StepForm",
]

# Logger
log = get_logger()

# Path to variable configs
DAG_WIZARD_PATH = DAG_DIR / "wizard.yml"

# Load latest dataset versions
DATASET_POPULATION_URI = f"data://garden/demography/{LATEST_POPULATION_VERSION}/population"
DATASET_REGIONS_URI = f"data://garden/regions/{LATEST_REGIONS_VERSION}/regions"

# DAG dropdown options
dag_files = sorted([f for f in os.listdir(DAG_DIR) if f.endswith(".yml")])
dag_not_add_option = "(do not add to DAG)"
ADD_DAG_OPTIONS = [dag_not_add_option] + dag_files

# Date today
DATE_TODAY = dt.date.today().strftime("%Y-%m-%d")

# Get current directory
CURRENT_DIR = Path(__file__).parent.parent

# Wizard path
WIZARD_DIR = APPS_DIR / "wizard"

# Paths to cookiecutter files
COOKIE_SNAPSHOT = WIZARD_DIR / "etl_steps" / "cookiecutter" / "snapshot"
COOKIE_MEADOW = WIZARD_DIR / "etl_steps" / "cookiecutter" / "meadow"
COOKIE_GARDEN = WIZARD_DIR / "etl_steps" / "cookiecutter" / "garden"
COOKIE_GRAPHER = WIZARD_DIR / "etl_steps" / "cookiecutter" / "grapher"
COOKIE_STEPS = {
    "snapshot": COOKIE_SNAPSHOT,
    "meadow": COOKIE_MEADOW,
    "garden": COOKIE_GARDEN,
    "grapher": COOKIE_GRAPHER,
}
# Paths to markdown templates
MD_SNAPSHOT = WIZARD_DIR / "etl_steps" / "markdown" / "snapshot.md"
MD_MEADOW = WIZARD_DIR / "etl_steps" / "markdown" / "meadow.md"
MD_GARDEN = WIZARD_DIR / "etl_steps" / "markdown" / "garden.md"
MD_GRAPHER = WIZARD_DIR / "etl_steps" / "markdown" / "grapher.md"
MD_EXPRESS = WIZARD_DIR / "etl_steps" / "markdown" / "express.md"
MD_STEPS = {
    "snapshot": MD_SNAPSHOT,
    "meadow": MD_MEADOW,
    "garden": MD_GARDEN,
    "grapher": MD_GRAPHER,
    "express": MD_EXPRESS,
}
# Dummy data
DUMMY_DATA = {
    "namespace": "dummy",
    "short_name": "dummy",
    "version": "2020-01-01",
    "snapshot_version": "2020-01-01",
    "title": "Data product title",
    "description": "This\nis\na\ndummy\ndataset",
    "file_extension": "csv",
    "date_published": "2020-01-01",
    "producer": "Dummy producer",
    "citation_full": "Dummy producer citation",
    "url_download": "https://raw.githubusercontent.com/owid/etl/master/apps/wizard/dummy_data.csv",
    "url_main": "https://www.url-dummy.com/",
    "license_name": "MIT dummy license",
}
# Session state to track staging creation time
VARNAME_STAGING_CREATION_TIME = "staging_creation_time"


def get_namespaces(step_type: str) -> List[str]:
    """Get list with namespaces.

    Looks for namespaces in `etl/steps/data/<step_type>/`.
    """
    match step_type:
        case "meadow":
            folders = sorted(item for item in STEPS_MEADOW_DIR.iterdir() if item.is_dir())
        case "garden":
            folders = sorted(item for item in STEPS_GARDEN_DIR.iterdir() if item.is_dir())
        case "grapher":
            folders = sorted(item for item in STEPS_GRAPHER_DIR.iterdir() if item.is_dir())
        case "all":
            folders = sorted(
                item
                for item in [*STEPS_MEADOW_DIR.iterdir(), *STEPS_GARDEN_DIR.iterdir(), *STEPS_GRAPHER_DIR.iterdir()]
                if item.is_dir()
            )
        case _:
            raise ValueError(f"Step {step_type} not in ['meadow', 'garden', 'grapher'].")
    namespaces = sorted(set(folder.name for folder in folders))
    return namespaces


def remove_from_dag(step: str, dag_path: Path = DAG_WIZARD_PATH) -> None:
    with open(dag_path, "r") as f:
        doc = ruamel_load(f)

    doc["steps"].pop(step, None)

    with open(dag_path, "w") as f:
        # Add new step to DAG
        f.write(ruamel_dump(doc))


class classproperty(property):
    """Decorator."""

    def __get__(self, owner_self: Self, owner_cls: Self):
        return self.fget(owner_cls)  # type: ignore


class AppState:
    """Management of state variables shared across different apps."""

    steps: List[str] = ["snapshot", "meadow", "garden", "grapher", "explorers", "express"]
    dataset_edit: Dict[str, Dataset | None] = {
        "snapshot": None,
        "meadow": None,
        "garden": None,
        "grapher": None,
        "express": None,
    }
    _previous_step: str | None = None

    def __init__(self: "AppState") -> None:
        """Construct variable."""
        self.step = st.session_state["step_name"]
        self._init_steps()

    def _init_steps(self: "AppState") -> None:
        # Initiate dictionary
        if "steps" not in st.session_state:
            st.session_state["steps"] = {}
        for step in self.steps:
            if step not in st.session_state["steps"]:
                st.session_state["steps"][step] = {}
        # Initiate default
        self.default_steps = {step: {} for step in self.steps}

        # Load config from .wizard
        defaults = load_wizard_defaults()
        # Add defaults (these are used when not value is found in current or previous step)
        self.default_steps["snapshot"]["snapshot_version"] = DATE_TODAY
        self.default_steps["snapshot"]["origin.date_accessed"] = DATE_TODAY

        self.default_steps["express"]["snapshot_version"] = DATE_TODAY
        self.default_steps["express"]["version"] = DATE_TODAY

        self.default_steps["meadow"]["version"] = DATE_TODAY
        self.default_steps["meadow"]["snapshot_version"] = DATE_TODAY
        self.default_steps["meadow"]["generate_notebook"] = defaults["template"]["meadow"]["generate_notebook"]

        self.default_steps["garden"]["version"] = DATE_TODAY
        self.default_steps["garden"]["meadow_version"] = DATE_TODAY
        self.default_steps["garden"]["generate_notebook"] = defaults["template"]["garden"]["generate_notebook"]

        self.default_steps["grapher"]["version"] = DATE_TODAY
        self.default_steps["grapher"]["garden_version"] = DATE_TODAY

    def _check_step(self: "AppState") -> None:
        """Check that the value for step is valid."""
        if self.step is None or self.step not in self.steps:
            raise ValueError(f"Step {self.step} not in {self.steps}.")

    def reset_dataset_to_edit(self: "AppState") -> None:
        """Set dataset to edit."""
        self.dataset_edit[self.step] = None

    def set_dataset_to_edit(self: "AppState", ds: Dataset) -> None:
        """Set dataset to edit."""
        self.dataset_edit[self.step] = ds

    def get_variables_of_step(self: "AppState") -> Dict[str, Any]:
        """Get variables of a specific step.

        Variables are assumed to have keys `step.NAME`, based on the keys given in the widgets within a form.
        """
        return {
            cast(str, k): v for k, v in st.session_state.items() if isinstance(k, str) and k.startswith(f"{self.step}.")
        }

    def update(self: "AppState") -> None:
        """Update global variables of step.

        This is expected to be called when submitting the step's form.
        """
        self._check_step()
        print(f"Updating {self.step}...")
        st.session_state["steps"][self.step] = self.get_variables_of_step()

    def update_from_form(self, form: "StepForm") -> None:
        self._check_step()
        st.session_state["steps"][self.step] = form.model_dump()

    @property
    def state_step(self: "AppState") -> Dict[str, Any]:
        """Get state variables of step."""
        self._check_step()
        return st.session_state["steps"][self.step]

    def default_value(
        self: "AppState",
        key: str,
        previous_step: Optional[str] = None,
        default_last: Optional[str | bool | int | date] = "",
    ) -> str | bool | int:
        """Get the default value of a variable.

        This is useful when setting good defaults in widgets (e.g. text_input).

        Priority of default value is:
            - Check if there is a value stored for this field in the current step.
            - If not, check if there is a value stored for this field in the previous step.
            - If not, use value given by `default_last`.
        """
        self._check_step()
        # Get name of previous step
        if previous_step is None:
            previous_step = self.previous_step
        # (1) Get value stored for this field (in current step)
        # st.write(f"KEY: {key}")
        value_step = self.state_step.get(key)
        # st.write(f"value_step: {value_step}")
        if value_step is not None:
            # st.code(1)
            return value_step
        # (2) If none, check if previous step has a value and use that one, otherwise (3) use empty string.
        key = key.replace(f"{self.step}.", f"{previous_step}.")
        value_previous_step = st.session_state["steps"][previous_step].get(key)
        # st.write(f"value_previous_step: {value_previous_step}")
        if value_previous_step is not None:
            # st.code(2)
            return value_previous_step
        # (3) If none, use self.default_steps
        value_defaults = self.default_steps[self.step].get(key)
        # st.write(f"value_defaults: {value_defaults}")
        if value_defaults is not None:
            # st.code(3)
            return value_defaults
        # (4) Use default_last as last resource
        if default_last is None:
            raise ValueError(
                f"No value found for {key} in current, previous or defaults. Must provide a valid `default_value`!"
            )
        # st.code(4)
        return cast(str | bool | int, default_last)

    def display_error(self: "AppState", key: str) -> None:
        """Get error message for a given key."""
        if "errors" in self.state_step:
            # print("KEY:", key)
            if msg := self.state_step.get("errors", {}).get(key, ""):
                # print(msg)
                st.error(msg)

    @property
    def previous_step(self: "AppState") -> str | None:
        """Get the name of the previous step.

        E.g. 'snapshot' is the step prior to 'meadow', etc.
        """
        if self._previous_step is None:
            self._check_step()
            if self.step not in {"explorer", "express"}:
                idx = max(self.steps.index(self.step) - 1, 0)
                self._previous_step = self.steps[idx]
            elif self.step == "express":
                self._previous_step = "snapshot"
        return self._previous_step

    @property
    def vars(self):
        return {
            str(k).replace(f"{self.step}.", ""): v
            for k, v in dict(st.session_state).items()
            if str(k).startswith(f"{self.step}.")
        }

    def st_widget(
        self: "AppState",
        st_widget: Callable,
        default_last: Optional[str | bool | int | date] = "",
        dataset_field_name: Optional[str] = None,
        default_value: Optional[str | bool | int | date] = None,
        **kwargs: Optional[str | int | List[str] | date | Callable],
    ) -> None:
        """Wrap a streamlit widget with a default value."""
        key = cast(str, kwargs["key"])
        # Get default value (either from previous edits, or from previous steps)
        if default_value is None:
            if self.dataset_edit[self.step] is not None:
                if dataset_field_name:
                    default_value = getattr(self.dataset_edit[self.step], dataset_field_name, "")
                else:
                    default_value = getattr(self.dataset_edit[self.step].metadata, key, "")  # type: ignore
            else:
                default_value = self.default_value(key, default_last=default_last)
        # Change key name, to be stored it in general st.session_state
        kwargs["key"] = f"{self.step}.{key}"
        # Special behaviour for multiselect
        if "multiselect" not in str(st_widget):
            # Default value for selectbox (and other widgets with selectbox-like behavior)
            if "options" in kwargs:
                options = cast(List[str], kwargs["options"])
                index = options.index(default_value) if default_value in options else 0  # type: ignore
                kwargs["index"] = index
            # Default value for other widgets (if none is given)
            elif (
                ("value" not in kwargs)
                or ("value" in kwargs and kwargs.get("value") is None)
                or self.dataset_edit[self.step]
            ):
                kwargs["value"] = default_value
        elif "default" not in kwargs:
            kwargs["default"] = default_value
        # Create widget
        widget = st_widget(**kwargs)
        # Show error message
        self.display_error(key)
        return widget

    def st_selectbox_responsive(
        self: "AppState",
        custom_label: str,
        **kwargs,
    ) -> None:
        """Render the namespace field within the form.

        We want the namespace field to be a selectbox, but with the option to add a custom namespace.

        This is a workaround to have repsonsive behaviour within a form.

        Source: https://discuss.streamlit.io/t/can-i-add-to-a-selectbox-an-other-option-where-the-user-can-add-his-own-answer/28525/5
        """
        # Handle kwargs
        kwargs["options"] = [custom_label] + kwargs["options"]
        key = cast(str, kwargs["key"])

        # Render and get element depending on selection in selectbox
        with st.container():
            field = self.st_widget(**kwargs)
        with st.empty():
            if (field == custom_label) | (str(field) not in kwargs["options"]):
                st.toast("showing custom input")
                default_value = self.default_value(key)
                field = self.st_widget(
                    st.text_input,
                    label="↳ *Use custom value*",
                    placeholder="",
                    help="Enter custom value.",
                    key=f"{key}_custom",
                    default_last=default_value,
                )
            # else:
            #     st.session_state[f"{self.step}.{key}_custom"] = "nana"

    @classproperty
    def args(cls: "AppState") -> argparse.Namespace:
        """Get arguments passed from command line."""
        if "args" in st.session_state:
            return st.session_state["args"]
        else:
            parser = argparse.ArgumentParser()
            parser.add_argument("--phase")
            parser.add_argument("--run-checks", action="store_true")
            parser.add_argument("--dummy-data", action="store_true")
            args = parser.parse_args()
            st.session_state["args"] = args
        return st.session_state["args"]


def extract(error_message: str) -> List[Any]:
    """Get field name that caused the error."""
    rex = r"'(.*)' is a required property"
    return re.findall(rex, error_message)[0]


def config_style_html() -> None:
    st.markdown(
        """
    <style>
    .streamlit-expanderHeader {
        font-size: x-large;
    }
    </style>
    """,
        unsafe_allow_html=True,
    )


def preview_file(file_path: str | Path, language: str = "python") -> None:
    """Preview file in streamlit."""
    with open(file_path, "r") as f:
        code = f.read()
    with st.expander(f"File: `{file_path}`", expanded=False):
        st.code(code, language=language)


def preview_dag_additions(dag_content: str, dag_path: str | Path, expanded: bool = False) -> None:
    """Preview DAG additions."""
    if dag_content:
        with st.expander(f"File: `{dag_path}`", expanded=expanded):
            st.code(dag_content, "yaml")


@st.cache_data
def load_instructions() -> str:
    """Load snapshot step instruction text."""
    with open(CURRENT_DIR / f"{st.session_state['step_name']}.md", "r") as f:
        return f.read()


def _check_env() -> bool:
    """Check if environment variables are set correctly."""
    ok = True
    for env_name in ("GRAPHER_USER_ID", "DB_USER", "DB_NAME", "DB_HOST"):
        if getattr(OWID_ENV.conf, env_name) is None:
            ok = False
            st.warning(f"Environment variable `{env_name}` not found, do you have it in your `.env` file?")

    if ok:
        st.success(("`.env` configured correctly"))
    return ok


def _check_db() -> bool:
    try:
        with st.spinner():
            _ = get_connection()
    except OperationalError as e:
        st.error(
            "We could not connect to the database. If connecting to a remote database, remember to"
            f" ssh-tunel into it using the appropriate ports and then try again.\n\nError:\n{e}"
        )
        return False
    except Exception as e:
        raise e
    st.success("Connection to the Grapher database was successfull!")
    return True


def _show_environment():
    """Show environment variables."""
    st.info(
        f"""
    **Environment variables**:

    ```
    GRAPHER_USER_ID: {OWID_ENV.conf.GRAPHER_USER_ID}
    DB_USER: {OWID_ENV.conf.DB_USER}
    DB_NAME: {OWID_ENV.conf.DB_NAME}
    DB_HOST: {OWID_ENV.conf.DB_HOST}
    ```
    """
    )


def clean_empty_dict(d: Dict[str, Any]) -> Dict[str, Any] | List[Any]:
    """Remove empty values from dict.

    REference: https://stackoverflow.com/a/27974027/5056599
    """
    if isinstance(d, dict):
        return {k: v for k, v in ((k, clean_empty_dict(v)) for k, v in d.items()) if v}
    if isinstance(d, list):
        return [v for v in map(clean_empty_dict, d) if v]
    return d


def warning_metadata_unstable() -> None:
    """Show warning on latest metadata definitions being available in Notion."""
    st.warning(
        "Documentation for new metadata is almost complete, but still being finalised based on feedback. Feel free to open a [new issue](https://github.com/owid/etl/issues/new) for any question of suggestion!"
    )


def render_responsive_field_in_form(
    key: str,
    display_name: str,
    field_1: Any,
    field_2: Any,
    options: List[str],
    custom_label: str,
    help_text: str,
    app_state: Any,
    default_value: str,
) -> None:
    """Render the namespace field within the form.

    We want the namespace field to be a selectbox, but with the option to add a custom namespace.

    This is a workaround to have repsonsive behaviour within a form.

    Source: https://discuss.streamlit.io/t/can-i-add-to-a-selectbox-an-other-option-where-the-user-can-add-his-own-answer/28525/5
    """
    # Main decription
    help_text = "## Institution or topic name"

    # Render and get element depending on selection in selectbox
    with field_1:
        field = app_state.st_widget(
            st.selectbox,
            label=display_name,
            options=[custom_label] + options,
            help=help_text,
            key=key,
            default_last=default_value,  # dummy_values[prop_uri],
        )
    with field_2:
        if field == custom_label:
            default_value = app_state.default_value(key)
            field = app_state.st_widget(
                st.text_input,
                label="↳ *Use custom value*",
                placeholder="",
                help="Enter custom value.",
                key=f"{key}_custom",
                default_last=default_value,
            )


def get_datasets_in_etl(
    dag: Dict[str, Any] | None = None,
    snapshots: bool = False,
    prefixes: List[str] | None = None,
    prefix_priorities: List[str] | None = None,
) -> Any:
    """Show a selectbox with all datasets available."""
    # Load dag
    if dag is None:
        dag = load_dag()

    # Define list with options
    options = sorted(list(dag.keys()))
    ## Optional: Show some options first based on their prefix. E.g. Show those that are Meadow (i.e. start with 'data://meadow') first.
    if prefix_priorities:
        options, options_left = [], options
        for prefix in prefix_priorities:
            options_ = [o for o in options_left if o.startswith(f"{prefix}/")]
            options.extend(sorted(options_))
            options_left = [o for o in options_left if o not in options_]
        options.extend(options_left)

    # Show only datasets that start with a given prefix
    if prefixes:
        options = [o for o in options if any(o.startswith(prefix) for prefix in prefixes)]
    # Discard snapshots if flag is enabled
    if not snapshots:
        options = [o for o in options if not o.startswith("snapshot://")]

    return options


def set_states(states_values: Dict[str, Any], logging: bool = False, also_if_not_exists: bool = False) -> None:
    """Set states from any key in dictionary.

    Set logging to true to log the state changes
    """
    for key, value in states_values.items():
        if logging and (st.session_state[key] != value):
            print(f"{key}: {st.session_state[key]} -> {value}")
        if also_if_not_exists:
            st.session_state[key] = st.session_state.get(key, value)
        else:
            st.session_state[key] = value


def st_page_link(alias: str, border: bool = False, **kwargs) -> None:
    """Link to page."""
    if "page" not in kwargs:
        kwargs["page"] = PAGES_BY_ALIAS[alias]["entrypoint"]
    if "label" not in kwargs:
        kwargs["label"] = PAGES_BY_ALIAS[alias]["title"]
    if "icon" not in kwargs:
        kwargs["icon"] = PAGES_BY_ALIAS[alias]["icon"]

    if border:
        with st.container(border=True):
            st.page_link(**kwargs)
    else:
        st.page_link(**kwargs)


st.cache_data


def metadata_export_basic(dataset_path: str | None = None, dataset: Dataset | None = None, output: str = "") -> str:
    """Export metadata of a dataset.

    The metadata of the dataset may have changed in run time.
    """
    # Handle inputs
    if dataset:
        dataset_path = str(dataset.path)
    elif dataset_path is None:
        raise ValueError("Either a dataset or a dataset_path must be provided.")

    output_path = metadata_export(
        path=dataset_path,
        output=output,  # Will assign the default value
        show=False,
        decimals="auto",
    )
    return output_path


def enable_bugsnag_for_streamlit():
    """Enable bugsnag for streamlit. Uses this workaround
    https://github.com/streamlit/streamlit/issues/3426#issuecomment-1848429254
    """
    enable_bugsnag()

    # error_util = sys.modules["streamlit.error_util"]
    error_util = sys.modules["streamlit.error_util"]
    original_handler = error_util.handle_uncaught_app_exception

    def bugsnag_handler(exception: Exception) -> None:
        """Pass the provided exception through to bugsnag."""
        bugsnag.notify(exception)
        return original_handler(exception)

    error_util.handle_uncaught_app_exception = bugsnag_handler  # type: ignore


def chart_html(chart_config: Dict[str, Any], owid_env: OWIDEnv, height=600, **kwargs):
    chart_config_tmp = deepcopy(chart_config)

    chart_config_tmp["bakedGrapherURL"] = f"{owid_env.base_site}/grapher"
    chart_config_tmp["adminBaseUrl"] = owid_env.base_site
    chart_config_tmp["dataApiUrl"] = f"{owid_env.indicators_url}/"

    # HTML = f"""
    # <!DOCTYPE html>
    # <html>
    #     <head>
    #         <meta name="viewport" content="width=device-width, initial-scale=1" />
    #         <link
    #         href="https://fonts.googleapis.com/css?family=Lato:300,400,400i,700,700i|Playfair+Display:400,700&amp;display=swap"
    #         rel="stylesheet"
    #         />
    #         <link rel="stylesheet" href="https://ourworldindata.org/assets/owid.css" />
    #     </head>
    #     <body class="StandaloneGrapherOrExplorerPage">
    #         <main>
    #             <figure data-grapher-src></figure>
    #         </main>
    #         <div class="site-tools"></div>
    #         <script>
    #             document.cookie = "isAdmin=true;max-age=31536000"
    #         </script>
    #         <script type="module" src="https://ourworldindata.org/assets/owid.mjs"></script>
    #         <script type="module">
    #             var jsonConfig = {json.dumps(chart_config_tmp)}; window.Grapher.renderSingleGrapherOnGrapherPage(jsonConfig);
    #         </script>
    #     </body>
    # </html>
    # """

    HTML = f"""
    <link href="https://fonts.googleapis.com/css?family=Lato:300,400,400i,700,700i|Playfair+Display:400,700&amp;display=swap" rel="stylesheet" />
    <link rel="stylesheet" href="https://ourworldindata.org/assets/owid.css" />
    <div class="StandaloneGrapherOrExplorerPage">
        <main>
            <figure data-grapher-src></figure>
        </main>
        <script> document.cookie = "isAdmin=true;max-age=31536000" </script>
        <script type="module" src="https://ourworldindata.org/assets/owid.mjs"></script>
        <script type="module">
            var jsonConfig = {json.dumps(chart_config_tmp, default=default_converter)}; window.Grapher.renderSingleGrapherOnGrapherPage(jsonConfig);
        </script>
    </div>
    """

    components.html(HTML, height=height, **kwargs)


class Pagination:
    def __init__(self, items: list[Any], items_per_page: int, pagination_key: str, on_click: Optional[Callable] = None):
        self.items = items
        self.items_per_page = items_per_page
        self.pagination_key = pagination_key
        # Action to perform when interacting with any of the buttons.
        ## Example: Change the value of certain state in session_state
        self.on_click = on_click
        # Initialize session state for the current page
        if self.pagination_key not in st.session_state:
            self.page = 1

    @property
    def page(self):
        value = st.session_state[self.pagination_key]
        return value

    @page.setter
    def page(self, value):
        st.session_state[self.pagination_key] = value

    @property
    def total_pages(self) -> int:
        return (len(self.items) - 1) // self.items_per_page + 1

    def get_page_items(self) -> list[Any]:
        page = self.page
        start_idx = (page - 1) * self.items_per_page
        end_idx = start_idx + self.items_per_page
        return self.items[start_idx:end_idx]

    def show_controls(self, mode: Literal["buttons", "bar"] = "buttons") -> None:
        if mode == "bar":
            self.show_controls_bar()
        elif mode == "buttons":
            self.show_controls_buttons()
        else:
            raise ValueError("Mode must be either 'buttons' or 'bar'.")

    def show_controls_buttons(self):
        # Pagination controls
        col1, col2, col3 = st.columns([1, 1, 1], vertical_alignment="center")

        with st.container(border=True):
            with col1:
                key = f"previous-{self.pagination_key}"
                if self.page > 1:
                    if st.button("⏮️ Previous", key=key):
                        self.page -= 1
                        if self.on_click is not None:
                            self.on_click()
                        st.rerun()
                else:
                    st.button("⏮️ Previous", disabled=True, key=key)

            with col3:
                key = f"next-{self.pagination_key}"
                if self.page < self.total_pages:
                    if st.button("Next ⏭️", key=key):
                        self.page += 1
                        if self.on_click is not None:
                            self.on_click()
                        st.rerun()
                else:
                    st.button("Next ⏭️", disabled=True, key=key)

            with col2:
                st.text(f"Page {self.page} of {self.total_pages}")

    def show_controls_bar(self) -> None:
        def _change_page():
            # Internal action

            # External action
            if self.on_click is not None:
                self.on_click()

        col, _ = st.columns([1, 3])
        with col:
            st.number_input(
                label=f"**Go to page** (total: {self.total_pages})",
                min_value=1,
                max_value=self.total_pages,
                # value=self.page,
                on_change=_change_page,
                key=self.pagination_key,
            )


def _get_staging_creation_time(session: Session):
    """Get staging server creation time."""
    query_ts = "show table status like 'charts'"
    df = read_sql(query_ts, session)
    assert len(df) == 1, "There was some error. Make sure that the staging server was properly set."
    create_time = df["Create_time"].item()
    return create_time


def get_staging_creation_time(session: Optional[Session] = None):
    """Get staging server creation time."""
    if VARNAME_STAGING_CREATION_TIME not in st.session_state:
        set_staging_creation_time(session)
    return st.session_state[VARNAME_STAGING_CREATION_TIME]


def set_staging_creation_time(session: Optional[Session] = None, key: str = VARNAME_STAGING_CREATION_TIME) -> None:
    """Gest staging server creation time estimate."""

    if session is None:
        if OWID_ENV.env_remote == "staging":
            with Session(OWID_ENV.engine) as session:
                st.session_state[key] = _get_staging_creation_time(session)
        else:
            st.session_state[key] = None
    else:
        st.session_state[key] = _get_staging_creation_time(session)


def st_toast_error(message: str) -> None:
    """Show error message."""
    st.toast(f"❌ :red[{message}]")


def st_toast_success(message: str) -> None:
    """Show success message."""
    st.toast(f"✅ :green[{message}]")


<<<<<<< HEAD
def default_converter(o):
    if isinstance(o, type(np.int64)):  # ignore
        return int(o)
    else:
        raise TypeError(f"Object of type {o.__class__.__name__} is not JSON serializable")
=======
def as_valid_json(s):
    """Return `s` as a dictionary if applicable."""
    try:
        # First, try to parse the string directly as JSON
        return json.loads(s)
    except json.JSONDecodeError:
        try:
            # If that fails, use ast.literal_eval to handle mixed quotes
            python_obj = ast.literal_eval(s)

            # Convert the Python object to a JSON string and then back to a Python object
            return json.loads(json.dumps(python_obj))
        except (ValueError, SyntaxError):
            return s


def as_list(s):
    """Return `s` as a list if applicable."""
    if isinstance(s, str):
        try:
            return ast.literal_eval(s)
        except (ValueError, SyntaxError):
            return s
    return s
>>>>>>> a59f80fd
<|MERGE_RESOLUTION|>--- conflicted
+++ resolved
@@ -858,13 +858,13 @@
     st.toast(f"✅ :green[{message}]")
 
 
-<<<<<<< HEAD
 def default_converter(o):
     if isinstance(o, type(np.int64)):  # ignore
         return int(o)
     else:
         raise TypeError(f"Object of type {o.__class__.__name__} is not JSON serializable")
-=======
+
+
 def as_valid_json(s):
     """Return `s` as a dictionary if applicable."""
     try:
@@ -888,5 +888,4 @@
             return ast.literal_eval(s)
         except (ValueError, SyntaxError):
             return s
-    return s
->>>>>>> a59f80fd
+    return s