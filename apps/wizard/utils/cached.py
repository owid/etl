--- conflicted
+++ resolved
@@ -7,13 +7,9 @@
 from apps.utils.map_datasets import get_grapher_changes
 from etl import grapher_io as gio
 from etl.config import OWID_ENV, OWIDEnv
-<<<<<<< HEAD
+from etl.git_helpers import get_changed_files
 from etl.grapher_model import Anomaly, Variable
-=======
-from etl.git_helpers import get_changed_files
-from etl.grapher_model import Variable
 from etl.version_tracker import VersionTracker
->>>>>>> c224fb7e
 
 
 @st.cache_data
@@ -74,7 +70,6 @@
     )
 
 
-<<<<<<< HEAD
 @st.cache_data
 def load_anomalies_in_dataset(
     dataset_ids: List[int],
@@ -83,7 +78,8 @@
     """Load Anomaly objects that belong to a dataset with URI `dataset_uri`."""
     with Session(_owid_env.engine) as session:
         return Anomaly.load_anomalies(session, dataset_ids)
-=======
+
+
 @st.cache_data(show_spinner=False)
 def get_datasets_from_version_tracker() -> Tuple[pd.DataFrame, List[Dict[str, Any]]]:
     """Get dataset info from version tracker (ETL)."""
@@ -113,5 +109,4 @@
             "db_dataset_id": "id",
         }
     )
-    return steps_df_grapher, grapher_changes
->>>>>>> c224fb7e
+    return steps_df_grapher, grapher_changes