import json
import os
import re
from pathlib import Path
from typing import Any, Dict, List, Literal

import click
import structlog
import yaml
from openai import OpenAI
from rich_click.rich_command import RichCommand
from typing_extensions import Self

from etl.paths import BASE_DIR

# GPT Model
GPT_MODEL = "gpt-3.5-turbo"

# Initialize logger
log = structlog.get_logger()

# Example of new metadata format
NEW_METADATA_EXAMPLE = (
    BASE_DIR / "snapshots" / "emissions" / "2023-11-23" / "national_contributions_annual_emissions.csv.dvc"
)

# Additional instructions or configurations
ADDITIONAL_INSTRUCTIONS = """
Metadata Field Guidelines:

1. attribution (string, optional)
   - Capital letter start, except names like 'van Haasteren'.
   - No ending period.
   - Ends with year of date_published in parenthesis.
   - No semicolons.

2. attribution_short (string, recommended)
   - Use if producer name is long; shorten the producer name in an informative way.
   - Capital letter start, except names like 'van Haasteren'.
   - No ending period.
   - Refers to producer or well-known data product, not year.
   - Use acronym if well-known.

3. citation_full (string, required)
   - Capital letter start.
   - Ends with period.
   - Includes year of publication.
   - Match producer's format with minor edits.
   - List multiple sources for compilations.

4. date_accessed (string, required)
   - Format: YYYY-MM-DD.
   - Reflects access date of current version.

5. date_published (string, required)
   - Format: YYYY-MM-DD or YYYY.
   - Reflects publication date of current version.

6. description (string, recommended)
   - Capital letter start and period end.
   - Avoid other metadata fields unless crucial.
   - Succinct description of data product.

7. description_snapshot (string, recommended)
   - Capital letter start and period end.
   - Define if data product and snapshot differ.
   - Describe snapshot specifically.

8. license (string, required)
   - Standard license names or producer's custom text.
   - CC BY 4.0 if unspecified, pending confirmation.

9. license.url (string, required if existing)
   - Complete URL to license on producer's site.
   - Avoid generic license pages.

10. producer (string, required)
    - Capital letter start, except names like 'van Haasteren'.
    - No ending period, except 'et al.'.
    - Exclude dates, semicolons, OWID references.

11. title (string, required)
    - Capital letter start.
    - No ending period.
    - Identify data product, not snapshot.

12. title_snapshot (string, required if different)
    - Capital letter start.
    - No ending period.
    - Use if snapshot differs from data product.

13. url_download (string, required if existing)
    - Direct download URL or S3 URI.

14. url_main (string, required)
    - URL to data product's main site.

15. version_producer (string or number, recommended if existing)
    - Use producer's version naming.
"""


# Main CLI command setup with Click
@click.command(cls=RichCommand)
@click.option("--path-to-file", prompt=True, type=str, help="Path to the metadata file.")
@click.option("--output-dir", default=None, type=str, help="Path to save the new metadata file.")
@click.option(
    "--overwrite",
    default=False,
    is_flag=True,
    help="Overwrite input file if set to True. Otherwise, save the new file in the output directory.",
)
def main(path_to_file: str, output_dir: str, overwrite: bool) -> None:
    """Process and update metadata using GPT-based tool.

    If `path-to-file` must either be a 'snapshot' or a 'grapher' metadata file.
    To learn more about the behaviour of this tool, please refer to https://docs.owid.io/projects/etl/architecture/metadata/.
    """
    log.info("Starting metadata update process.")

    # Determine the output file path
    if overwrite:
        output_file_path = path_to_file
    else:
        if output_dir is None:
            output_dir = os.path.dirname(path_to_file)
        output_file_path = os.path.join(output_dir, "gpt_" + os.path.basename(path_to_file))

    try:
        # Start tool (initialise gpt client)
        gpt_updater = MetadataGPTUpdater(path_to_file)
        # Run update
        gpt_updater.run()
        # Save updated metadata
        gpt_updater.save_updated_metadata(output_file_path)
    except Exception as e:
        log.error("Metadata update process failed.", error=str(e))


class MetadataGPTUpdater:
    """Update metadata file using Chat GPT."""

    def __init__(self: Self, path_to_file: str) -> None:
        """Initialize the metadata updater."""
        # Path to the metadata file
        self.path_to_file: str = path_to_file
        # Will contain the original metadata file content. Access to it via the property `metadata_old_str`
        self.__metadata_old: str | None = None
        # Will contain the new metadata file content. Access to it via the property `metadata_new_str`
        self.__metadata_new: str | None = None
        # Initialize OpenAI client
        self.client = OpenAI()

    @property
    def channel(self: Self) -> Literal["snapshot", "grapher", "garden"]:
        """Get the channel from the metadata file path.

        It is susceptible to errors:
            - What if the path contains more than one of the keywords? e.g. 'grapher/un_snapshots/2023-12-01/file.yaml'
        """
        if "snapshots/" in self.path_to_file:
            return Channels.SNAPSHOT
        elif "garden/" in self.path_to_file:
            return Channels.GARDEN
        elif "grapher/" in self.path_to_file:
            return Channels.GRAPHER
        else:
            raise Exception("Invalid file path")

    @property
    def metadata_new_str(self: Self) -> str:
        """Get new metadata.

        This only works if `run` has been executed first.
        """
        if self.__metadata_new:
            return self.__metadata_new
        else:
            raise Exception("Metadata not generated yet. Please make sure you successfully run `run` first.")

    @property
    def metadata_old_str(self: Self) -> str:
        """Read a metadata file and returns its content."""
        if self.__metadata_old is None:
            self.__metadata_old = _read_metadata_file(self.path_to_file)
        return self.__metadata_old

    def save_updated_metadata(self: Self, output_file: str) -> None:
        """Save the metadata file and returns its content."""
        with open(output_file, "w") as file:
            yaml.dump(self.metadata_new_str, file, default_flow_style=False, sort_keys=False, indent=4)

    def run(self: Self) -> str | None:
        """Update metadata using OpenAI GPT."""
        # Create system prompt
        messages = self.create_system_prompt()
        # Update metadata
        match self.channel:
            case Channels.SNAPSHOT:
                message_content = get_message_content(self.client, messages=messages, model=GPT_MODEL, temperature=0)  # type: ignore
                if message_content:
                    new_yaml_content = yaml.safe_load(message_content)
                    if new_yaml_content:
                        self.__metadata_new = new_yaml_content
            case Channels.GRAPHER:
                for attempt in range(5):  # MAX_ATTEMPTS
                    message_content = get_message_content(
                        self.client, messages=messages, model=GPT_MODEL, temperature=0
                    )  #
                    if message_content:
                        try:
<<<<<<< HEAD
                            # Fix the single quotes
                            json_string_fixed = re.sub(r"(\W)'|'(\W)", r'\1"\2', message_content)
                            parsed_dict = json.loads(json_string_fixed)
                            if check_gpt_response_format(parsed_dict):
=======
                            parsed_dict = json.loads(message_content)

                            if check_gpt_response_format(parsed_dict):
                                log.info("GPT response is in the correct format.")
>>>>>>> 2f468c69
                                with open(self.path_to_file, "r") as file:
                                    original_yaml_content = yaml.safe_load(file)
                                    if original_yaml_content:
                                        for table, table_data in parsed_dict["tables"].items():
                                            for variable, variable_updates in table_data["variables"].items():
                                                if (
                                                    table in original_yaml_content["tables"]
                                                    and variable in original_yaml_content["tables"][table]["variables"]
                                                ):
                                                    # Formatting 'description_key' as bullet points
                                                    # If 'description_key' is in variable_updates, keep it as a list of strings
                                                    if "description_key" in variable_updates:
                                                        variable_updates["description_key"] = [
                                                            f"{item}" for item in variable_updates["description_key"]
                                                        ]
                                                    original_yaml_content["tables"][table]["variables"][
                                                        variable
                                                    ].update(variable_updates)
                                    self.__metadata_new = original_yaml_content
<<<<<<< HEAD
=======
                                    return
>>>>>>> 2f468c69
                        except json.JSONDecodeError as e:
                            log.error(f"JSON decoding failed on attempt {attempt + 1}: {e}")
                raise Exception("Unable to parse GPT response after multiple attempts.")

    def create_system_prompt(self: Self) -> List[Dict[str, str]] | None:
        """Create the system prompt for the GPT model based on file path."""
        match self.channel:
            case Channels.SNAPSHOT:
                # Load example of new metadata format
                new_metadata_file = _read_metadata_file(NEW_METADATA_EXAMPLE)
                system_prompt = f"""
                You are given an old metadata file with information about the sources of the data in the old format. Now, we've transitioned to a new format.

                The new metadata file needs to be structured in an identical way. Infer the fields and arrange them in the same order as in the new metadata file. Update the old metadata file to the new format based on this example.

                Please format your responses (e.g., year shouldn't exist in producer field etc) and add any additional fields if possible/necessary based on these additional instructions:
                {ADDITIONAL_INSTRUCTIONS}

                The new metadata file is as follows. Structure your response in the same way:
                {new_metadata_file}

                Please output it in the same format (yaml).License" is a part of "origin", not a separate dictionary. Don't include any additional responses/notes in your response beyond the existing field as this will be saved directly as a file.

<<<<<<< HEAD
=======
                In any of the fields please avoid using ":" anywhere - e.g., instead of "Country Activity Tracker: Artificial Intelligence" use "Country Activity Tracker - Artificial Intelligence".

>>>>>>> 2f468c69
                """
                messages = [
                    {"role": "system", "content": system_prompt},
                    {"role": "user", "content": self.metadata_old_str},
                ]
                return messages
            case Channels.GRAPHER:
                system_prompt = """
                    You are given a metadata file. Could you help us fill out the following for each variable:

                    - description_from_producer - do a web search based on other information and URLs in the metadata file to find a description of the variable.
                    - description_key - based on a web search and if description exists come up with some key bullet points (in a sentence format) that would help someone interpret the indicator. Can you make sure that these are going to be useful for the public to understand the indicator? Expand on any acronyms or any terms that a layperson might not be familiar with. Each bullet point can be more than one sentence if necessary but don't make it too long.
                    - if description_short is not filled out, use the description_key and a web search to come up with one sentence to describe the indicator. It should be very brief and to the point.

<<<<<<< HEAD
                    The output should always have these fields but as a python dictionary. This format is mandatory, don't miss fields and don't include any irrelevant information but make it JSON readable.:

                    {'tables': {'maddison_gdp': {'variables': {'gdp_per_capita': {'description_short': '...', 'description_from_producer': '...', 'description_key': ['...', '...']}}}}}


                    Don't include any other fields. This is mandatory.
=======
                    The output should always have these fields only but as a python dictionary. This format is mandatory, don't miss fields and don't include any irrelevant information but make it JSON readable.:

                    {"tables": {"maddison_gdp": {"variables": {"gdp_per_capita": {"description_short": "...", "description_from_producer": "...", "description_key": ["...", "..."]}}}}}


                    Don't include any other fields. This is mandatory. Can you ensure that the output can be read as JSON?
>>>>>>> 2f468c69

                    Now, can you try to infer the above based on the other information in the metadata file and by browsing the web?

                    You can use any links in the metadata file to help you.


                    Don't include any other information so that I can easily access these fields. If you can't fill these out for some indicators, please fill them out with 'ChatGPT could not infer'.

                    e.g. never include a starting sentence like 'Based on the metadata file and a web search, here is the inferred information'. Don't include `json` or `yaml` at the start of your response. Just include the fields you've changed.

                    'description_key' should be a list of bullet points. Each bullet point should be a string. e.g. ['bullet point 1', 'bullet point 2']

<<<<<<< HEAD
                    If information is already filled out, just try to improve it. .
=======
                    If information is already filled out, just try to improve it.

>>>>>>> 2f468c69
                    """

                messages = [
                    {"role": "system", "content": system_prompt},
                    {"role": "user", "content": self.metadata_old_str},
                ]
                return messages
            case Channels.GARDEN:
                log.error("Prompt for editing metadata in the garden step is not available yet.")
            case _:
                log.error(f"Invalid channel {self.channel}")


def _read_metadata_file(path_to_file: str | Path) -> str:
    """Read a metadata file and returns its content."""
    with open(path_to_file, "r") as file:
        return file.read()


def get_message_content(client, **kwargs):
    """Get message content from the chat completion."""
    chat_completion = client.chat.completions.create(**kwargs)  # type: ignore
    message_content = process_chat_completion(chat_completion)
    return message_content


def process_chat_completion(chat_completion) -> Any | None:
    """Process the chat completion response."""
    if chat_completion is not None:
        chat_completion_tokens = chat_completion.usage.total_tokens
        log.info(f"Cost GPT4: ${chat_completion_tokens/ 1000 * 0.03:.2f}")
        message_content = chat_completion.choices[0].message.content
        return message_content
    return None


def check_gpt_response_format(message_content) -> bool:
    """Process ChatGPT response and checks if it's in the correct format.

    :param data: The data to be processed.
    :return: A message indicating whether the data is correctly formatted.
    """

    # Check if the top-level structure is a dictionary with the key 'tables'
    if not isinstance(message_content, dict) or "tables" not in message_content:
        return False

    tables = message_content["tables"]
    if not isinstance(tables, dict):
        return False

    # Iterate over each table
    for _, table_content in tables.items():
        if not isinstance(table_content, dict) or "variables" not in table_content:
            return False

        variables = table_content["variables"]
        if not isinstance(variables, dict):
            return False

        # Iterate over each variable in the table
        for _, var_content in variables.items():
            if not isinstance(var_content, dict):
                return False

            # Check for 'description_short' and 'description_key'
            if "description_short" not in var_content or "description_key" not in var_content:
                return False

            # Check if 'description_key' is a list
            if not isinstance(var_content["description_key"], list):
                return False

    return True


class Channels:
    """Channels for metadata files.

    Using this to avoid hardcoding strings."""

    SNAPSHOT = "snapshot"
    GRAPHER = "grapher"
    GARDEN = "garden"


if __name__ == "__main__":
    main()<|MERGE_RESOLUTION|>--- conflicted
+++ resolved
@@ -209,17 +209,10 @@
                     )  #
                     if message_content:
                         try:
-<<<<<<< HEAD
-                            # Fix the single quotes
-                            json_string_fixed = re.sub(r"(\W)'|'(\W)", r'\1"\2', message_content)
-                            parsed_dict = json.loads(json_string_fixed)
-                            if check_gpt_response_format(parsed_dict):
-=======
                             parsed_dict = json.loads(message_content)
 
                             if check_gpt_response_format(parsed_dict):
                                 log.info("GPT response is in the correct format.")
->>>>>>> 2f468c69
                                 with open(self.path_to_file, "r") as file:
                                     original_yaml_content = yaml.safe_load(file)
                                     if original_yaml_content:
@@ -239,10 +232,7 @@
                                                         variable
                                                     ].update(variable_updates)
                                     self.__metadata_new = original_yaml_content
-<<<<<<< HEAD
-=======
                                     return
->>>>>>> 2f468c69
                         except json.JSONDecodeError as e:
                             log.error(f"JSON decoding failed on attempt {attempt + 1}: {e}")
                 raise Exception("Unable to parse GPT response after multiple attempts.")
@@ -266,11 +256,8 @@
 
                 Please output it in the same format (yaml).License" is a part of "origin", not a separate dictionary. Don't include any additional responses/notes in your response beyond the existing field as this will be saved directly as a file.
 
-<<<<<<< HEAD
-=======
                 In any of the fields please avoid using ":" anywhere - e.g., instead of "Country Activity Tracker: Artificial Intelligence" use "Country Activity Tracker - Artificial Intelligence".
 
->>>>>>> 2f468c69
                 """
                 messages = [
                     {"role": "system", "content": system_prompt},
@@ -285,21 +272,12 @@
                     - description_key - based on a web search and if description exists come up with some key bullet points (in a sentence format) that would help someone interpret the indicator. Can you make sure that these are going to be useful for the public to understand the indicator? Expand on any acronyms or any terms that a layperson might not be familiar with. Each bullet point can be more than one sentence if necessary but don't make it too long.
                     - if description_short is not filled out, use the description_key and a web search to come up with one sentence to describe the indicator. It should be very brief and to the point.
 
-<<<<<<< HEAD
-                    The output should always have these fields but as a python dictionary. This format is mandatory, don't miss fields and don't include any irrelevant information but make it JSON readable.:
-
-                    {'tables': {'maddison_gdp': {'variables': {'gdp_per_capita': {'description_short': '...', 'description_from_producer': '...', 'description_key': ['...', '...']}}}}}
-
-
-                    Don't include any other fields. This is mandatory.
-=======
                     The output should always have these fields only but as a python dictionary. This format is mandatory, don't miss fields and don't include any irrelevant information but make it JSON readable.:
 
                     {"tables": {"maddison_gdp": {"variables": {"gdp_per_capita": {"description_short": "...", "description_from_producer": "...", "description_key": ["...", "..."]}}}}}
 
 
                     Don't include any other fields. This is mandatory. Can you ensure that the output can be read as JSON?
->>>>>>> 2f468c69
 
                     Now, can you try to infer the above based on the other information in the metadata file and by browsing the web?
 
@@ -312,12 +290,8 @@
 
                     'description_key' should be a list of bullet points. Each bullet point should be a string. e.g. ['bullet point 1', 'bullet point 2']
 
-<<<<<<< HEAD
-                    If information is already filled out, just try to improve it. .
-=======
                     If information is already filled out, just try to improve it.
 
->>>>>>> 2f468c69
                     """
 
                 messages = [
