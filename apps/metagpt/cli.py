import json
import os
from pathlib import Path
from typing import Any, Dict, List, Literal

import click
import structlog
import yaml
from openai import OpenAI
from owid.catalog import Dataset
from rich_click.rich_command import RichCommand
from typing_extensions import Self

from etl.paths import BASE_DIR

# GPT Model
GPT_MODEL = "gpt-3.5-turbo"
RATE_PER_1000_TOKENS = 0.0015  # Approximate average cost per 1000 tokens from here - https://openai.com/pricing

# Initialize logger
log = structlog.get_logger()

# Example of new metadata format
NEW_METADATA_EXAMPLE = (
    BASE_DIR / "snapshots" / "emissions" / "2023-11-23" / "national_contributions_annual_emissions.csv.dvc"
)
# Docs for garden metadata fields
DOCS = BASE_DIR / "schemas" / "dataset-schema.json"


# Additional instructions or configurations
ADDITIONAL_INSTRUCTIONS = """
Metadata Field Guidelines:

1. attribution (string, optional)
   - Capital letter start, except names like 'van Haasteren'.
   - No ending period.
   - Ends with year of date_published in parenthesis.
   - No semicolons.

2. attribution_short (string, recommended)
   - Use if producer name is long; shorten the producer name in an informative way.
   - Capital letter start, except names like 'van Haasteren'.
   - No ending period.
   - Refers to producer or well-known data product, not year.
   - Use acronym if well-known.

3. citation_full (string, required)
   - Capital letter start.
   - Ends with period.
   - Includes year of publication.
   - Match producer's format with minor edits.
   - List multiple sources for compilations.

4. date_accessed (string, required)
   - Format: YYYY-MM-DD.
   - Reflects access date of current version.

5. date_published (string, required)
   - Format: YYYY-MM-DD or YYYY.
   - Reflects publication date of current version.

6. description (string, recommended)
   - Capital letter start and period end.
   - Avoid other metadata fields unless crucial.
   - Succinct description of data product.

7. description_snapshot (string, recommended)
   - Capital letter start and period end.
   - Define if data product and snapshot differ.
   - Describe snapshot specifically.

8. license (string, required)
   - Standard license names or producer's custom text.
   - CC BY 4.0 if unspecified, pending confirmation.

9. license.url (string, required if existing)
   - Complete URL to license on producer's site.
   - Avoid generic license pages.

10. producer (string, required)
    - Capital letter start, except names like 'van Haasteren'.
    - No ending period, except 'et al.'.
    - Exclude dates, semicolons, OWID references.

11. title (string, required)
    - Capital letter start.
    - No ending period.
    - Identify data product, not snapshot.

12. title_snapshot (string, required if different)
    - Capital letter start.
    - No ending period.
    - Use if snapshot differs from data product.

13. url_download (string, required if existing)
    - Direct download URL or S3 URI.

14. url_main (string, required)
    - URL to data product's main site.

15. version_producer (string or number, recommended if existing)
    - Use producer's version naming.
"""


# Main CLI command setup with Click
@click.command(cls=RichCommand)
@click.option("--path-to-file", prompt=True, type=str, help="Path to the metadata file.")
@click.option("--output-dir", default=None, type=str, help="Path to save the new metadata file.")
@click.option(
    "--overwrite",
    default=False,
    is_flag=True,
    help="Overwrite input file if set to True. Otherwise, save the new file in the output directory.",
)
def main(path_to_file: str, output_dir: str, overwrite: bool) -> None:
    """Process and update metadata using GPT-based tool.

    To learn more about the behaviour of this tool, please refer to https://docs.owid.io/projects/etl/architecture/metadata/.
    """
    log.info("Starting metadata update process.")

    # Determine the output file path
    if overwrite:
        output_file_path = path_to_file
    else:
        if output_dir is None:
            output_dir = os.path.dirname(path_to_file)
        output_file_path = os.path.join(output_dir, "gpt_" + os.path.basename(path_to_file))

    try:
        # Start tool (initialise gpt client)
        gpt_updater = MetadataGPTUpdater(path_to_file)
        # Run update
        gpt_updater.run()
        # Save updated metadata
        gpt_updater.save_updated_metadata(output_file_path)
    except Exception as e:
        log.error("Metadata update process failed.", error=str(e))


class MetadataGPTUpdater:
    """Update metadata file using Chat GPT."""

    def __init__(self: Self, path_to_file: str) -> None:
        """Initialize the metadata updater."""
        # Path to the metadata file
        self.path_to_file: str = path_to_file
        # Will contain the original metadata file content. Access to it via the property `metadata_old_str`
        self.__metadata_old: str | None = None
        # Will contain the new metadata file content. Access to it via the property `metadata_new_str`
        self.__metadata_new: str | None = None
        # Initialize OpenAI client
        self.client = OpenAI()

    @property
    def channel(self: Self) -> Literal["snapshot", "grapher", "garden"]:
        """Get the channel from the metadata file path.

        It is susceptible to errors:
            - What if the path contains more than one of the keywords? e.g. 'grapher/un_snapshots/2023-12-01/file.yaml'
        """
        if "snapshots/" in self.path_to_file:
            return Channels.SNAPSHOT
        elif "garden/" in self.path_to_file:
            return Channels.GARDEN
        elif "grapher/" in self.path_to_file:
            return Channels.GRAPHER
        else:
            raise Exception("Invalid file path")

    @property
    def metadata_new_str(self: Self) -> str:
        """Get new metadata.

        This only works if `run` has been executed first.
        """
        if self.__metadata_new:
            return self.__metadata_new
        else:
            raise Exception("Metadata not generated yet. Please make sure you successfully run `run` first.")

    @property
    def metadata_old_str(self: Self) -> str:
        """Read a metadata file and returns its content."""
        if self.__metadata_old is None:
            self.__metadata_old = _read_metadata_file(self.path_to_file)
        return self.__metadata_old

    def save_updated_metadata(self: Self, output_file: str) -> None:
        """Save the metadata file and returns its content."""
        with open(output_file, "w") as file:
            yaml.dump(self.metadata_new_str, file, default_flow_style=False, sort_keys=False, indent=4)

    def run(self: Self) -> str | None:
        """Update metadata using OpenAI GPT."""

        # Update metadata
        match self.channel:
            case Channels.SNAPSHOT:
                # Create system prompt
                messages = self.create_system_prompt()
<<<<<<< HEAD
                message_content = get_message_content(self.client, messages=messages, model=GPT_MODEL, temperature=0)  # type: ignore
=======
                message_content, cost = get_message_content(
                    self.client, messages=messages, model=GPT_MODEL, temperature=0
                )  # type: ignore
                log.info(f"Cost GPT4: ${cost:.3f}")

>>>>>>> 8a9ac7ae
                if message_content:
                    new_yaml_content = yaml.safe_load(message_content)
                    if new_yaml_content:
                        self.__metadata_new = new_yaml_content
            case Channels.GRAPHER:
                for attempt in range(5):  # MAX_ATTEMPTS
                    # Create system prompt
                    messages = self.create_system_prompt()
<<<<<<< HEAD
                    message_content = get_message_content(
=======
                    message_content, cost = get_message_content(
>>>>>>> 8a9ac7ae
                        self.client, messages=messages, model=GPT_MODEL, temperature=0
                    )  #
                    log.info(f"Cost GPT4: ${cost:.3f}")

                    if message_content:
                        try:
                            parsed_dict = json.loads(message_content)

                            if check_gpt_response_format(parsed_dict):
                                log.info("GPT response is in the correct format.")
                                with open(self.path_to_file, "r") as file:
                                    original_yaml_content = yaml.safe_load(file)
                                    if original_yaml_content:
                                        for table, table_data in parsed_dict["tables"].items():
                                            for variable, variable_updates in table_data["variables"].items():
                                                if (
                                                    table in original_yaml_content["tables"]
                                                    and variable in original_yaml_content["tables"][table]["variables"]
                                                ):
                                                    # Formatting 'description_key' as bullet points
                                                    # If 'description_key' is in variable_updates, keep it as a list of strings
                                                    if "description_key" in variable_updates:
                                                        variable_updates["description_key"] = [
                                                            f"{item}" for item in variable_updates["description_key"]
                                                        ]
                                                    original_yaml_content["tables"][table]["variables"][
                                                        variable
                                                    ].update(variable_updates)
                                    self.__metadata_new = original_yaml_content
                                    return
                        except json.JSONDecodeError as e:
                            log.error(f"JSON decoding failed on attempt {attempt + 1}: {e}")
                raise Exception("Unable to parse GPT response after multiple attempts.")

            case Channels.GARDEN:
                # Load the actual dataset file to extract description of the dataset
                # Amend path to be compatiable to work with Dataset class
                parts = self.path_to_file.split("/")
                parts.remove("steps")
                parts.remove("etl")
                parts[-1] = parts[-1].split(".")[0]
                path_to_dataset = "/".join(parts)
<<<<<<< HEAD
                ds = Dataset(path_to_dataset)
                ds_meta_description = ds.metadata.to_dict()
=======
                # Check if the garden step file exists
                if os.path.isfile(path_to_dataset + "/index.json"):
                    ds = Dataset(path_to_dataset)
                    ds_meta_description = ds.metadata.to_dict()
                else:
                    log.error(f"Required garden dataset {path_to_dataset} does not exist. Run the garden step first.")
                    raise Exception("Required garden dataset does not exist. Run the garden step first.")

>>>>>>> 8a9ac7ae
                # Open the file with descriptions of metadata fields from our docs
                with open(DOCS, "r") as f:
                    docs = json.load(f)

                metadata_indicator_docs = docs["properties"]["tables"]["additionalProperties"]["properties"][
                    "variables"
                ]["additionalProperties"]["properties"]
<<<<<<< HEAD
                fields_to_fill_out = [
                    "description_short",
                    "description_key",
                    "description_from_producer",
                ]
=======
                fields_to_fill_out = ["title", "unit", "short_unit", "description_short", "description_key"]
>>>>>>> 8a9ac7ae

                all_variables = {}
                with open(self.path_to_file, "r") as file:
                    original_yaml_content = yaml.safe_load(file)
<<<<<<< HEAD

=======
                final_cost = 0

                # Calculate the total estimated cost
                total_estimated_cost = 0
>>>>>>> 8a9ac7ae
                for table_name, table_data in original_yaml_content["tables"].items():
                    for variable_name, variable_data in table_data["variables"].items():
                        variable_title = variable_data["title"]
                        indicator_metadata = []
                        for metadata_field in fields_to_fill_out:
                            metadata_instructions = metadata_indicator_docs[metadata_field]
                            messages = self.create_system_prompt_garden(
                                variable_title, metadata_field, metadata_instructions, ds_meta_description
                            )
<<<<<<< HEAD
                            message_content = get_message_content(
                                self.client, messages=messages, model=GPT_MODEL, temperature=0
                            )

                            indicator_metadata.append(message_content)
                        all_variables[variable_name] = indicator_metadata
=======
                            char_count = len(messages[0]["content"])  # type: ignore
                            est_cost = calculate_gpt_cost(char_count)
                            total_estimated_cost += len(original_yaml_content["tables"].items()) * est_cost

                # Ask the user if they want to proceed
                proceed = input(
                    f"The total estimated cost is ${total_estimated_cost:.3f}. Do you want to proceed? (yes/no): "
                )

                if proceed.lower() == "yes":
                    for table_name, table_data in original_yaml_content["tables"].items():
                        for variable_name, variable_data in table_data["variables"].items():
                            variable_title = variable_data["title"]
                            indicator_metadata = []
                            for metadata_field in fields_to_fill_out:
                                metadata_instructions = metadata_indicator_docs[metadata_field]
                                messages = self.create_system_prompt_garden(
                                    variable_title, metadata_field, metadata_instructions, ds_meta_description
                                )
                                message_content, cost = get_message_content(
                                    self.client, messages=messages, model=GPT_MODEL, temperature=0
                                )
                                final_cost += cost

                                indicator_metadata.append(message_content)
                            all_variables[variable_name] = indicator_metadata
                log.info(f"Cost GPT4: ${final_cost:.3f}")

>>>>>>> 8a9ac7ae
                for table_name, table_data in original_yaml_content["tables"].items():
                    for variable_name, variable_data in table_data["variables"].items():
                        variable_updates = all_variables[variable_name]
                        variable_updates_dict = convert_list_to_dict(variable_updates)
                        original_yaml_content["tables"][table_name]["variables"][variable_name].update(
                            variable_updates_dict
                        )
                self.__metadata_new = original_yaml_content
                return

    def create_system_prompt(self: Self) -> List[Dict[str, str]] | None:
        """Create the system prompt for the GPT model based on file path."""
        match self.channel:
            case Channels.SNAPSHOT:
                # Load example of new metadata format
                new_metadata_file = _read_metadata_file(NEW_METADATA_EXAMPLE)
                system_prompt = f"""
                You are given an old metadata file with information about the sources of the data in the old format. Now, we've transitioned to a new format.

                The new metadata file needs to be structured in an identical way. Infer the fields and arrange them in the same order as in the new metadata file. Update the old metadata file to the new format based on this example.

                Please format your responses (e.g., year shouldn't exist in producer field etc) and add any additional fields if possible/necessary based on these additional instructions:
                {ADDITIONAL_INSTRUCTIONS}

                The new metadata file is as follows. Structure your response in the same way:
                {new_metadata_file}

                Please output it in the same format (yaml).License" is a part of "origin", not a separate dictionary. Don't include any additional responses/notes in your response beyond the existing field as this will be saved directly as a file.

                In any of the fields please avoid using ":" anywhere - e.g., instead of "Country Activity Tracker: Artificial Intelligence" use "Country Activity Tracker - Artificial Intelligence".

                """
                messages = [
                    {"role": "system", "content": system_prompt},
                    {"role": "user", "content": self.metadata_old_str},
                ]
                return messages
            case Channels.GRAPHER:
                system_prompt = """
                    You are given a metadata file. Could you help us fill out the following for each variable:

                    - description_key - based on a web search and if description exists come up with some key bullet points (in a sentence format) that would help someone interpret the indicator. Can you make sure that these are going to be useful for the public to understand the indicator? Expand on any acronyms or any terms that a layperson might not be familiar with. Each bullet point can be more than one sentence if necessary but don't make it too long.
                    - if description_short is not filled out, use the description_key and a web search to come up with one sentence to describe the indicator. It should be very brief and to the point.

                    The output should always have these fields only but as a python dictionary. This format is mandatory, don't miss fields and don't include any irrelevant information but make it JSON readable.:

                    {"tables": {"maddison_gdp": {"variables": {"gdp_per_capita": {"description_short": "...", "description_key": ["...", "..."]}}}}}


                    Don't include any other fields. This is mandatory. Can you ensure that the output can be read as JSON?

                    Now, can you try to infer the above based on the other information in the metadata file and by browsing the web?

                    You can use any links in the metadata file to help you.


                    Don't include any other information so that I can easily access these fields. If you can't fill these out for some indicators, please fill them out with 'ChatGPT could not infer'.

                    e.g. never include a starting sentence like 'Based on the metadata file and a web search, here is the inferred information'. Don't include `json` or `yaml` at the start of your response. Just include the fields you've changed.

                    'description_key' should be a list of bullet points. Each bullet point should be a string. e.g. ['bullet point 1', 'bullet point 2']

                    If information is already filled out, just try to improve it.

                    """

                messages = [
                    {"role": "system", "content": system_prompt},
                    {"role": "user", "content": self.metadata_old_str},
                ]
                return messages
            case _:
                log.error(f"Invalid channel {self.channel}")

    def create_system_prompt_garden(
        self, variable_title: str, metadata_field: str, metadata_instructions: str, ds_meta_description: str
    ) -> List[Dict[str, str]] | None:
        """
        Generates a system prompt for a gardening application.

        Parameters:
        variable_title (str): The title of the variable in the dataset.
        metadata_field (str): The metadata field related to the variable.
        metadata_instructions (str): Instructions for filling out the metadata field.
        ds_meta_description (str): Description of the dataset.

        Returns:
        Optional[List[Dict[str, str]]]: A list of dictionaries containing the system prompt, or None.
        """
        base_template_instructions = (
            "You are given a description of the dataset here:\n"
            f"'{ds_meta_description}'\n\n"
            f"We have a variable called '{variable_title}' in this dataset.\n"
            "By using the information you already have in the dataset description, and browsing the web, can you "
            f"infer what this metadata field '{metadata_field}' might be for this specific indicator?\n\n"
<<<<<<< HEAD
            f"Here are the instructions on how to fill out the field - '{metadata_instructions}'.\n"
            "Depending on which field you are filling out take into account these extra instructions:\n"
            " - description_from_producer - do a web search based on other information in the metadata file to find a description of the variable.\n"
            " - description_key - based on a web search and your knowledge come up with some key bullet points (in a sentence format) that would help someone interpret the indicator. Can you make sure that these are going to be useful for the public to understand the indicator? Expand on any acronyms or any terms that a layperson might not be familiar with. Each bullet point can be more than one sentence if necessary but don't make it too long.\n"
            " - description_short use the description_key and a web search to come up with one sentence to describe the indicator. It should be very brief and to the point.\n"
=======
            "Depending on which field you are filling out take into account these extra instructions:\n"
            " - description_key - based on a web search and your knowledge come up with some key bullet points (in a sentence format) that would help someone interpret the indicator. Can you make sure that these are going to be useful for the public to understand the indicator? Expand on any acronyms or any terms that a layperson might not be familiar with. Each bullet point can be more than one sentence if necessary but don't make it too long.\n"
            " - description_short use the description_key and a web search to come up with one sentence to describe the indicator. It should be very brief and to the point.\n"
            f"Here are the instructions on how to fill out the field - '{metadata_instructions}'.\n"
            "Now, can you try to infer the above based on the other information in the metadata file and by browsing the web? You can use any links in the metadata file to help you."
>>>>>>> 8a9ac7ae
        )

        base_template_prompt = (
            "Output the filled out field in the following format. Make sure your responses make sense:\n"
            f"'{metadata_field}': Your suggestion for how it should be filled out."
        )

        messages = [{"role": "system", "content": base_template_instructions + base_template_prompt}]
        return messages


def _read_metadata_file(path_to_file: str | Path) -> str:
    """Read a metadata file and returns its content."""
    with open(path_to_file, "r") as file:
        return file.read()


def get_message_content(client, **kwargs):
    """Get message content from the chat completion."""
    chat_completion = client.chat.completions.create(**kwargs)  # type: ignore
    message_content, cost = process_chat_completion(chat_completion)  # type: ignore
    return message_content, cost


def process_chat_completion(chat_completion) -> Any | None:
    """Process the chat completion response."""
    if chat_completion is not None:
        chat_completion_tokens = chat_completion.usage.total_tokens
        cost = (chat_completion_tokens / 1000) * RATE_PER_1000_TOKENS
        message_content = chat_completion.choices[0].message.content
        return message_content, cost
    return None, None


def check_gpt_response_format(message_content) -> bool:
    """Process ChatGPT response and checks if it's in the correct format.

    :param data: The data to be processed.
    :return: A message indicating whether the data is correctly formatted.
    """

    # Check if the top-level structure is a dictionary with the key 'tables'
    if not isinstance(message_content, dict) or "tables" not in message_content:
        return False

    tables = message_content["tables"]
    if not isinstance(tables, dict):
        return False

    # Iterate over each table
    for _, table_content in tables.items():
        if not isinstance(table_content, dict) or "variables" not in table_content:
            return False

        variables = table_content["variables"]
        if not isinstance(variables, dict):
            return False

        # Iterate over each variable in the table
        for _, var_content in variables.items():
            if not isinstance(var_content, dict):
                return False

            # Check for 'description_short' and 'description_key'
            if "description_short" not in var_content or "description_key" not in var_content:
                return False

            # Check if 'description_key' is a list
            if not isinstance(var_content["description_key"], list):
                return False

    return True


def convert_list_to_dict(data_list):
    """
    Function to convert a list of string elements in the format "'key': 'value'" into a dictionary.
    """
    data_dict = {}
    for item in data_list:
        # Removing leading and trailing single quotes, then splitting the string by ':'
        key, value = item.strip("'").split(": ", 1)
        data_dict[key.strip("'")] = value.strip("'\"")
    return data_dict


<<<<<<< HEAD
=======
def calculate_gpt_cost(char_count):
    """
    Calculate the cost of using GPT based on the number of characters.

    This function estimates the cost of using GPT by converting the number of characters into tokens,
    rounding up to the nearest thousand tokens, and then multiplying by the rate per thousand tokens.

    Args:
        char_count (int): The number of characters in the text to be processed by GPT.

    Returns:
        float: The estimated cost of using GPT for the given number of characters.
    """

    tokens = char_count / 4  # Average size of a token is 4 characters
    tokens_rounded_up = -(-tokens // 1000) * 1000  # Round up to the nearest 1000 tokens
    estimated_cost = (tokens_rounded_up / 1000) * RATE_PER_1000_TOKENS
    return estimated_cost


>>>>>>> 8a9ac7ae
class Channels:
    """Channels for metadata files.

    Using this to avoid hardcoding strings."""

    SNAPSHOT = "snapshot"
    GRAPHER = "grapher"
    GARDEN = "garden"


if __name__ == "__main__":
    main()<|MERGE_RESOLUTION|>--- conflicted
+++ resolved
@@ -201,15 +201,11 @@
             case Channels.SNAPSHOT:
                 # Create system prompt
                 messages = self.create_system_prompt()
-<<<<<<< HEAD
-                message_content = get_message_content(self.client, messages=messages, model=GPT_MODEL, temperature=0)  # type: ignore
-=======
                 message_content, cost = get_message_content(
                     self.client, messages=messages, model=GPT_MODEL, temperature=0
                 )  # type: ignore
                 log.info(f"Cost GPT4: ${cost:.3f}")
 
->>>>>>> 8a9ac7ae
                 if message_content:
                     new_yaml_content = yaml.safe_load(message_content)
                     if new_yaml_content:
@@ -218,11 +214,7 @@
                 for attempt in range(5):  # MAX_ATTEMPTS
                     # Create system prompt
                     messages = self.create_system_prompt()
-<<<<<<< HEAD
-                    message_content = get_message_content(
-=======
                     message_content, cost = get_message_content(
->>>>>>> 8a9ac7ae
                         self.client, messages=messages, model=GPT_MODEL, temperature=0
                     )  #
                     log.info(f"Cost GPT4: ${cost:.3f}")
@@ -265,10 +257,6 @@
                 parts.remove("etl")
                 parts[-1] = parts[-1].split(".")[0]
                 path_to_dataset = "/".join(parts)
-<<<<<<< HEAD
-                ds = Dataset(path_to_dataset)
-                ds_meta_description = ds.metadata.to_dict()
-=======
                 # Check if the garden step file exists
                 if os.path.isfile(path_to_dataset + "/index.json"):
                     ds = Dataset(path_to_dataset)
@@ -277,7 +265,6 @@
                     log.error(f"Required garden dataset {path_to_dataset} does not exist. Run the garden step first.")
                     raise Exception("Required garden dataset does not exist. Run the garden step first.")
 
->>>>>>> 8a9ac7ae
                 # Open the file with descriptions of metadata fields from our docs
                 with open(DOCS, "r") as f:
                     docs = json.load(f)
@@ -285,27 +272,15 @@
                 metadata_indicator_docs = docs["properties"]["tables"]["additionalProperties"]["properties"][
                     "variables"
                 ]["additionalProperties"]["properties"]
-<<<<<<< HEAD
-                fields_to_fill_out = [
-                    "description_short",
-                    "description_key",
-                    "description_from_producer",
-                ]
-=======
-                fields_to_fill_out = ["title", "unit", "short_unit", "description_short", "description_key"]
->>>>>>> 8a9ac7ae
+                fields_to_fill_out = ["title", "unit", "short_unit", "description_short", "description_key",]
 
                 all_variables = {}
                 with open(self.path_to_file, "r") as file:
                     original_yaml_content = yaml.safe_load(file)
-<<<<<<< HEAD
-
-=======
                 final_cost = 0
 
                 # Calculate the total estimated cost
                 total_estimated_cost = 0
->>>>>>> 8a9ac7ae
                 for table_name, table_data in original_yaml_content["tables"].items():
                     for variable_name, variable_data in table_data["variables"].items():
                         variable_title = variable_data["title"]
@@ -315,14 +290,6 @@
                             messages = self.create_system_prompt_garden(
                                 variable_title, metadata_field, metadata_instructions, ds_meta_description
                             )
-<<<<<<< HEAD
-                            message_content = get_message_content(
-                                self.client, messages=messages, model=GPT_MODEL, temperature=0
-                            )
-
-                            indicator_metadata.append(message_content)
-                        all_variables[variable_name] = indicator_metadata
-=======
                             char_count = len(messages[0]["content"])  # type: ignore
                             est_cost = calculate_gpt_cost(char_count)
                             total_estimated_cost += len(original_yaml_content["tables"].items()) * est_cost
@@ -351,7 +318,6 @@
                             all_variables[variable_name] = indicator_metadata
                 log.info(f"Cost GPT4: ${final_cost:.3f}")
 
->>>>>>> 8a9ac7ae
                 for table_name, table_data in original_yaml_content["tables"].items():
                     for variable_name, variable_data in table_data["variables"].items():
                         variable_updates = all_variables[variable_name]
@@ -447,19 +413,11 @@
             f"We have a variable called '{variable_title}' in this dataset.\n"
             "By using the information you already have in the dataset description, and browsing the web, can you "
             f"infer what this metadata field '{metadata_field}' might be for this specific indicator?\n\n"
-<<<<<<< HEAD
-            f"Here are the instructions on how to fill out the field - '{metadata_instructions}'.\n"
-            "Depending on which field you are filling out take into account these extra instructions:\n"
-            " - description_from_producer - do a web search based on other information in the metadata file to find a description of the variable.\n"
-            " - description_key - based on a web search and your knowledge come up with some key bullet points (in a sentence format) that would help someone interpret the indicator. Can you make sure that these are going to be useful for the public to understand the indicator? Expand on any acronyms or any terms that a layperson might not be familiar with. Each bullet point can be more than one sentence if necessary but don't make it too long.\n"
-            " - description_short use the description_key and a web search to come up with one sentence to describe the indicator. It should be very brief and to the point.\n"
-=======
             "Depending on which field you are filling out take into account these extra instructions:\n"
             " - description_key - based on a web search and your knowledge come up with some key bullet points (in a sentence format) that would help someone interpret the indicator. Can you make sure that these are going to be useful for the public to understand the indicator? Expand on any acronyms or any terms that a layperson might not be familiar with. Each bullet point can be more than one sentence if necessary but don't make it too long.\n"
             " - description_short use the description_key and a web search to come up with one sentence to describe the indicator. It should be very brief and to the point.\n"
             f"Here are the instructions on how to fill out the field - '{metadata_instructions}'.\n"
             "Now, can you try to infer the above based on the other information in the metadata file and by browsing the web? You can use any links in the metadata file to help you."
->>>>>>> 8a9ac7ae
         )
 
         base_template_prompt = (
@@ -546,8 +504,6 @@
     return data_dict
 
 
-<<<<<<< HEAD
-=======
 def calculate_gpt_cost(char_count):
     """
     Calculate the cost of using GPT based on the number of characters.
@@ -568,7 +524,6 @@
     return estimated_cost
 
 
->>>>>>> 8a9ac7ae
 class Channels:
     """Channels for metadata files.
 
