import tempfile
from pathlib import Path
from typing import List, Literal, Optional, Tuple, cast, get_args

import numpy as np
import pandas as pd
import structlog
from owid.catalog import find
from sqlalchemy.engine import Engine
from sqlalchemy.orm import Session

from apps.anomalist.detectors import (
    AnomalyDetector,
    AnomalyTimeChange,
    AnomalyUpgradeChange,
    AnomalyUpgradeMissing,
    get_long_format_score_df,
)
from apps.anomalist.gp_detector import AnomalyGaussianProcessOutlier
from apps.wizard.utils.paths import WIZARD_ANOMALIES_RELATIVE
from etl import grapher_model as gm
from etl.config import OWID_ENV
from etl.db import get_engine, read_sql
from etl.files import create_folder, upload_file_to_server
from etl.grapher_io import variable_data_df_from_s3

log = structlog.get_logger()

# Name of index columns for dataframe.
INDEX_COLUMNS = ["entity_name", "year"]

# TODO: this is repeated in detector classes, is there a way to DRY this?
ANOMALY_TYPE = Literal["time_change", "upgrade_change", "upgrade_missing", "gp_outlier"]

# Define mapping of available anomaly types to anomaly detectors.
ANOMALY_DETECTORS = {
    detector.anomaly_type: detector
    for detector in [
        AnomalyTimeChange,
        AnomalyUpgradeChange,
        AnomalyUpgradeMissing,
        AnomalyGaussianProcessOutlier,
    ]
}


<<<<<<< HEAD
=======
########################################################################################################################


def load_detector(anomaly_type: ANOMALY_TYPE) -> AnomalyDetector:
    """Load detector."""
    return ANOMALY_DETECTORS[anomaly_type]


# AGGREGATE ANOMALIES:


>>>>>>> 9e1caac7
def load_latest_population():
    # NOTE: The "channels" parameter of the find function is not working well.
    candidates = find("population", channels=("grapher",), dataset="population", namespace="demography").sort_values(
        "version", ascending=False
    )
    population = (
        candidates[(candidates["table"] == "population") & (candidates["channel"] == "grapher")]
        .iloc[0]
        .load()
        .reset_index()[["country", "year", "population"]]
    ).rename(columns={"country": "entity_name"}, errors="raise")

    return population


def get_variables_views_in_charts(
    variable_ids: List[int],
) -> pd.DataFrame:
    # Assumed base url for all charts.
    base_url = "https://ourworldindata.org/grapher/"

    # SQL query to join variables, charts, and analytics pageviews data
    query = f"""\
    SELECT
        v.id AS variable_id,
        c.id AS chart_id,
        cc.slug AS chart_slug,
        ap.views_7d,
        ap.views_14d,
        ap.views_365d
    FROM
        charts c
    JOIN
        chart_dimensions cd ON c.id = cd.chartId
    JOIN
        variables v ON cd.variableId = v.id
    JOIN
        chart_configs cc ON c.configId = cc.id
    LEFT JOIN
        analytics_pageviews ap ON ap.url = CONCAT('{base_url}', cc.slug)
    WHERE
        v.id IN ({', '.join([str(v_id) for v_id in variable_ids])})
    ORDER BY
        v.id ASC;
    """
    df = read_sql(query)
    # Handle potential duplicated rows
    df = df.drop_duplicates().reset_index(drop=True)

    if len(df) == 0:
        df = pd.DataFrame(columns=["variable_id", "chart_id", "chart_slug", "views_7d", "views_14d", "views_365d"])

    return df


def add_population_score(df_reduced: pd.DataFrame) -> pd.DataFrame:
    # To normalize the analytics score to the range 0, 1, divide by an absolute maximum number of people.
    # NOTE: This should a safe assumption before ~2060.
    absolute_maximum_population = 1e10
    # Value to use to fill missing values in the population score (e.g. for regions like "Middle East" that are not included in our population dataset).
    fillna_value = 0.5

    # Load the latest population data.
    df_population = load_latest_population()
    error = f"Expected a maximum population below {absolute_maximum_population}."
    assert df_population[df_population["year"] < 2040]["population"].max() < absolute_maximum_population, error

    # First, get the unique combinations of country-years in the scores dataframe, and add population to it.
    df_score_population = (
        df_reduced[["entity_name", "year"]]  # type: ignore
        .drop_duplicates()
        .merge(df_population, on=["entity_name", "year"], how="left")
    )

    # To normalize the population score to the range 0, 1, divide by an absolute maximum population.
    # To have more convenient numbers, take the natural logarithm of the population.
    df_score_population["score_population"] = np.log(df_score_population["population"]) / np.log(
        absolute_maximum_population
    )

    # Add the population score to the scores dataframe.
    df_reduced = df_reduced.merge(df_score_population, on=["entity_name", "year"], how="left").drop(
        columns="population", errors="raise"
    )

    # Variables that do not have population data will have a population score nan. Fill them with a low value.
    df_reduced["score_population"] = df_reduced["score_population"].fillna(fillna_value)

    return df_reduced


def add_analytics_score(df_reduced: pd.DataFrame) -> pd.DataFrame:
    # Focus on the following specific analytics column.
    analytics_column = "views_14d"
    # To normalize the analytics score to the range 0, 1, divide by an absolute maximum number of views.
    absolute_maximum_views = 1e6
    # Value to use to fill missing values in the analytics score (e.g. for variables that are not used in charts).
    fillna_value = 0.1

    # Get number of views in charts for each variable id.
    df_views = get_variables_views_in_charts(list(df_reduced["variable_id"].unique()))
    # Sanity check.
    if not df_views.empty:
        error = f"Expected a maximum number of views below {absolute_maximum_views}. Change this limit."
        assert df_views[analytics_column].max() < absolute_maximum_views, error

    # Get the sum of the number of views in charts for each variable id in the last 14 days.
    # So, if an indicator is used in multiple charts, their views are summed.
    # This rewards indicators that are used multiple times, and on popular charts.
    # NOTE: The analytics table often contains nans. For now, for convenience, fill them with 1.1 views (to avoid zeros when calculating the log).
    df_score_analytics = (
        df_views.groupby("variable_id")
        .agg({analytics_column: "sum"})
        .reset_index()
        .rename(columns={analytics_column: "views"})
    )
    # To have more convenient numbers, take the natural logarithm of the views.
    df_score_analytics["score_analytics"] = np.log(df_score_analytics["views"]) / np.log(absolute_maximum_views)

    # Add the analytics score to the scores dataframe.
    df_reduced = df_reduced.merge(df_score_analytics, on=["variable_id"], how="left")

    # Variables that do not have charts will have an analytics score nan.
    # Fill them with a low value (e.g. 0.1) to avoid zeros when calculating the final score.
    df_reduced["score_analytics"] = df_reduced["score_analytics"].fillna(fillna_value)

    return df_reduced


def add_weighted_score(df: pd.DataFrame) -> pd.DataFrame:
    """Add a weighted combined score."""
    w_score = 1
    w_pop = 1
    w_views = 1
    df["score_weighted"] = (
        w_score * df["score"] + w_pop * df["score_population"] + w_views * df["score_analytics"]
    ) / (w_score + w_pop + w_views)

    return df


def add_auxiliary_scores(df: pd.DataFrame) -> pd.DataFrame:
    # Add a population score.
    df = add_population_score(df_reduced=df)

    # Add an analytics score.
    df = add_analytics_score(df_reduced=df)

    # Rename columns for convenience.
    df = df.rename(columns={"variable_id": "indicator_id", "anomaly_score": "score"}, errors="raise")

    # Create a weighted combined score.
    df = add_weighted_score(df)

    return df


def anomaly_detection(
    anomaly_types: Optional[Tuple[str, ...]] = None,
    variable_mapping: Optional[dict[int, int]] = None,
    variable_ids: Optional[list[int]] = None,
    dry_run: bool = False,
    reset_db: bool = False,
) -> None:
    """Detect anomalies."""
    engine = get_engine()

    # Ensure the 'anomalies' table exists. Optionally reset it if reset_db is True.
    gm.Anomaly.create_table(engine, reset=reset_db)

    # If no anomaly types are provided, default to all available types
    if not anomaly_types:
        anomaly_types = get_args(ANOMALY_TYPE)

    # Parse the variable_mapping if any provided.
    if not variable_mapping:
        variable_mapping = dict()

    if variable_ids is None:
        variable_ids = []

    # Load metadata for:
    # * All variables in dataset_ids (if any dataset_id is given).
    # * All variables in variable_ids.
    # * All variables in variable_mapping (both old and new).
    variable_ids_mapping = (
        (set(variable_mapping.keys()) | set(variable_mapping.values())) if variable_mapping else set()
    )
    variable_ids_all = list(variable_ids_mapping | set(variable_ids or []))
    # Dictionary variable_id: Variable object, for all variables (old and new).
    variables = {
        variable.id: variable for variable in _load_variables_meta(engine=engine, variable_ids=variable_ids_all)
    }

    # Create a dictionary of all variable_ids for each dataset_id (only for new variables).
    dataset_variable_ids = {}
    # TODO: Ensure variable_ids always corresponds to new variables.
    #  Note that currently, if dataset_id is passed and variable_ids is not, this will not load anything.
    for variable_id in variable_ids:
        variable = variables[variable_id]
        if variable.datasetId not in dataset_variable_ids:
            dataset_variable_ids[variable.datasetId] = []
        dataset_variable_ids[variable.datasetId].append(variable)

    for dataset_id, variables_in_dataset in dataset_variable_ids.items():
        log.info("Loading data from S3")
        variables_old = [
            variables[variable_id_old]
            for variable_id_old in variable_mapping.keys()
            if variable_mapping[variable_id_old] in [variable.id for variable in variables_in_dataset]
        ]
        variables_old_and_new = variables_in_dataset + variables_old
        df = load_data_for_variables(engine=engine, variables=variables_old_and_new)

        for anomaly_type in anomaly_types:
            # Instantiate the anomaly detector.
            if anomaly_type not in ANOMALY_DETECTORS:
                raise ValueError(f"Unsupported anomaly type: {anomaly_type}")

            log.info(f"Detecting anomaly type {anomaly_type} for dataset {dataset_id}")

            # Instantiate the anomaly detector.
            detector = ANOMALY_DETECTORS[anomaly_type]()

            # Select the variable ids that are included in the current dataset.
            variable_ids_for_current_dataset = [variable.id for variable in variables_in_dataset]
            # Select the subset of the mapping that is relevant for the current dataset.
            variable_mapping_for_current_dataset = {
                variable_old: variable_new
                for variable_old, variable_new in variable_mapping.items()
                if variable_new in variable_ids_for_current_dataset
            }

            # Get the anomaly score dataframe for the current dataset and anomaly type.
            df_score = detector.get_score_df(
                df=df,
                variable_ids=variable_ids_for_current_dataset,
                variable_mapping=variable_mapping_for_current_dataset,
            )

            # Create a long format score dataframe.
            df_score_long = get_long_format_score_df(df_score)

            # TODO: validate format of the output dataframe
            anomaly = gm.Anomaly(
                datasetId=dataset_id,
                anomalyType=anomaly_type,
            )
            anomaly.dfScore = df_score_long

            # Reduce dataframe
            df_score_long_reduced = (
                df_score_long.sort_values("anomaly_score", ascending=False)
                .drop_duplicates(subset=["entity_name", "variable_id"], keep="first")
                .reset_index(drop=True)
            )
            anomaly.dfReduced = df_score_long_reduced

            ##################################################################
            # TODO: Use this as an alternative to storing binary files in the DB
            # anomaly = gm.Anomaly(
            #     datasetId=dataset_id,
            #     anomalyType=detector.anomaly_type,
            # )
            # anomaly.dfScore = None

            # # Export anomaly file
            # anomaly.path_file = export_anomalies_file(df_score, dataset_id, detector.anomaly_type)
            ##################################################################

            if not dry_run:
                with Session(engine) as session:
                    # log.info("Deleting existing anomalies")
                    session.query(gm.Anomaly).filter(
                        gm.Anomaly.datasetId == dataset_id,
                        gm.Anomaly.anomalyType == anomaly_type,
                    ).delete(synchronize_session=False)
                    session.commit()

                    # Don't save anomalies if there are none
                    if df_score_long.empty:
                        log.info(f"No anomalies found for anomaly type {anomaly_type} in dataset {dataset_id}")
                    else:
                        # Insert new anomalies
                        log.info("Writing anomaly to database")
                        session.add(anomaly)
                        session.commit()


def export_anomalies_file(df: pd.DataFrame, dataset_id: int, anomaly_type: str) -> str:
    """Export anomaly df to local file (and upload to staging server if applicable)."""
    filename = f"{dataset_id}_{anomaly_type}.feather"
    path = Path(f".anomalies/{filename}")
    path_str = str(path)
    if OWID_ENV.env_local == "staging":
        create_folder(path.parent)
        df.to_feather(path_str)
    elif OWID_ENV.env_local == "dev":
        # tmp_filename = Path("tmp.feather")
        with tempfile.TemporaryDirectory() as tmp_dir:
            tmp_file_path = Path(tmp_dir) / filename
            df.to_feather(tmp_file_path)
            upload_file_to_server(tmp_file_path, f"owid@{OWID_ENV.name}:/home/owid/etl/{WIZARD_ANOMALIES_RELATIVE}")
    else:
        raise ValueError(
            f"Unsupported environment: {OWID_ENV.env_local}. Did you try production? That's not supported!"
        )
    return path_str


# @memory.cache
def load_data_for_variables(engine: Engine, variables: list[gm.Variable]) -> pd.DataFrame:
    # TODO: cache this on disk & re-validate with etags
    df_long = variable_data_df_from_s3(engine, [v.id for v in variables], workers=None)

    df_long = df_long.rename(columns={"variableId": "variable_id", "entityName": "entity_name"})

    # pivot dataframe
    df = df_long.pivot(index=["entity_name", "year"], columns="variable_id", values="value")

    # reorder in the same order as variables
    df = df[[v.id for v in variables]]

    # try converting to numeric
    df = df.astype(float)

    # TODO:
    # remove countries with all nulls or all zeros or constant values
    # df = df.loc[:, df.fillna(0).std(axis=0) != 0]

    df = df.reset_index().astype({"entity_name": str})

    return df


# @memory.cache
def _load_variables_meta(engine: Engine, variable_ids: list[int]) -> list[gm.Variable]:
    q = """
    select id from variables
    where id in %(variable_ids)s
    """
    df = read_sql(q, engine, params={"variable_ids": variable_ids})

    # select all variables using SQLAlchemy
    with Session(engine) as session:
        return gm.Variable.load_variables(session, list(df["id"]))


def combine_and_reduce_scores_df(anomalies: List[gm.Anomaly]) -> pd.DataFrame:
    """Get the combined dataframe with scores for all anomalies, and reduce it to include only the largest anomaly for each contry-indicator."""
    # Combine the reduced dataframes for all anomalies into a single dataframe.
    dfs = []
    for anomaly in anomalies:
        df = anomaly.dfReduced
        if df is None:
            log.warning(f"Anomaly {anomaly} has no reduced dataframe.")
            continue
        df["type"] = anomaly.anomalyType
        dfs.append(df)

    df_reduced = cast(pd.DataFrame, pd.concat(dfs, ignore_index=True))
    # Dtypes
    # df = df.astype({"year": int})

    return df_reduced<|MERGE_RESOLUTION|>--- conflicted
+++ resolved
@@ -44,20 +44,11 @@
 }
 
 
-<<<<<<< HEAD
-=======
-########################################################################################################################
-
-
 def load_detector(anomaly_type: ANOMALY_TYPE) -> AnomalyDetector:
     """Load detector."""
     return ANOMALY_DETECTORS[anomaly_type]
 
 
-# AGGREGATE ANOMALIES:
-
-
->>>>>>> 9e1caac7
 def load_latest_population():
     # NOTE: The "channels" parameter of the find function is not working well.
     candidates = find("population", channels=("grapher",), dataset="population", namespace="demography").sort_values(
