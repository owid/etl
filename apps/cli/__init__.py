--- conflicted
+++ resolved
@@ -197,15 +197,15 @@
             },
         },
         {
-<<<<<<< HEAD
             "name": "Related Charts",
             "commands": {
                 "related-charts": "apps.related_charts.cli.cli",
-=======
+            },
+        },
+        {
             "name": "Autoupdate",
             "commands": {
                 "autoupdate": "apps.autoupdate.cli.cli",
->>>>>>> 94204f30
             },
         },
     ]
